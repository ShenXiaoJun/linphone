#!/usr/bin/python

# Copyright (C) 2017 Belledonne Communications SARL
#
# This program is free software; you can redistribute it and/or
# modify it under the terms of the GNU General Public License
# as published by the Free Software Foundation; either version 2
# of the License, or (at your option) any later version.
#
# This program is distributed in the hope that it will be useful,
# but WITHOUT ANY WARRANTY; without even the implied warranty of
# MERCHANTABILITY or FITNESS FOR A PARTICULAR PURPOSE.  See the
# GNU General Public License for more details.
#
# You should have received a copy of the GNU General Public License
# along with this program; if not, write to the Free Software
# Foundation, Inc., 51 Franklin Street, Fifth Floor, Boston, MA  02110-1301, USA.

import argparse
import os
import sys
import pystache

sys.path.insert(0, os.path.join(os.path.dirname(__file__), '..', '..', 'tools'))
<<<<<<< HEAD
=======
print(sys.path)
>>>>>>> 8d4d8754
import genapixml as CApi
import abstractapi as AbsApi
import metadoc
import metaname

class CsharpTranslator(object):
	def __init__(self):
		self.ignore = []
		self.docTranslator = metadoc.SandCastleTranslator('CSharp')
		self.nameTranslator = metaname.Translator.get('CSharp')
		self.langTranslator = AbsApi.Translator.get('CSharp')

	def init_method_dict(self):
		methodDict = {}
		methodDict['has_impl'] = True
		methodDict['impl'] = {}
		methodDict['is_string_list'] = False
		methodDict['is_class_list'] = False
		methodDict['list_type'] = None
		methodDict['is_string'] = False
		methodDict['is_bool'] = False
		methodDict['is_class'] = False
		methodDict['is_enum'] = False
		methodDict['is_generic'] = False
		methodDict['takeRef'] = 'true'
		return methodDict

	def get_class_array_type(self, name):
		length = len(name)
		if length > 11 and name[:11] == 'IEnumerable':
			return name[12:length-1]
		return None
	
	def is_generic(self, methodDict):
		return not methodDict['is_string'] and not methodDict['is_bool'] and not methodDict['is_class'] and not methodDict['is_enum'] and methodDict['list_type'] == None

<<<<<<< HEAD
=======
	def translate_method_name(self, name, recursive=False, topAncestor=None):
		translatedName = name.to_camel_case(lower=True)

		if name.prev is None or not recursive or name.prev is topAncestor:
			return translatedName

	def translate_argument_name(self, name):
		argname = name.to_camel_case(lower=True)
		arg = argname
		if argname == "params":
			arg = "parameters"
		elif argname == "event":
			arg = "ev"
		elif argname == "ref":
			arg = "reference"
		elif argname == "value":
			arg = "val"
		return arg

	def translate_base_type(self, _type, isArg, dllImport=True):
		if _type.name == 'void':
				if _type.isref:
					return 'IntPtr'
				return 'void'
		elif _type.name == 'status':
			if dllImport:
				return 'int'
			else:
				return 'void'
		elif _type.name == 'boolean':
			if dllImport:
				res = 'char'
			else:
				res = 'bool'
		elif _type.name == 'integer':
			if _type.isUnsigned:
				res = 'uint'
			else:
				res = 'int'
		elif _type.name == 'string':
			if dllImport:
				if isArg:
					return 'string'
				else:
					res = 'IntPtr' # Return as IntPtr and get string with Marshal.PtrToStringAnsi()
			else:
				return 'string'
		elif _type.name == 'character':
			if _type.isUnsigned:
				res = 'byte'
			else:
				res = 'sbyte'
		elif _type.name == 'time':
			res = 'long' #TODO check
		elif _type.name == 'size':
			res = 'long' #TODO check
		elif _type.name == 'floatant':
			return 'float'
		elif _type.name == 'string_array':
			if dllImport or isArg:
				return 'IntPtr'
			else:
				return 'IEnumerable<string>'
		else:
			raise AbsApi.Error('\'{0}\' is not a base abstract type'.format(_type.name))

		return res

>>>>>>> 8d4d8754
	def is_linphone_type(self, _type, isArg, dllImport=True):
		if type(_type) is AbsApi.ClassType:
			return False if dllImport else True
		elif type(_type) is AbsApi.EnumType:
			return False if dllImport else True
<<<<<<< HEAD
	
=======

	def translate_type(self, _type, isArg, dllImport=True):
		if type(_type) is AbsApi.EnumType:
			if dllImport and isArg:
				return 'int'
			return _type.desc.name.to_camel_case()
		elif type(_type) is AbsApi.ClassType:
			return "IntPtr" if dllImport else _type.desc.name.to_camel_case()
		elif type(_type) is AbsApi.BaseType:
			return self.translate_base_type(_type, isArg, dllImport)
		elif type(_type) is AbsApi.ListType:
			if dllImport:
				return 'IntPtr'
			else:
				if type(_type.containedTypeDesc) is AbsApi.BaseType:
					if _type.containedTypeDesc.name == 'string':
						return 'IEnumerable<string>'
					else:
						raise AbsApi.Error('translation of bctbx_list_t of basic C types is not supported')
				elif type(_type.containedTypeDesc) is AbsApi.ClassType:
					ptrType = _type.containedTypeDesc.desc.name.to_camel_case()
					return 'IEnumerable<' + ptrType + '>'
				else:
					if _type.containedTypeDesc:
						raise AbsApi.Error('translation of bctbx_list_t of enums')
					else:
						raise AbsApi.Error('translation of bctbx_list_t of unknow type !')

	def translate_argument(self, arg, dllImport=True):
		return '{0} {1}'.format(self.translate_type(arg.type, True, dllImport), self.translate_argument_name(arg.name))

>>>>>>> 8d4d8754
	def throws_exception(self, return_type):
		if type(return_type) is AbsApi.BaseType:
			if return_type.name == 'status':
				return True
		return False

	def translate_method(self, method, static=False, genImpl=True):
		if method.name.to_c() in self.ignore:
			raise AbsApi.Error('{0} has been escaped'.format(method.name.to_c()))

		methodElems = {}
		methodElems['return'] = method.returnType.translate(self.langTranslator)
		methodElems['name'] = method.name.to_c()
		methodElems['params'] = '' if static else 'IntPtr thiz'
		for arg in method.args:
			if arg is not method.args[0] or not static:
				methodElems['params'] += ', '
<<<<<<< HEAD
			methodElems['params'] += arg.translate(self.langTranslator)
		
=======
			methodElems['params'] += self.translate_argument(arg)

>>>>>>> 8d4d8754
		methodDict = {}
		methodDict['prototype'] = "static extern {return} {name}({params});".format(**methodElems)

		methodDict['doc'] = method.briefDescription.translate(self.docTranslator, tagAsBrief=True)

		methodDict['has_impl'] = genImpl
		if genImpl:
			methodDict['impl'] = {}
			methodDict['impl']['static'] = 'static ' if static else ''
			methodDict['impl']['exception'] = self.throws_exception(method.returnType)
			methodDict['impl']['type'] = method.returnType.translate(self.langTranslator, dllImport=False)
			methodDict['impl']['name'] = method.name.translate(self.nameTranslator)
			methodDict['impl']['override'] = 'override ' if method.name.translate(self.nameTranslator) == 'ToString' else ''
			methodDict['impl']['return'] = '' if methodDict['impl']['type'] == "void" else 'return '
			methodDict['impl']['c_name'] = method.name.to_c()
			methodDict['impl']['nativePtr'] = '' if static else ('nativePtr, ' if len(method.args) > 0 else 'nativePtr')

			methodDict['list_type'] = self.get_class_array_type(methodDict['impl']['type'])
			methodDict['is_string_list'] = methodDict['list_type'] == 'string'
			methodDict['is_class_list'] = not methodDict['list_type'] == None and not methodDict['list_type'] == 'string'

			methodDict['is_string'] = methodDict['impl']['type'] == "string"
			methodDict['is_bool'] = methodDict['impl']['type'] == "bool"
			methodDict['is_class'] = self.is_linphone_type(method.returnType, False, False) and type(method.returnType) is AbsApi.ClassType
			methodDict['is_enum'] = self.is_linphone_type(method.returnType, False, False) and type(method.returnType) is AbsApi.EnumType
			methodDict['is_generic'] = self.is_generic(methodDict)
			methodDict['takeRef'] = 'true'
			if type(method.returnType.parent) is AbsApi.Method and len(method.returnType.parent.name.words) >=1:
				if method.returnType.parent.name.words == ['new'] or method.returnType.parent.name.words[0] == 'create':
					methodDict['takeRef'] = 'false'

			methodDict['impl']['args'] = ''
			methodDict['impl']['c_args'] = ''
			for arg in method.args:
				if arg is not method.args[0]:
					methodDict['impl']['args'] += ', '
					methodDict['impl']['c_args'] += ', '
				if self.is_linphone_type(arg.type, False, False):
					if type(arg.type) is AbsApi.ClassType:
						argname = arg.name.translate(self.nameTranslator)
						methodDict['impl']['c_args'] += argname + " != null ? " + argname + ".nativePtr : IntPtr.Zero"
					else:
<<<<<<< HEAD
						methodDict['impl']['c_args'] += '(int)' + arg.name.translate(self.nameTranslator)
				elif arg.type.translate(self.langTranslator, dllImport=False) == "bool":
					methodDict['impl']['c_args'] += arg.name.translate(self.nameTranslator) + " ? 1 : 0"
				elif self.get_class_array_type(arg.type.translate(self.langTranslator, dllImport=False)) is not None:
					listtype = self.get_class_array_type(arg.type.translate(self.langTranslator, dllImport=False))
=======
						methodDict['impl']['c_args'] += '(int)' + self.translate_argument_name(arg.name)
				elif self.translate_type(arg.type, False, False) == "bool":
					methodDict['impl']['c_args'] += self.translate_argument_name(arg.name) + " ? (char)1 : (char)0"
				elif self.get_class_array_type(self.translate_type(arg.type, False, False)) is not None:
					listtype = self.get_class_array_type(self.translate_type(arg.type, False, False))
>>>>>>> 8d4d8754
					if listtype == 'string':
						methodDict['impl']['c_args'] += "StringArrayToBctbxList(" + arg.name.translate(self.nameTranslator) + ")"
					else:
						methodDict['impl']['c_args'] += "ObjectArrayToBctbxList<" + listtype + ">(" + arg.name.translate(self.nameTranslator) + ")"
				else:
					methodDict['impl']['c_args'] += arg.name.translate(self.nameTranslator)
				methodDict['impl']['args'] += arg.translate(self.langTranslator, dllImport=False)

		return methodDict

###########################################################################################################################################

	def translate_property_getter(self, prop, name, static=False):
		methodDict = self.translate_method(prop, static, False)

		methodDict['property_static'] = 'static ' if static else ''
		methodDict['property_return'] = prop.returnType.translate(self.langTranslator, dllImport=False)
		methodDict['property_name'] = (name[3:] if len(name) > 3 else 'Instance') if name[:3] == "Get" else name

		methodDict['has_property'] = True
		methodDict['has_getter'] = True
		methodDict['has_setter'] = False
		methodDict['return'] = methodDict['property_return']
		methodDict['exception'] = self.throws_exception(prop.returnType)
		methodDict['getter_nativePtr'] = '' if static else 'nativePtr'
		methodDict['getter_c_name'] = prop.name.to_c()

		methodDict['list_type'] = self.get_class_array_type(methodDict['return'])
		methodDict['is_string_list'] = methodDict['list_type'] == 'string'
		methodDict['is_class_list'] = not methodDict['list_type'] == None and not methodDict['list_type'] == 'string'

		methodDict['is_string'] = methodDict['return'] == "string"
		methodDict['is_bool'] = methodDict['return'] == "bool"
		methodDict['is_class'] = self.is_linphone_type(prop.returnType, False, False) and type(prop.returnType) is AbsApi.ClassType
		methodDict['is_enum'] = self.is_linphone_type(prop.returnType, False, False) and type(prop.returnType) is AbsApi.EnumType
		methodDict['is_generic'] = self.is_generic(methodDict)
		methodDict['takeRef'] = 'true'
		if type(prop.returnType.parent) is AbsApi.Method and len(prop.returnType.parent.name.words) >=1:
			if prop.returnType.parent.name.words == ['new'] or prop.returnType.parent.name.words[0] == 'create':
				methodDict['takeRef'] = 'false'

		return methodDict

	def translate_property_setter(self, prop, name, static=False):
		methodDict = self.translate_method(prop, static, False)

		methodDict['property_static'] = 'static ' if static else ''
		methodDict['property_return'] = prop.args[0].type.translate(self.langTranslator, dllImport=False)
		methodDict['property_name'] = (name[3:] if len(name) > 3 else 'Instance') if name[:3] == "Set" else name

		methodDict['has_property'] = True
		methodDict['has_getter'] = False
		methodDict['has_setter'] = True
		methodDict['return'] = methodDict['property_return']
		methodDict['exception'] = self.throws_exception(prop.returnType)
		methodDict['setter_nativePtr'] = '' if static else 'nativePtr, '
		methodDict['setter_c_name'] = prop.name.to_c()

		methodDict['list_type'] = self.get_class_array_type(methodDict['return'])
		methodDict['is_string_list'] = methodDict['list_type'] == 'string'
		methodDict['is_class_list'] = not methodDict['list_type'] == None and not methodDict['list_type'] == 'string'

		methodDict['is_string'] = methodDict['return'] == "string"
		methodDict['is_bool'] = methodDict['return'] == "bool"
		methodDict['is_class'] = self.is_linphone_type(prop.args[0].type, True, False) and type(prop.args[0].type) is AbsApi.ClassType
		methodDict['is_enum'] = self.is_linphone_type(prop.args[0].type, True, False) and type(prop.args[0].type) is AbsApi.EnumType
		methodDict['is_generic'] = self.is_generic(methodDict)

		return methodDict

	def translate_property_getter_setter(self, getter, setter, name, static=False):
		methodDict = self.translate_property_getter(getter, name, static=static)
		methodDictSet = self.translate_property_setter(setter, name, static)

		protoElems = {}
		methodDict["prototype"] = methodDict['prototype']
		methodDict["has_second_prototype"] = True
		methodDict["second_prototype"] = methodDictSet['prototype']

		methodDict['has_setter'] = True
		methodDict['exception'] = methodDictSet['exception']
		methodDict['setter_nativePtr'] = methodDictSet['setter_nativePtr']
		methodDict['setter_c_name'] = methodDictSet['setter_c_name']

		return methodDict

	def translate_property(self, prop):
		res = []
		name = prop.name.translate(self.nameTranslator)
		if prop.getter is not None:
			if prop.setter is not None:
				res.append(self.translate_property_getter_setter(prop.getter, prop.setter, name))
			else:
				res.append(self.translate_property_getter(prop.getter, name))
		elif prop.setter is not None:
			res.append(self.translate_property_setter(prop.setter, name))
		return res

###########################################################################################################################################

	def translate_listener(self, _class, method):
		listenedClass = method.find_first_ancestor_by_type(AbsApi.Interface).listenedClass

		listenerDict = {}
		c_name_setter = listenedClass.name.to_snake_case(fullName=True) + '_cbs_set_' + method.name.to_snake_case()[3:]
		delegate_name_public = method.name.translate(self.nameTranslator) + "Delegate"
		delegate_name_private = delegate_name_public + "Private"
		listenerDict['cb_setter'] = {}
		listenerDict['cb_setter']['name'] = c_name_setter
		listenerDict['name_private'] = delegate_name_private

		listenerDict['delegate'] = {}
		listenerDict['delegate']['name_public'] = delegate_name_public
		listenerDict['delegate']['name_private'] = delegate_name_private
		var_name_public = method.name.to_snake_case() + '_public'
		var_name_private = method.name.to_snake_case() + '_private'
		listenerDict['delegate']['var_public'] = var_name_public
		listenerDict['delegate']['var_private'] = var_name_private
		listenerDict['delegate']['cb_name'] = method.name.to_snake_case()
		listenerDict['delegate']['name'] = method.name.translate(self.nameTranslator)

		listenerDict['delegate']['interfaceClassName'] = listenedClass.name.translate(self.nameTranslator)
		listenerDict['delegate']['isSimpleListener'] = not listenedClass.multilistener
		listenerDict['delegate']['isMultiListener'] = listenedClass.multilistener

		listenerDict['delegate']['params_public'] = ""
		listenerDict['delegate']['params_private'] = ""
		listenerDict['delegate']['params'] = ""
		for arg in method.args:
			dllImportType = arg.type.translate(self.langTranslator, dllImport=True)
			normalType = arg.type.translate(self.langTranslator, dllImport=False)

			argName = arg.name.translate(self.nameTranslator)
			if arg != method.args[0]:
				listenerDict['delegate']['params_public'] += ', '
				listenerDict['delegate']['params_private'] += ', '
				listenerDict['delegate']['params'] += ', '

				if normalType == dllImportType:
					listenerDict['delegate']['params'] += argName
				else:
					if normalType == "bool":
						listenerDict['delegate']['params'] += argName + " == 0"
					elif self.is_linphone_type(arg.type, True, dllImport=False) and type(arg.type) is AbsApi.ClassType:
						listenerDict['delegate']['params'] += "fromNativePtr<" + normalType + ">(" + argName + ")"
					elif self.is_linphone_type(arg.type, True, dllImport=False) and type(arg.type) is AbsApi.EnumType:
						listenerDict['delegate']['params'] += "(" + normalType + ")" + argName + ""
					else:
						raise("Error")
			else:
				listenerDict['delegate']['first_param'] = argName
				listenerDict['delegate']['params'] = 'thiz'

			listenerDict['delegate']['params_public'] += normalType + " " + argName
			listenerDict['delegate']['params_private'] += dllImportType + " " + argName

		listenerDict['delegate']["c_name_setter"] = c_name_setter
		return listenerDict

	def generate_getter_for_listener_callbacks(self, _class, classname):
		methodDict = self.init_method_dict()
		c_name = _class.name.to_snake_case(fullName=True) + '_get_callbacks'
		methodDict['prototype'] = "static extern IntPtr {c_name}(IntPtr thiz);".format(classname = classname, c_name = c_name)

		methodDict['has_impl'] = False
		methodDict['has_property'] = True
		methodDict['property_static'] = ''
		methodDict['property_return'] = classname
		methodDict['property_name'] = 'Listener'
		methodDict['has_getter'] = True
		methodDict['return'] = classname
		methodDict['getter_nativePtr'] = 'nativePtr'
		methodDict['getter_c_name'] = c_name
		methodDict['is_class'] = True

		return methodDict

	def generate_add_for_listener_callbacks(self, _class, classname):
		methodDict = self.init_method_dict()
		c_name = _class.name.to_snake_case(fullName=True) + '_add_callbacks'
		methodDict['prototype'] = "static extern void {c_name}(IntPtr thiz, IntPtr cbs);".format(classname = classname, c_name = c_name)
		methodDict['impl']['static'] = ''
		methodDict['impl']['type'] = 'void'
		methodDict['impl']['name'] = 'AddListener'
		methodDict['impl']['return'] = ''
		methodDict['impl']['c_name'] = c_name
		methodDict['impl']['nativePtr'] = 'nativePtr, '
		methodDict['impl']['args'] = classname + ' cbs'
		methodDict['impl']['c_args'] = 'cbs != null ? cbs.nativePtr : IntPtr.Zero'
		methodDict['is_generic'] = True

		return methodDict

	def generate_remove_for_listener_callbacks(self, _class, classname):
		methodDict = self.init_method_dict()
		c_name = _class.name.to_snake_case(fullName=True) + '_remove_callbacks'
		methodDict['prototype'] = "static extern void {c_name}(IntPtr thiz, IntPtr cbs);".format(classname = classname, c_name = c_name)
		methodDict['impl']['static'] = ''
		methodDict['impl']['type'] = 'void'
		methodDict['impl']['name'] = 'RemoveListener'
		methodDict['impl']['return'] = ''
		methodDict['impl']['c_name'] = c_name
		methodDict['impl']['nativePtr'] = 'nativePtr, '
		methodDict['impl']['args'] = classname + ' cbs'
		methodDict['impl']['c_args'] = 'cbs != null ? cbs.nativePtr : IntPtr.Zero'
		methodDict['is_generic'] = True

		return methodDict

###########################################################################################################################################

	def translate_enum(self, enum):
		enumDict = {}
		enumDict['enumName'] = enum.name.translate(self.nameTranslator)
		enumDict['doc'] = enum.briefDescription.translate(self.docTranslator, tagAsBrief=True)
		enumDict['values'] = []
		i = 0
		lastValue = None
		for enumValue in enum.enumerators:
			enumValDict = {}
			enumValDict['name'] = enumValue.name.translate(self.nameTranslator)
			enumValDict['doc'] = enumValue.briefDescription.translate(self.docTranslator, tagAsBrief=True)
			if type(enumValue.value) is int:
				lastValue = enumValue.value
				enumValDict['value'] = str(enumValue.value)
			elif type(enumValue.value) is AbsApi.Flag:
				enumValDict['value'] = '1<<' + str(enumValue.value.position)
			else:
				if lastValue is not None:
					enumValDict['value'] = lastValue + 1
					lastValue += 1
				else:
					enumValDict['value'] = i
			enumDict['values'].append(enumValDict)
			i += 1
		return enumDict

	def translate_class(self, _class):
		if _class.name.to_c() in self.ignore:
			raise AbsApi.Error('{0} has been escaped'.format(_class.name.to_c()))

		classDict = {}
<<<<<<< HEAD
		classDict['className'] = _class.name.translate(self.nameTranslator)
		classDict['isLinphoneFactory'] = classDict['className'] == "Factory"
		classDict['doc'] = _class.briefDescription.translate(self.docTranslator, tagAsBrief=True)
=======
		classDict['className'] = _class.name.to_camel_case()
		classDict['isLinphoneFactory'] = _class.name.to_camel_case() == "Factory"
		classDict['isLinphoneCall'] = _class.name.to_camel_case() == "Call"
		classDict['isLinphoneCore'] = _class.name.to_camel_case() == "Core"
		classDict['doc'] = self.docTranslator.translate(_class.briefDescription)
>>>>>>> 8d4d8754
		classDict['dllImports'] = []

		islistenable = _class.listenerInterface is not None
		ismonolistenable = (islistenable and not _class.multilistener)
		if islistenable:
			listenerName = _class.listenerInterface.name.translate(self.nameTranslator)
			if ismonolistenable:
				classDict['dllImports'].append(self.generate_getter_for_listener_callbacks(_class, listenerName))
			else:
				classDict['dllImports'].append(self.generate_add_for_listener_callbacks(_class, listenerName))
				classDict['dllImports'].append(self.generate_remove_for_listener_callbacks(_class, listenerName))

		for method in _class.classMethods:
			try:
				if 'get' in method.name.to_word_list():
<<<<<<< HEAD
					methodDict = self.translate_property_getter(method, method.name.translate(self.nameTranslator), True)
				#The following doesn't work because there a at least one method that has both getter and setter, 
=======
					methodDict = self.translate_property_getter(method, method.name.to_camel_case(), True)
				#The following doesn't work because there a at least one method that has both getter and setter,
>>>>>>> 8d4d8754
				#and because it doesn't do both of them at once, property is declared twice
				#elif 'set' in method.name.to_word_list():
				#	methodDict = self.translate_property_setter(method, method.name.to_camel_case(), True)
				else:
					methodDict = self.translate_method(method, static=True, genImpl=True)
				classDict['dllImports'].append(methodDict)
			except AbsApi.Error as e:
				print('Could not translate {0}: {1}'.format(method.name.to_c(), e.args[0]))

		for prop in _class.properties:
			try:
				classDict['dllImports'] += self.translate_property(prop)
			except AbsApi.Error as e:
				print('error while translating {0} property: {1}'.format(prop.name.to_c(), e.args[0]))

		for method in _class.instanceMethods:
			try:
				methodDict = self.translate_method(method, static=False, genImpl=True)
				classDict['dllImports'].append(methodDict)
			except AbsApi.Error as e:
				print('Could not translate {0}: {1}'.format(method.name.to_c(), e.args[0]))

		return classDict

	def translate_interface(self, interface):
		if interface.name.to_c() in self.ignore:
			raise AbsApi.Error('{0} has been escaped'.format(interface.name.to_c()))

		interfaceDict = {}
		interfaceDict['interfaceName'] = interface.name.translate(self.nameTranslator)
		interfaceDict['methods'] = []
		for method in interface.methods:
			interfaceDict['methods'].append(self.translate_listener(interface, method))

		return interfaceDict

###########################################################################################################################################

class EnumImpl(object):
	def __init__(self, enum, translator):
		namespace = enum.find_first_ancestor_by_type(AbsApi.Namespace)
		self.namespace = namespace.name.concatenate(fullName=True) if namespace is not None else None
		self.enum = translator.translate_enum(enum)

class ClassImpl(object):
	def __init__(self, _class, translator):
		namespace = _class.find_first_ancestor_by_type(AbsApi.Namespace)
		self.namespace = namespace.name.concatenate(fullName=True) if namespace is not None else None
		self._class = translator.translate_class(_class)

class InterfaceImpl(object):
	def __init__(self, interface, translator):
		namespace = interface.find_first_ancestor_by_type(AbsApi.Namespace)
		self.namespace = namespace.name.concatenate(fullName=True) if namespace is not None else None
		self.interface = translator.translate_interface(interface)

class WrapperImpl(object):
	def __init__(self, enums, interfaces, classes):
		self.enums = enums
		self.interfaces = interfaces
		self.classes = classes

###########################################################################################################################################

def render(renderer, item, path):
	tmppath = path + '.tmp'
	content = ''
	with open(tmppath, mode='w') as f:
		f.write(renderer.render(item))
	with open(tmppath, mode='rU') as f:
		content = f.read()
	with open(path, mode='w') as f:
		f.write(content)
	os.unlink(tmppath)

def main():
	argparser = argparse.ArgumentParser(description='Generate source files for the C++ wrapper')
	argparser.add_argument('xmldir', type=str, help='Directory where the XML documentation of the Linphone\'s API generated by Doxygen is placed')
	argparser.add_argument('-o --output', type=str, help='the directory where to generate the source files', dest='outputdir', default='.')
	argparser.add_argument('-n --name', type=str, help='the name of the genarated source file', dest='outputfile', default='LinphoneWrapper.cs')
	args = argparser.parse_args()

	entries = os.listdir(args.outputdir)

	project = CApi.Project()
	project.initFromDir(args.xmldir)
	project.check()

	parser = AbsApi.CParser(project)
	parser.functionBl = \
		['linphone_vcard_get_belcard',\
		'linphone_core_get_current_vtable',\
		'linphone_call_set_native_video_window_id',\
		'linphone_call_get_native_video_window_id',\
		'linphone_core_get_native_preview_window_id',\
		'linphone_core_set_native_preview_window_id',\
		'linphone_core_set_native_video_window_id',\
		'linphone_core_get_native_video_window_id']
	parser.classBl += 'LinphoneCoreVTable'
	parser.methodBl.remove('getCurrentCallbacks')
	parser.parse_all()
	translator = CsharpTranslator()
	renderer = pystache.Renderer()

	enums = []
	for item in parser.enumsIndex.items():
		if item[1] is not None:
			impl = EnumImpl(item[1], translator)
			enums.append(impl)
		else:
			print('warning: {0} enum won\'t be translated because of parsing errors'.format(item[0]))

	interfaces = []
	classes = []
<<<<<<< HEAD
	for index in [parser.classesIndex.values(), parser.interfacesIndex.values()]:
		for _class in index:
=======
	for index in [parser.classesIndex, parser.interfacesIndex]:
		for _class in index.values():
>>>>>>> 8d4d8754
			if _class is not None:
				try:
					if type(_class) is AbsApi.Class:
						impl = ClassImpl(_class, translator)
						classes.append(impl)
					else:
						impl = InterfaceImpl(_class, translator)
						interfaces.append(impl)
				except AbsApi.Error as e:
<<<<<<< HEAD
					print('Could not translate {0}: {1}'.format(_class.name.to_c(), e.args[0]))
=======
					print('Could not translate {0}: {1}'.format(_class.name.to_camel_case(fullName=True), e.args[0]))
>>>>>>> 8d4d8754

	wrapper = WrapperImpl(enums, interfaces, classes)
	render(renderer, wrapper, args.outputdir + "/" + args.outputfile)

if __name__ == '__main__':
	main()<|MERGE_RESOLUTION|>--- conflicted
+++ resolved
@@ -22,10 +22,6 @@
 import pystache
 
 sys.path.insert(0, os.path.join(os.path.dirname(__file__), '..', '..', 'tools'))
-<<<<<<< HEAD
-=======
-print(sys.path)
->>>>>>> 8d4d8754
 import genapixml as CApi
 import abstractapi as AbsApi
 import metadoc
@@ -62,117 +58,12 @@
 	def is_generic(self, methodDict):
 		return not methodDict['is_string'] and not methodDict['is_bool'] and not methodDict['is_class'] and not methodDict['is_enum'] and methodDict['list_type'] == None
 
-<<<<<<< HEAD
-=======
-	def translate_method_name(self, name, recursive=False, topAncestor=None):
-		translatedName = name.to_camel_case(lower=True)
-
-		if name.prev is None or not recursive or name.prev is topAncestor:
-			return translatedName
-
-	def translate_argument_name(self, name):
-		argname = name.to_camel_case(lower=True)
-		arg = argname
-		if argname == "params":
-			arg = "parameters"
-		elif argname == "event":
-			arg = "ev"
-		elif argname == "ref":
-			arg = "reference"
-		elif argname == "value":
-			arg = "val"
-		return arg
-
-	def translate_base_type(self, _type, isArg, dllImport=True):
-		if _type.name == 'void':
-				if _type.isref:
-					return 'IntPtr'
-				return 'void'
-		elif _type.name == 'status':
-			if dllImport:
-				return 'int'
-			else:
-				return 'void'
-		elif _type.name == 'boolean':
-			if dllImport:
-				res = 'char'
-			else:
-				res = 'bool'
-		elif _type.name == 'integer':
-			if _type.isUnsigned:
-				res = 'uint'
-			else:
-				res = 'int'
-		elif _type.name == 'string':
-			if dllImport:
-				if isArg:
-					return 'string'
-				else:
-					res = 'IntPtr' # Return as IntPtr and get string with Marshal.PtrToStringAnsi()
-			else:
-				return 'string'
-		elif _type.name == 'character':
-			if _type.isUnsigned:
-				res = 'byte'
-			else:
-				res = 'sbyte'
-		elif _type.name == 'time':
-			res = 'long' #TODO check
-		elif _type.name == 'size':
-			res = 'long' #TODO check
-		elif _type.name == 'floatant':
-			return 'float'
-		elif _type.name == 'string_array':
-			if dllImport or isArg:
-				return 'IntPtr'
-			else:
-				return 'IEnumerable<string>'
-		else:
-			raise AbsApi.Error('\'{0}\' is not a base abstract type'.format(_type.name))
-
-		return res
-
->>>>>>> 8d4d8754
 	def is_linphone_type(self, _type, isArg, dllImport=True):
 		if type(_type) is AbsApi.ClassType:
 			return False if dllImport else True
 		elif type(_type) is AbsApi.EnumType:
 			return False if dllImport else True
-<<<<<<< HEAD
-	
-=======
-
-	def translate_type(self, _type, isArg, dllImport=True):
-		if type(_type) is AbsApi.EnumType:
-			if dllImport and isArg:
-				return 'int'
-			return _type.desc.name.to_camel_case()
-		elif type(_type) is AbsApi.ClassType:
-			return "IntPtr" if dllImport else _type.desc.name.to_camel_case()
-		elif type(_type) is AbsApi.BaseType:
-			return self.translate_base_type(_type, isArg, dllImport)
-		elif type(_type) is AbsApi.ListType:
-			if dllImport:
-				return 'IntPtr'
-			else:
-				if type(_type.containedTypeDesc) is AbsApi.BaseType:
-					if _type.containedTypeDesc.name == 'string':
-						return 'IEnumerable<string>'
-					else:
-						raise AbsApi.Error('translation of bctbx_list_t of basic C types is not supported')
-				elif type(_type.containedTypeDesc) is AbsApi.ClassType:
-					ptrType = _type.containedTypeDesc.desc.name.to_camel_case()
-					return 'IEnumerable<' + ptrType + '>'
-				else:
-					if _type.containedTypeDesc:
-						raise AbsApi.Error('translation of bctbx_list_t of enums')
-					else:
-						raise AbsApi.Error('translation of bctbx_list_t of unknow type !')
-
-	def translate_argument(self, arg, dllImport=True):
-		return '{0} {1}'.format(self.translate_type(arg.type, True, dllImport), self.translate_argument_name(arg.name))
-
->>>>>>> 8d4d8754
+
 	def throws_exception(self, return_type):
 		if type(return_type) is AbsApi.BaseType:
 			if return_type.name == 'status':
@@ -190,13 +81,8 @@
 		for arg in method.args:
 			if arg is not method.args[0] or not static:
 				methodElems['params'] += ', '
-<<<<<<< HEAD
 			methodElems['params'] += arg.translate(self.langTranslator)
-		
-=======
-			methodElems['params'] += self.translate_argument(arg)
-
->>>>>>> 8d4d8754
+
 		methodDict = {}
 		methodDict['prototype'] = "static extern {return} {name}({params});".format(**methodElems)
 
@@ -239,19 +125,11 @@
 						argname = arg.name.translate(self.nameTranslator)
 						methodDict['impl']['c_args'] += argname + " != null ? " + argname + ".nativePtr : IntPtr.Zero"
 					else:
-<<<<<<< HEAD
 						methodDict['impl']['c_args'] += '(int)' + arg.name.translate(self.nameTranslator)
 				elif arg.type.translate(self.langTranslator, dllImport=False) == "bool":
-					methodDict['impl']['c_args'] += arg.name.translate(self.nameTranslator) + " ? 1 : 0"
+					methodDict['impl']['c_args'] += arg.name.translate(self.nameTranslator) + " ? (char)1 : (char)0"
 				elif self.get_class_array_type(arg.type.translate(self.langTranslator, dllImport=False)) is not None:
 					listtype = self.get_class_array_type(arg.type.translate(self.langTranslator, dllImport=False))
-=======
-						methodDict['impl']['c_args'] += '(int)' + self.translate_argument_name(arg.name)
-				elif self.translate_type(arg.type, False, False) == "bool":
-					methodDict['impl']['c_args'] += self.translate_argument_name(arg.name) + " ? (char)1 : (char)0"
-				elif self.get_class_array_type(self.translate_type(arg.type, False, False)) is not None:
-					listtype = self.get_class_array_type(self.translate_type(arg.type, False, False))
->>>>>>> 8d4d8754
 					if listtype == 'string':
 						methodDict['impl']['c_args'] += "StringArrayToBctbxList(" + arg.name.translate(self.nameTranslator) + ")"
 					else:
@@ -494,17 +372,11 @@
 			raise AbsApi.Error('{0} has been escaped'.format(_class.name.to_c()))
 
 		classDict = {}
-<<<<<<< HEAD
 		classDict['className'] = _class.name.translate(self.nameTranslator)
 		classDict['isLinphoneFactory'] = classDict['className'] == "Factory"
-		classDict['doc'] = _class.briefDescription.translate(self.docTranslator, tagAsBrief=True)
-=======
-		classDict['className'] = _class.name.to_camel_case()
-		classDict['isLinphoneFactory'] = _class.name.to_camel_case() == "Factory"
 		classDict['isLinphoneCall'] = _class.name.to_camel_case() == "Call"
 		classDict['isLinphoneCore'] = _class.name.to_camel_case() == "Core"
-		classDict['doc'] = self.docTranslator.translate(_class.briefDescription)
->>>>>>> 8d4d8754
+		classDict['doc'] = _class.briefDescription.translate(self.docTranslator, tagAsBrief=True)
 		classDict['dllImports'] = []
 
 		islistenable = _class.listenerInterface is not None
@@ -520,13 +392,8 @@
 		for method in _class.classMethods:
 			try:
 				if 'get' in method.name.to_word_list():
-<<<<<<< HEAD
 					methodDict = self.translate_property_getter(method, method.name.translate(self.nameTranslator), True)
-				#The following doesn't work because there a at least one method that has both getter and setter, 
-=======
-					methodDict = self.translate_property_getter(method, method.name.to_camel_case(), True)
 				#The following doesn't work because there a at least one method that has both getter and setter,
->>>>>>> 8d4d8754
 				#and because it doesn't do both of them at once, property is declared twice
 				#elif 'set' in method.name.to_word_list():
 				#	methodDict = self.translate_property_setter(method, method.name.to_camel_case(), True)
@@ -641,13 +508,8 @@
 
 	interfaces = []
 	classes = []
-<<<<<<< HEAD
-	for index in [parser.classesIndex.values(), parser.interfacesIndex.values()]:
-		for _class in index:
-=======
 	for index in [parser.classesIndex, parser.interfacesIndex]:
 		for _class in index.values():
->>>>>>> 8d4d8754
 			if _class is not None:
 				try:
 					if type(_class) is AbsApi.Class:
@@ -657,11 +519,7 @@
 						impl = InterfaceImpl(_class, translator)
 						interfaces.append(impl)
 				except AbsApi.Error as e:
-<<<<<<< HEAD
 					print('Could not translate {0}: {1}'.format(_class.name.to_c(), e.args[0]))
-=======
-					print('Could not translate {0}: {1}'.format(_class.name.to_camel_case(fullName=True), e.args[0]))
->>>>>>> 8d4d8754
 
 	wrapper = WrapperImpl(enums, interfaces, classes)
 	render(renderer, wrapper, args.outputdir + "/" + args.outputfile)
