--- conflicted
+++ resolved
@@ -65,11 +65,8 @@
 	xml2lpc.c \
 	lpc2xml.c \
 	remote_provisioning.c \
-<<<<<<< HEAD
-	lime.c
-=======
+	lime.c \
 	quality_reporting.c
->>>>>>> 191d6e2f
 
 ifndef LINPHONE_VERSION
 LINPHONE_VERSION = "Devel"
