<?xml version="1.0" standalone="no"?> <!--*- mode: xml -*-->
<app-bundle>

  <meta>
    <!-- Where to pick up the GTK+ installation, icon themes,
         etc. Note that "${env:JHBUILD_PREFIX}" is evaluated to the
         value of the environment variable JHBUILD_PREFIX. You can
         define additional prefixes and refer to them in paths
         throughout this file on the form "${prefix:name}". This is
         useful for installing certain libraries or even the
         application itself separately. Note that JHBUILD_PREFIX is
         defined by jhbuild, so it you are not using jhbuild you can
         either define your own or just hardcode the path here.
    -->
    <prefix name="default">/opt/local</prefix>
    <prefix name="linphone">${env:LINPHONE_INSTALL_PREFIX}</prefix>
    <prefix name="ms2plugins">${env:MS2_PLUGINS_INSTALL_PREFIX}</prefix>
    <!-- This prefix definition is necessary if some dependencies are to be taken from /usr/local/lib -->
    <prefix name="local">${env:LINPHONE_ADDITIONAL_DEPENDENCIES_PREFIX}</prefix>

    <!-- The project directory is the default location of the created
         app. If you leave out the path, the current directory is
         used. Note the usage of an environment variable here again.
    -->
    <destination overwrite="yes">${env:BUNDLE_PREFIX}</destination>

    <image>
      <!-- Not implemented yet (DMG image). -->
    </image>

    <!-- Comment this out to keep the install names in binaries -->
    <run-install-name-tool/>
 
    <!-- Optionally specify a launcher script to use. If the
         application sets up everything needed itself, like
         environment variable, linker paths, etc, a launcher script is
         not needed. If the source path is left out, the default
         script will be used.
    -->
    <!--launcher-script>${project}/launcher.sh</launcher-script -->

    <!-- Not implemented: Optional runtime, could be python or mono
         for example.
    -->
    <!-- runtime copy="yes">/usr/bin/python</runtime -->
    <!-- Indicate the active gtk version to use. This is needed only
         for gtk+-3.0 projects. -->
    <gtk>gtk+-2.0</gtk>
  </meta>

  <!-- The special macro "${project}" refers to the directory where
       this bundle file is located. The application name and bundle
       identifier are taken from the plist file.
  -->
  <plist>${project}/Info-linphone.plist</plist>

  <main-binary>${prefix:linphone}/bin/linphone</main-binary>

  <binary >
    ${prefix:ms2plugins}/lib/mediastreamer/plugins/*.*.so
  </binary>
  
  <binary >
    ${prefix:linphone}/lib/*.*.dylib
  </binary>

  <!-- Copy in GTK+ modules.  Note the ${gtkdir} macro, which expands
       to the correct library subdirectory for the specified gtk
       version.
  -->
  <binary>
     ${prefix}/lib/${gtkdir}/modules/*.so
  </binary>

  <data>
    ${prefix}/share/mime/mime.cache
  </data>

  <!-- Copy in GTK+ theme engines and print backends. Note the use of the
       "${pkg:module:variable}" macro, which evaluates to a pkg-config
       variable in the specified module. Note that any libraries that
       binaries link to are also copied in automatically.  Note also
       the included ${gtk} macro, which gets the correct package name
       to get. -->
  <binary>
    ${prefix}/lib/${gtkdir}/${pkg:${gtk}:gtk_binary_version}/engines/*.so
  </binary>
  <binary>
    ${prefix}/lib/${gtkdir}/${pkg:${gtk}:gtk_binary_version}/printbackends/*.so
  </binary>

<!-- Starting with 2.24, gdk-pixbuf installs into its own directory. Do
     not install the svg pixbuf loader as it does not work. -->
  <binary>
<<<<<<< HEAD
    ${prefix}/lib/gdk-pixbuf-2.0/${pkg:${gtk}:gtk_binary_version}/loaders/*.so
=======
    ${prefix}/lib/gdk-pixbuf-2.0/${pkg:${gtk}:gtk_binary_version}/loaders/libpixbufloader-bmp.so
  </binary>
  <binary>
    ${prefix}/lib/gdk-pixbuf-2.0/${pkg:${gtk}:gtk_binary_version}/loaders/libpixbufloader-gif.so
  </binary>
  <binary>
    ${prefix}/lib/gdk-pixbuf-2.0/${pkg:${gtk}:gtk_binary_version}/loaders/libpixbufloader-icns.so
  </binary>
  <binary>
    ${prefix}/lib/gdk-pixbuf-2.0/${pkg:${gtk}:gtk_binary_version}/loaders/libpixbufloader-ico.so
  </binary>
  <binary>
    ${prefix}/lib/gdk-pixbuf-2.0/${pkg:${gtk}:gtk_binary_version}/loaders/libpixbufloader-jpeg.so
  </binary>
  <binary>
    ${prefix}/lib/gdk-pixbuf-2.0/${pkg:${gtk}:gtk_binary_version}/loaders/libpixbufloader-png.so
>>>>>>> 731d4509
  </binary>


   <!--binary>
    ${prefix}/lib/pango/${pkg:pango:pango_module_version}/modules/
  </binary-->

  <!--data>
    ${prefix}/etc/pango/
  </data-->

 <!-- Translation filenames, one for each program or library that you
       want to copy in to the bundle. The "dest" attribute is
       optional, as usual. Bundler will find all translations of that
       library/program under the indicated directory and copy them.-->
  <translations name="gtk20">
    ${prefix}/share/locale
  </translations>

  <data name="linphone">
    ${prefix:linphone}/share/locale
  </data>

  <translations name="gdk-pixbuf">
    ${prefix}/share/locale
  </translations>

  <translations name="glib20">
    ${prefix}/share/locale
  </translations>

  <!-- Data to copy in, usually Glade/UI files, images, sounds files
       etc. The destination inside the bundle can be specified if the
       files should end up at a different location, by using the
       "dest" property. The destination must then start with the macro
       "${bundle}", which refers to the bundle root directory.
  -->
  <data>
    ${prefix:linphone}/share/linphone
  </data>

  <data>
    ${prefix:linphone}/share/pixmaps/linphone
  </data>

  <data>
    ${prefix:linphone}/share/images
  </data>

  <data>
    ${prefix:linphone}/share/icons
  </data>

  <!-- Copy in the themes data. You may want to trim this to save space
       in your bundle. -->
  <data>
    ${prefix}/share/themes
  </data>

  <!-- Copy icons. Note that the .icns file is an Apple format which
       contains up to 4 sizes of icon. You can use
       /Developer/Applications/Utilities/Icon Composer.app to import
       artwork and create the file. -->
  <data dest="${bundle}/Contents/Resources">
    ${project}/../../pixmaps/linphone.icns
  </data>

  <data dest="${bundle}/Contents/Resources">
    ${project}/environment.sh
  </data>
  
  <!-- This is where theme commands go. You can copy them in from your
       theme of choice if they provide and example, or you can just
       change the source path. -->

  <data dest="${bundle}/Contents/Resources/etc/${gtkdir}/gtkrc">
    ${project}/../../gtk/gtkrc.mac
  </data>

  <data dest="${bundle}/Contents/Resources/share/sounds/linphone/rings/oldphone.wav">
      ${prefix:linphone}/share/sounds/linphone/rings/oldphone.wav
  </data>

  <data dest="${bundle}/Contents/Resources/share/sounds/linphone/rings/toy-mono.wav">
      ${prefix:linphone}/share/sounds/linphone/rings/toy-mono.wav
  </data>

  <data dest="${bundle}/Contents/Resources/share/sounds/linphone/ringback.wav">
      ${prefix:linphone}/share/sounds/linphone/ringback.wav
  </data>

  <data dest="${bundle}/Contents/Resources/share/sounds/linphone/incoming_chat.wav">
      ${prefix:linphone}/share/sounds/linphone/incoming_chat.wav
  </data>

  <!-- Icon themes to copy. The "icons" property can be either of
       "auto", "all", or "none". All or none should be
       self-explanatory, while auto means that the script will try to
       figure out which icons are needed. This is done by getting all
       the strings from all copied binaries, and matching them against
       icon names. To be safe, you should use "all". "none" is useful
       if you want just the index.theme file but no icons, mostly
       needed for the "hicolor" base theme.
  >
  <icon-theme icons="auto">
    Tango
  </icon-theme -->

</app-bundle>
<|MERGE_RESOLUTION|>--- conflicted
+++ resolved
@@ -92,9 +92,6 @@
 <!-- Starting with 2.24, gdk-pixbuf installs into its own directory. Do
      not install the svg pixbuf loader as it does not work. -->
   <binary>
-<<<<<<< HEAD
-    ${prefix}/lib/gdk-pixbuf-2.0/${pkg:${gtk}:gtk_binary_version}/loaders/*.so
-=======
     ${prefix}/lib/gdk-pixbuf-2.0/${pkg:${gtk}:gtk_binary_version}/loaders/libpixbufloader-bmp.so
   </binary>
   <binary>
@@ -111,7 +108,6 @@
   </binary>
   <binary>
     ${prefix}/lib/gdk-pixbuf-2.0/${pkg:${gtk}:gtk_binary_version}/loaders/libpixbufloader-png.so
->>>>>>> 731d4509
   </binary>
 
 
