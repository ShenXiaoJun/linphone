/*
LinphoneCore.java
Copyright (C) 2010  Belledonne Communications, Grenoble, France

This program is free software; you can redistribute it and/or
modify it under the terms of the GNU General Public License
as published by the Free Software Foundation; either version 2
of the License, or (at your option) any later version.

This program is distributed in the hope that it will be useful,
but WITHOUT ANY WARRANTY; without even the implied warranty of
MERCHANTABILITY or FITNESS FOR A PARTICULAR PURPOSE.  See the
GNU General Public License for more details.

You should have received a copy of the GNU General Public License
along with this program; if not, write to the Free Software
Foundation, Inc., 59 Temple Place - Suite 330, Boston, MA  02111-1307, USA.
*/
package org.linphone.core;


import java.util.Vector;

/**
 * Linphone core main object created by method {@link LinphoneCoreFactory#createLinphoneCore(LinphoneCoreListener, String, String, Object)}.	
 *
 */
public interface LinphoneCore {
	/**
	 * linphone core states
	 */
	static public class 	GlobalState {
		static private Vector values = new Vector();
		/**
		 * Off
		 */
		static public GlobalState GlobalOff = new GlobalState(0,"GlobalOff");       
		/**
		 * Startup
		 */
		static public GlobalState GlobalStartup = new GlobalState(1,"GlobalStartup");
		/**
		 * On
		 */
		static public GlobalState GlobalOn = new GlobalState(2,"GlobalOn");
		/**
		 * Shutdown
		 */
		static public GlobalState GlobalShutdown = new GlobalState(3,"GlobalShutdown");

		private final int mValue;
		private final String mStringValue;

		private GlobalState(int value,String stringValue) {
			mValue = value;
			values.addElement(this);
			mStringValue=stringValue;
		}
		public static GlobalState fromInt(int value) {

			for (int i=0; i<values.size();i++) {
				GlobalState state = (GlobalState) values.elementAt(i);
				if (state.mValue == value) return state;
			}
			throw new RuntimeException("state not found ["+value+"]");
		}
		public String toString() {
			return mStringValue;
		}
	}
	/**
	 * Describes proxy registration states.
	 *
	 */
	static public class 	RegistrationState {
		static private Vector values = new Vector();
		/**
		 * None
		 */
		static public RegistrationState RegistrationNone = new RegistrationState(0,"RegistrationNone");       
		/**
		 * In Progress
		 */
		static public RegistrationState RegistrationProgress  = new RegistrationState(1,"RegistrationProgress");
		/**
		 * Ok
		 */
		static public RegistrationState RegistrationOk = new RegistrationState(2,"RegistrationOk");
		/**
		 * Cleared
		 */
		static public RegistrationState RegistrationCleared = new RegistrationState(3,"RegistrationCleared");
		/**
		 * Failed
		 */
		static public RegistrationState RegistrationFailed = new RegistrationState(4,"RegistrationFailed");
		private final int mValue;
		private final String mStringValue;

		private RegistrationState(int value,String stringValue) {
			mValue = value;
			values.addElement(this);
			mStringValue=stringValue;
		}
		public static RegistrationState fromInt(int value) {

			for (int i=0; i<values.size();i++) {
				RegistrationState state = (RegistrationState) values.elementAt(i);
				if (state.mValue == value) return state;
			}
			throw new RuntimeException("state not found ["+value+"]");
		}
		public String toString() {
			return mStringValue;
		}
	}
	/**
	 * Describes firewall policy.
	 *
	 */
	static public class 	FirewallPolicy {
		static private Vector values = new Vector();
		/**
		 * No firewall is assumed.
		 */
		static public FirewallPolicy NoFirewall = new FirewallPolicy(0,"NoFirewall");       
		/**
		 * Use NAT address (discouraged)
		 */
		static public FirewallPolicy UseNatAddress  = new FirewallPolicy(1,"UseNatAddress");
		/**
		 * Use stun server to discover RTP addresses and ports.
		 */
		static public FirewallPolicy UseStun = new FirewallPolicy(2,"UseStun");
		
		private final int mValue;
		private final String mStringValue;

		private FirewallPolicy(int value,String stringValue) {
			mValue = value;
			values.addElement(this);
			mStringValue=stringValue;
		}
		public static FirewallPolicy fromInt(int value) {

			for (int i=0; i<values.size();i++) {
				FirewallPolicy state = (FirewallPolicy) values.elementAt(i);
				if (state.mValue == value) return state;
			}
			throw new RuntimeException("state not found ["+value+"]");
		}
		public String toString() {
			return mStringValue;
		}
		public int value(){
			return mValue;
		}
	}
	/**
	 * Signaling transports 
	 *
	 */
	static public class Transport {
		/**
		 * UDP transport
		 */
		public final static Transport udp =new Transport("udp");
		/**
		 * TCP transport
		 */
		public final static Transport tcp =new Transport("tcp");
		private final String mStringValue;

		private Transport(String stringValue) {
			mStringValue=stringValue;
		}
		public String toString() {
			return mStringValue;
		}		
	}
	/**
	 * clear all added proxy configs
	 */
	public void clearProxyConfigs();
	/**
	 * Add a proxy configuration. This will start registration on the proxy, if registration is enabled.
	 * @param proxyCfg
	 * @throws LinphoneCoreException
	 */
	public void addProxyConfig(LinphoneProxyConfig proxyCfg) throws LinphoneCoreException;
	/**
	 * Sets the default proxy.
	 *<br>
	 * This default proxy must be part of the list of already entered {@link LinphoneProxyConfig}. 
	 * Toggling it as default will make LinphoneCore use the identity associated with the proxy configuration in all incoming and outgoing calls.
	 * @param proxyCfg 
	 */
	public void setDefaultProxyConfig(LinphoneProxyConfig proxyCfg);
	
	/**
	 * get he default proxy configuration, that is the one used to determine the current identity.
	 * @return null if no default proxy config 
	 */
	public LinphoneProxyConfig getDefaultProxyConfig() ;
	
	/**
	 * clear all the added auth info
	 */
	void clearAuthInfos();
	/**
	 * Adds authentication information to the LinphoneCore.
	 * <br>This information will be used during all SIP transacations that require authentication.
	 * @param info
	 */
	void addAuthInfo(LinphoneAuthInfo info);
	
	/**
	 * Build an address according to the current proxy config. In case destination is not a sip address, the default proxy domain is automatically appended
	 * @param destination
	 * @return
	 * @throws If no LinphoneAddress can be built from destination
	 */
	public LinphoneAddress interpretUrl(String destination) throws LinphoneCoreException;
	
	/**
	 * Starts a call given a destination. Internally calls {@link #interpretUrl(String)} then {@link #invite(LinphoneAddress)}.
	 * @param uri
	 */
	public LinphoneCall invite(String destination)throws LinphoneCoreException;
	/**
	 * Initiates an outgoing call given a destination LinphoneAddress
	 *<br>The LinphoneAddress can be constructed directly using linphone_address_new(), or created by linphone_core_interpret_url(). The application doesn't own a reference to the returned LinphoneCall object. Use linphone_call_ref() to safely keep the LinphoneCall pointer valid within your application.
	 * @param to the destination of the call (sip address).
	 * @return LinphoneCall
	 * @throws LinphoneCoreException
	 */
	public LinphoneCall invite(LinphoneAddress to)throws LinphoneCoreException;
	/**
	 * Terminates a call.
	 * @param aCall to be terminated
	 */
	public void terminateCall(LinphoneCall aCall);
	/**
	 * Returns The LinphoneCall the current call if one is in call
	 *
	**/
	public LinphoneCall getCurrentCall(); 
	
	/**
	 * get current call remote address in case of in/out call
	 * @return null if no call engaged yet
	 */
	public LinphoneAddress getRemoteAddress();
	/**
	 *  
	 * @return  TRUE if there is a call running or pending.
	 */
	public boolean isIncall();
	/**
	 * 
	 * @return Returns true if in incoming call is pending, ie waiting for being answered or declined.
	 */
	public boolean isInComingInvitePending();
	/**
	 * Main loop function. It is crucial that your application call it periodically.
	 *
	 *	#iterate() performs various backgrounds tasks:
	 * <li>receiving of SIP messages
	 * <li> handles timers and timeout
	 * <li> performs registration to proxies
	 * <li> authentication retries The application MUST call this function from periodically, in its main loop. 
	 * <br> Be careful that this function must be call from the same thread as other liblinphone methods. In not the case make sure all liblinphone calls are serialized with a mutex.

	 */
	public void iterate();
	/**
	 * Accept an incoming call.
	 *
	 * Basically the application is notified of incoming calls within the
	 * {@link LinphoneCoreListener#inviteReceived(LinphoneCore, String)} listener.
	 * The application can later respond positively to the call using
	 * this method.
	 * @throws LinphoneCoreException 
	 */
	public void acceptCall(LinphoneCall aCall) throws LinphoneCoreException;
	
	
	/**
	 * @return a list of LinphoneCallLog 
	 */
	public Vector getCallLogs();
	
	/**
	 * This method is called by the application to notify the Linphone core library when network is reachable.
	 * Calling this method with true trigger Linphone to initiate a registration process for all proxy
	 * configuration with parameter register set to enable.
	 * This method disable the automatic registration mode. It means you must call this method after each network state changes
	 * @param network state  
	 *
	 */
	public void setNetworkStateReachable(boolean isReachable);
	/**
	 * destroy linphone core and free all underlying resources
	 */
	public void destroy();
	/**
	 * Allow to control play level before entering  sound card:  
	 * @param level in db
	 */
	public void setPlaybackGain(float gain);
	/**
	 * get play level before entering  sound card:  
	 * @return level in db
	 */
	public float getPlaybackGain();
	/**
	 * set play level
	 * @param level [0..100]
	 */
	public void setPlayLevel(int level);
	/**
	 * get playback level [0..100];
	 * -1 if not cannot be determined
	 * @return
	 */
	public int getPlayLevel();
	/**
	 *  Mutes or unmutes the local microphone.
	 * @param isMuted
	 */
	public void muteMic(boolean isMuted);
	/**
	 * 
	 * @return true is mic is muted
	 */
	public boolean isMicMuted();
	
	/**
	 * Initiate a dtmf signal if in call
	 * @param number
	 */
	public void sendDtmf(char number);
	/**
	 * Initiate a dtmf signal to the speqker if not in call
	 * @param number
	 * @param duration in ms , -1 for unlimited
	 */
	public void playDtmf(char number,int duration);
	/**
	 * stop current dtmf
	 */
	public void stopDtmf();
	
	/**
	 * remove all call logs
	 */
	public void clearCallLogs();
	/***
	 * get payload type  from mime type an clock rate
	 * 
	 * return null if not found
	 */
	public PayloadType findPayloadType(String mime,int clockRate); 
	/**
	 * not implemented yet
	 * @param pt
	 * @param enable
	 * @throws LinphoneCoreException
	 */
	public void enablePayloadType(PayloadType pt, boolean enable) throws LinphoneCoreException;
	/**
	 * Enables or disable echo cancellation.
	 * @param enable
	 */
	public void enableEchoCancellation(boolean enable);
	/**
	 * get EC status 
	 * @return true if echo cancellation is enabled.
	 */
	public boolean isEchoCancellationEnabled();
	/**
	 * not implemented yet
	 * @param aTransport
	 */
	public void setSignalingTransport(Transport aTransport);
	/**
	 * not implemented
	 * @param value
	 */
	public void enableSpeaker(boolean value);
	/**
	 * not implemented
	 * @return
	 */
	public boolean isSpeakerEnabled();
	/**
	 * add a friend to the current buddy list, if subscription attribute is set, a SIP SUBSCRIBE message is sent.
	 * @param lf LinphoenFriend to add
	 * @throws LinphoneCoreException
	 */
	void addFriend(LinphoneFriend lf) throws LinphoneCoreException;

	/**
	 * Set my presence status
	 * @param minute_away how long in away
	 * @param status sip uri used to redirect call in state LinphoneStatusMoved
	 */
	void setPresenceInfo(int minute_away,String alternative_contact, OnlineStatus status);
	/**
	 * Create a new chat room for messaging from a sip uri like sip:joe@sip.linphone.org
	 * @param to 	destination address for messages 
	 *
	 * @return {@link LinphoneChatRoom} where messaging can take place.
	 */
	LinphoneChatRoom createChatRoom(String to);
	
	public void setVideoWindow(Object w);
	public void setPreviewWindow(Object w);
	/**
	 * Enables video globally.
	 *
	 * 
	 * This function does not have any effect during calls. It just indicates #LinphoneCore to
	 * initiate future calls with video or not. The two boolean parameters indicate in which
	 * direction video is enabled. Setting both to false disables video entirely.
	 *
	 * @param vcap_enabled indicates whether video capture is enabled
	 * @param display_enabled indicates whether video display should be shown
	 *
	**/
	void enableVideo(boolean vcap_enabled, boolean display_enabled);
	/**
	 * Returns TRUE if video is enabled, FALSE otherwise.
	 *	
	 ***/
	boolean isVideoEnabled();
	
	/**
	 * Specify a STUN server to help firewall traversal.
	 * @param stun_server Stun server address and port, such as stun.linphone.org or stun.linphone.org:3478
	 */
	public void setStunServer(String stun_server);
	/**
	 * @return stun server address if previously set.
	 */
	public String getStunServer();
	
	/**
	 * Sets policy regarding workarounding NATs
	 * @param pol one of the FirewallPolicy members.
	**/
	public void setFirewallPolicy(FirewallPolicy pol);
	/**
	 * @return previously set firewall policy.
	 */
	public FirewallPolicy getFirewallPolicy();
<<<<<<< HEAD
	/**
	 * Sets the path to a wav file used for ringing.
	 *
	 * @param path The file must be a wav 16bit linear. Local ring is disabled if null
	 */
	public void setRing(String path);
	/**
	 * gets the path to a wav file used for ringing.
	 *
	 * @param null if not set
	 */
	public String getRing();
=======

	public LinphoneCall inviteAddressWithParams(LinphoneAddress destination, LinphoneCallParams params) throws LinphoneCoreException ;
	
	public int updateCall(LinphoneCall call, LinphoneCallParams params);

	public LinphoneCallParams createDefaultCallParameters();

>>>>>>> 78c6a9d0
}<|MERGE_RESOLUTION|>--- conflicted
+++ resolved
@@ -454,7 +454,13 @@
 	 * @return previously set firewall policy.
 	 */
 	public FirewallPolicy getFirewallPolicy();
-<<<<<<< HEAD
+
+	public LinphoneCall inviteAddressWithParams(LinphoneAddress destination, LinphoneCallParams params) throws LinphoneCoreException ;
+	
+	public int updateCall(LinphoneCall call, LinphoneCallParams params);
+
+	public LinphoneCallParams createDefaultCallParameters();
+
 	/**
 	 * Sets the path to a wav file used for ringing.
 	 *
@@ -467,13 +473,4 @@
 	 * @param null if not set
 	 */
 	public String getRing();
-=======
-
-	public LinphoneCall inviteAddressWithParams(LinphoneAddress destination, LinphoneCallParams params) throws LinphoneCoreException ;
-	
-	public int updateCall(LinphoneCall call, LinphoneCallParams params);
-
-	public LinphoneCallParams createDefaultCallParameters();
-
->>>>>>> 78c6a9d0
 }