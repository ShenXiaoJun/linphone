--- conflicted
+++ resolved
@@ -126,12 +126,7 @@
  * @brief Encrypt a file before transfering it to the server, encryption is done in several call, first one will be done
  *with cryptoContext null, last one with length = 0
  *
-<<<<<<< HEAD
- * @param[in/out]	cryptoContext		The context used to encrypt the file using AES-GCM. Is created at first call(if
- *null)
-=======
  * @param[in,out]	cryptoContext		The context used to encrypt the file using AES-GCM. Is created at first call(if null)
->>>>>>> 49d0eadb
  * @param[in]		key					256 bits : 192 bits of key || 64 bits of Initial Vector
  * @param[in]		length				Length of data to be encrypted, if 0 it will conclude the encryption
  * @param[in]		plain				Plain data to be encrypted (length bytes)
@@ -160,15 +155,8 @@
  * @brief decrypt and authentify a message with the given key
  *
  * @param[in]	key					Key to use: first 192 bits are used as key, last 64 bits as init vector
-<<<<<<< HEAD
- * @param[in]	message				The string to be decrypted
- * @param[in]	messageLength		The length in bytes of the message to be decrypted (this include the 16 bytes tag at
- *the
- *begining of the message)
-=======
  * @param[in]	encryptedMessage	The string to be decrypted
  * @param[in]	messageLength		The length in bytes of the message to be decrypted (this include the 16 bytes tag at the begining of the message)
->>>>>>> 49d0eadb
  * @param[in]	selfZID				The self ZID is use in authentication tag computation
  * @param[out]	plainMessage		A buffer to hold the output, ouput length is input's one - 16 for the authentication
  *tag
@@ -186,13 +174,7 @@
  * @brief create the encrypted multipart xml message from plain text and destination URI
  * Retrieve in cache the needed keys which are then updated. Output buffer is allocated and must be freed by caller
  *
-<<<<<<< HEAD
- * @param[in/out]	cacheBuffer		The xmlDoc containing current cache, get the keys and selfZID from it, updated by
- *this
- *function with derivated keys
-=======
  * @param[in,out]	cacheBuffer		The xmlDoc containing current cache, get the keys and selfZID from it, updated by this function with derivated keys
->>>>>>> 49d0eadb
  * @param[in]		message			The plain text message to be encrypted
  * @param[in]		peerURI			The destination URI, associated keys will be found in cache
  * @param[out]		output			The output buffer, allocated and set with the encrypted message xml body(null
