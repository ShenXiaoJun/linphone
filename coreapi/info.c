--- conflicted
+++ resolved
@@ -33,97 +33,7 @@
 	SalCustomHeader *headers;
 };
 
-<<<<<<< HEAD
-#define SET_STRING(ptr,field,val) \
-	if (ptr->field) { \
-		ms_free(ptr->field); \
-		ptr->field=NULL; \
-	} \
-	if (val){ \
-		ptr->field=ms_strdup(val); \
-	}
 
-void linphone_content_copy(LinphoneContent *obj, const LinphoneContent *ref){
-	SET_STRING(obj,type,ref->type);
-	SET_STRING(obj,subtype,ref->subtype);
-	SET_STRING(obj,encoding,ref->encoding);
-	SET_STRING(obj,name,ref->name);
-	if (obj->key) {
-		ms_free(obj->key);
-		obj->key=NULL;
-	}
-	if (ref->key) {
-		obj->key = (unsigned char *)ms_strdup((const char *)ref->key);
-	}
-
-	if (obj->data) {
-		ms_free(obj->data);
-		obj->data=NULL;
-	}
-	if (ref->data){
-		obj->data=ms_malloc(ref->size+1);
-		memcpy(obj->data, ref->data, ref->size);
-		((char*)obj->data)[ref->size]='\0';
-	}
-	obj->size=ref->size;
-}
-
-void linphone_content_uninit(LinphoneContent * obj){
-	if (obj->type) ms_free(obj->type);
-	if (obj->subtype) ms_free(obj->subtype);
-	if (obj->data) ms_free(obj->data);
-	if (obj->encoding) ms_free(obj->encoding);
-	if (obj->name) ms_free(obj->name);
-	if (obj->key) ms_free(obj->key);
-}
-
-LinphoneContent *linphone_content_copy_from_sal_body(LinphoneContent *obj, const SalBody *ref){
-	SET_STRING(obj,type,ref->type);
-	SET_STRING(obj,subtype,ref->subtype);
-	SET_STRING(obj,encoding,ref->encoding);
-	if (obj->data) {
-		ms_free(obj->data);
-		obj->data=NULL;
-	}
-	if (ref->data){
-		obj->data=ms_malloc(ref->size+1);
-		memcpy(obj->data, ref->data, ref->size);
-		((char*)obj->data)[ref->size]='\0';
-	}
-	obj->size=ref->size;
-	obj->name = NULL;
-	obj->key = NULL;
-	return obj;
-}
-
-const LinphoneContent *linphone_content_from_sal_body(LinphoneContent *obj, const SalBody *ref){
-	if (ref && ref->type){
-		obj->type=(char*)ref->type;
-		obj->subtype=(char*)ref->subtype;
-		obj->data=(void*)ref->data;
-		obj->encoding=(char*)ref->encoding;
-		obj->size=ref->size;
-		obj->name = NULL;
-		obj->key = NULL;
-		return obj;
-	}
-	return NULL;
-}
-
-SalBody *sal_body_from_content(SalBody *body, const LinphoneContent *lc){
-	if (lc && lc->type){
-		body->type=lc->type;
-		body->subtype=lc->subtype;
-		body->data=lc->data;
-		body->size=lc->size;
-		body->encoding=lc->encoding;
-		return body;
-	}
-	return NULL;
-}
-
-=======
->>>>>>> 65734e81
 /**
  * Destroy a LinphoneInfoMessage
 **/
