--- conflicted
+++ resolved
@@ -1101,13 +1101,6 @@
 		if (cfg->type && cfg->ssctx==NULL){
 			linphone_proxy_config_activate_sip_setup(cfg);
 		}
-<<<<<<< HEAD
-		if ((!lc->sip_conf.register_only_when_network_is_up || lc->network_reachable) &&
-			(linphone_core_get_firewall_policy(lc)!=LinphonePolicyUseUpnp
-					|| !lc->sip_conf.register_only_when_upnp_is_ok
-					|| linphone_core_get_upnp_state(lc) == LinphoneUpnpStateOk))
-			linphone_proxy_config_register(cfg);
-=======
 		switch(linphone_core_get_firewall_policy(lc)) {
 			case LinphonePolicyUseUpnp:
 #ifdef BUILD_UPNP
@@ -1121,7 +1114,6 @@
 				linphone_proxy_config_register(cfg);
 			}
 		}	
->>>>>>> e546e97a
 		if (cfg->publish && cfg->publish_op==NULL){
 			linphone_proxy_config_send_publish(cfg,lc->presence_mode);
 		}
