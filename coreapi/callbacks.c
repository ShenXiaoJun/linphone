--- conflicted
+++ resolved
@@ -147,12 +147,8 @@
 		if (lc->sound_conf.play_sndcard!=NULL){
 			MSSndCard *ringcard=lc->sound_conf.lsd_card ? lc->sound_conf.lsd_card : lc->sound_conf.play_sndcard;
 			ms_message("Remote ringing...");
-<<<<<<< HEAD
 			lc->ringstream=ring_start(lc->sound_conf.remote_ring,2000,ringcard);
-=======
-			lc->ringstream=ring_start(lc->sound_conf.remote_ring,2000,lc->sound_conf.play_sndcard);
 			gstate_new_state(lc, GSTATE_CALL_OUT_RINGING, NULL);
->>>>>>> 4fed6f59
 		}
 	}else{
 		/*accept early media */
@@ -273,7 +269,6 @@
 	call->resultdesc=sal_call_get_final_media_description(op);
 	if (call->resultdesc)
 		sal_media_description_ref(call->resultdesc);
-<<<<<<< HEAD
 
 	if (call->resultdesc && !sal_media_description_empty(call->resultdesc))
 	{
@@ -308,9 +303,6 @@
 				linphone_core_stop_media_streams(lc,call);
 				linphone_core_init_media_streams(lc,call);
 			}
-=======
-		if (!sal_media_description_empty(call->resultdesc)){
->>>>>>> 4fed6f59
 			linphone_connect_incoming(lc,call);
 		}
 	}
@@ -357,13 +349,8 @@
 	/*char *retrymsg=_("%s. Retry after %i minute(s).");*/
 	char *msg600=_("User does not want to be disturbed.");
 	char *msg603=_("Call declined.");
-<<<<<<< HEAD
-	char *msg=NULL;
+	char *msg=(char*)details;
 	LinphoneCall *call=(LinphoneCall*)sal_op_get_user_pointer(op);
-=======
-	char *msg=(char*)details;
-	LinphoneCall *call=lc->call;
->>>>>>> 4fed6f59
 
 	if (lc->vtable.show) lc->vtable.show(lc);
 
