--- conflicted
+++ resolved
@@ -1258,22 +1258,7 @@
 	}
 	// check that the message does not belong to an already destroyed chat room - if so, do not invoke callbacks
 	if (chat_msg->chat_room != NULL) {
-<<<<<<< HEAD
 		linphone_chat_message_update_state(chat_msg, chatStatusSal2Linphone(status));
-=======
-		chat_msg->state=chatStatusSal2Linphone(status);
-		linphone_chat_message_update_state(chat_msg);
-
-		if (chat_msg && (chat_msg->cb || (chat_msg->callbacks && linphone_chat_message_cbs_get_msg_state_changed(chat_msg->callbacks)))) {
-			ms_message("Notifying text delivery with status %s",linphone_chat_message_state_to_string(chat_msg->state));
-			if (chat_msg->callbacks && linphone_chat_message_cbs_get_msg_state_changed(chat_msg->callbacks)) {
-				linphone_chat_message_cbs_get_msg_state_changed(chat_msg->callbacks)(chat_msg, chat_msg->state);
-			} else {
-				/* Legacy */
-				chat_msg->cb(chat_msg,chat_msg->state,chat_msg->cb_ud);
-			}
-		}
->>>>>>> 52a5ab76
 	}
 	if (status != SalTextDeliveryInProgress) { /*only release op if not in progress*/
 		linphone_chat_message_destroy(chat_msg);
