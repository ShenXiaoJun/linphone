/*
linphone
Copyright (C) 2000 - 2010 Simon MORLAT (simon.morlat@linphone.org)

This program is free software; you can redistribute it and/or
modify it under the terms of the GNU General Public License
as published by the Free Software Foundation; either version 2
of the License, or (at your option) any later version.

This program is distributed in the hope that it will be useful,
but WITHOUT ANY WARRANTY; without even the implied warranty of
MERCHANTABILITY or FITNESS FOR A PARTICULAR PURPOSE.  See the
GNU General Public License for more details.

You should have received a copy of the GNU General Public License
along with this program; if not, write to the Free Software
Foundation, Inc., 59 Temple Place - Suite 330, Boston, MA  02111-1307, USA.
*/
#ifndef LINPHONECORE_H
#define LINPHONECORE_H

#include "ortp/ortp.h"
#include "ortp/payloadtype.h"
#include "mediastreamer2/mscommon.h"
#include "mediastreamer2/msvideo.h"

#ifdef IN_LINPHONE
#include "sipsetup.h"
#else
#include "linphone/sipsetup.h"
#endif

#define LINPHONE_IPADDR_SIZE 64
#define LINPHONE_HOSTNAME_SIZE 128

#ifndef LINPHONE_PUBLIC
	#define LINPHONE_PUBLIC MS2_PUBLIC
#endif

#ifdef __cplusplus
extern "C" {
#endif

struct _LinphoneCore;
/**
 * Linphone core main object created by function linphone_core_new() .
 * @ingroup initializing
 */
typedef struct _LinphoneCore LinphoneCore;

struct _LpConfig;


/**
 * Linphone core SIP transport ports.
 * Use with #linphone_core_set_sip_transports
 * @ingroup initializing
 */
typedef struct _LCSipTransports{
	/**
	 * udp port to listening on, negative value if not set
	 * */
	int udp_port;
	/**
	 * tcp port to listening on, negative value if not set
	 * */
	int tcp_port;
	/**
	 * dtls port to listening on, negative value if not set
	 * */
	int dtls_port;
	/**
	 * tls port to listening on, negative value if not set
	 * */
	int tls_port;
} LCSipTransports;


/**
 * Object that represents a SIP address.
 *
 * The LinphoneAddress is an opaque object to represents SIP addresses, ie
 * the content of SIP's 'from' and 'to' headers.
 * A SIP address is made of display name, username, domain name, port, and various
 * uri headers (such as tags). It looks like 'Alice <sip:alice@example.net>'.
 * The LinphoneAddress has methods to extract and manipulate all parts of the address.
 * When some part of the address (for example the username) is empty, the accessor methods
 * return NULL.
 *
 * @ingroup linphone_address
 * @var LinphoneAddress
 */
typedef struct SalAddress LinphoneAddress;

/**
 * The LinphoneContent struct holds data that can be embedded in a signaling message.
 * @ingroup misc
**/
struct _LinphoneContent{
	char *type; /**<mime type for the data, for example "application"*/
	char *subtype; /**<mime subtype for the data, for example "html"*/
	void *data; /**<the actual data buffer, usually a string */
	size_t size; /**<the size of the data buffer, excluding null character despite null character is always set for convenience.*/
};

/**
 * Alias to the LinphoneContent struct.
 * @ingroup misc
**/
typedef struct _LinphoneContent LinphoneContent;

/**
 * The LinphoneCall object represents a call issued or received by the LinphoneCore
 * @ingroup call_control
**/
struct _LinphoneCall;
/**
 * The LinphoneCall object represents a call issued or received by the LinphoneCore
 * @ingroup call_control
**/
typedef struct _LinphoneCall LinphoneCall;

/**
 * Enum describing failure reasons.
 * @ingroup misc
**/
enum _LinphoneReason{
	LinphoneReasonNone,
	LinphoneReasonNoResponse, /**<No response received from remote*/
	LinphoneReasonBadCredentials, /**<Authentication failed due to bad or missing credentials*/
	LinphoneReasonDeclined, /**<The call has been declined*/
	LinphoneReasonNotFound, /**<Destination of the calls was not found.*/
	LinphoneReasonNotAnswered, /**<The call was not answered in time*/
	LinphoneReasonBusy, /**<Phone line was busy */
	LinphoneReasonMedia, /**<Incompatible media */
	LinphoneReasonIOError /**<Transport error: connection failures, disconnections etc...*/
};

/**
 * Enum describing failure reasons.
 * @ingroup misc
**/
typedef enum _LinphoneReason LinphoneReason;

/**
 * Converts a LinphoneReason enum to a string.
 * @ingroup misc
**/
const char *linphone_reason_to_string(LinphoneReason err);

#ifdef IN_LINPHONE
#include "linphonefriend.h"
#include "event.h"
#else
#include "linphone/linphonefriend.h"
#include "linphone/event.h"
#endif

LINPHONE_PUBLIC	LinphoneAddress * linphone_address_new(const char *uri);
LinphoneAddress * linphone_address_clone(const LinphoneAddress *uri);
const char *linphone_address_get_scheme(const LinphoneAddress *u);
LINPHONE_PUBLIC	const char *linphone_address_get_display_name(const LinphoneAddress* u);
LINPHONE_PUBLIC	const char *linphone_address_get_username(const LinphoneAddress *u);
LINPHONE_PUBLIC	const char *linphone_address_get_domain(const LinphoneAddress *u);
/**
 * Get port number as an integer value.
 *
 */
LINPHONE_PUBLIC int linphone_address_get_port_int(const LinphoneAddress *u);
/**
 * Get port number, null if not present.
 */
LINPHONE_PUBLIC	const char* linphone_address_get_port(const LinphoneAddress *u);
LINPHONE_PUBLIC	void linphone_address_set_display_name(LinphoneAddress *u, const char *display_name);
LINPHONE_PUBLIC	void linphone_address_set_username(LinphoneAddress *uri, const char *username);
LINPHONE_PUBLIC	void linphone_address_set_domain(LinphoneAddress *uri, const char *host);
LINPHONE_PUBLIC	void linphone_address_set_port(LinphoneAddress *uri, const char *port);
LINPHONE_PUBLIC	void linphone_address_set_port_int(LinphoneAddress *uri, int port);
/*remove tags, params etc... so that it is displayable to the user*/
LINPHONE_PUBLIC	void linphone_address_clean(LinphoneAddress *uri);
LINPHONE_PUBLIC	char *linphone_address_as_string(const LinphoneAddress *u);
LINPHONE_PUBLIC	char *linphone_address_as_string_uri_only(const LinphoneAddress *u);
LINPHONE_PUBLIC	bool_t linphone_address_weak_equal(const LinphoneAddress *a1, const LinphoneAddress *a2);
LINPHONE_PUBLIC	void linphone_address_destroy(LinphoneAddress *u);

struct _SipSetupContext;


/**
 * Enum representing the direction of a call.
 * @ingroup call_logs
**/
enum _LinphoneCallDir {
	LinphoneCallOutgoing, /**< outgoing calls*/
	LinphoneCallIncoming  /**< incoming calls*/
};

/**
 * Typedef for enum
 * @ingroup call_logs
**/
typedef enum _LinphoneCallDir LinphoneCallDir;

/**
 * Enum representing the status of a call
 * @ingroup call_logs
**/
typedef enum _LinphoneCallStatus {
	LinphoneCallSuccess, /**< The call was sucessful*/
	LinphoneCallAborted, /**< The call was aborted */
	LinphoneCallMissed, /**< The call was missed (unanswered)*/
	LinphoneCallDeclined /**< The call was declined, either locally or by remote end*/
} LinphoneCallStatus;

/**
 * Structure representing a call log.
 *
 * @ingroup call_logs
 *
**/
typedef struct _LinphoneCallLog LinphoneCallLog;

/**
 * Enum describing type of media encryption types.
**/
enum LinphoneMediaEncryption {
	LinphoneMediaEncryptionNone,
	LinphoneMediaEncryptionSRTP,
	LinphoneMediaEncryptionZRTP
};

/**
 * Enum describing type of media encryption types.
**/
typedef enum LinphoneMediaEncryption LinphoneMediaEncryption;

/*public: */
LINPHONE_PUBLIC	LinphoneAddress *linphone_call_log_get_from(LinphoneCallLog *cl);
LINPHONE_PUBLIC	LinphoneAddress *linphone_call_log_get_to(LinphoneCallLog *cl);
LINPHONE_PUBLIC	LinphoneAddress *linphone_call_log_get_remote_address(LinphoneCallLog *cl);
LINPHONE_PUBLIC	LinphoneCallDir linphone_call_log_get_dir(LinphoneCallLog *cl);
LINPHONE_PUBLIC	LinphoneCallStatus linphone_call_log_get_status(LinphoneCallLog *cl);
LINPHONE_PUBLIC	LinphoneCallStatus linphone_call_log_video_enabled(LinphoneCallLog *cl);
LINPHONE_PUBLIC	time_t linphone_call_log_get_start_date(LinphoneCallLog *cl);
LINPHONE_PUBLIC	int linphone_call_log_get_duration(LinphoneCallLog *cl);
LINPHONE_PUBLIC	float linphone_call_log_get_quality(LinphoneCallLog *cl);
LINPHONE_PUBLIC	void linphone_call_log_set_user_pointer(LinphoneCallLog *cl, void *up);
LINPHONE_PUBLIC	void *linphone_call_log_get_user_pointer(const LinphoneCallLog *cl);
void linphone_call_log_set_ref_key(LinphoneCallLog *cl, const char *refkey);
const char *linphone_call_log_get_ref_key(const LinphoneCallLog *cl);
LINPHONE_PUBLIC	const rtp_stats_t *linphone_call_log_get_local_stats(const LinphoneCallLog *cl);
LINPHONE_PUBLIC	const rtp_stats_t *linphone_call_log_get_remote_stats(const LinphoneCallLog *cl);
LINPHONE_PUBLIC	const char *linphone_call_log_get_call_id(const LinphoneCallLog *cl);
LINPHONE_PUBLIC	char * linphone_call_log_to_str(LinphoneCallLog *cl);

struct _LinphoneCallParams;

/**
 * The LinphoneCallParams is an object containing various call related parameters.
 * It can be used to retrieve parameters from a currently running call or modify the call's characteristics
 * dynamically.
**/
typedef struct _LinphoneCallParams LinphoneCallParams;

LINPHONE_PUBLIC	const PayloadType* linphone_call_params_get_used_audio_codec(const LinphoneCallParams *cp);
LINPHONE_PUBLIC	const PayloadType* linphone_call_params_get_used_video_codec(const LinphoneCallParams *cp);
LINPHONE_PUBLIC	LinphoneCallParams * linphone_call_params_copy(const LinphoneCallParams *cp);
LINPHONE_PUBLIC	void linphone_call_params_enable_video(LinphoneCallParams *cp, bool_t enabled);
LINPHONE_PUBLIC	bool_t linphone_call_params_video_enabled(const LinphoneCallParams *cp);
LINPHONE_PUBLIC	LinphoneMediaEncryption linphone_call_params_get_media_encryption(const LinphoneCallParams *cp);
LINPHONE_PUBLIC	void linphone_call_params_set_media_encryption(LinphoneCallParams *cp, LinphoneMediaEncryption e);
LINPHONE_PUBLIC	void linphone_call_params_enable_early_media_sending(LinphoneCallParams *cp, bool_t enabled);
LINPHONE_PUBLIC	bool_t linphone_call_params_early_media_sending_enabled(const LinphoneCallParams *cp);
LINPHONE_PUBLIC	bool_t linphone_call_params_local_conference_mode(const LinphoneCallParams *cp);
LINPHONE_PUBLIC	void linphone_call_params_set_audio_bandwidth_limit(LinphoneCallParams *cp, int bw);
LINPHONE_PUBLIC	void linphone_call_params_destroy(LinphoneCallParams *cp);
LINPHONE_PUBLIC	bool_t linphone_call_params_low_bandwidth_enabled(const LinphoneCallParams *cp);
LINPHONE_PUBLIC	void linphone_call_params_enable_low_bandwidth(LinphoneCallParams *cp, bool_t enabled);
LINPHONE_PUBLIC	void linphone_call_params_set_record_file(LinphoneCallParams *cp, const char *path);
LINPHONE_PUBLIC	const char *linphone_call_params_get_record_file(const LinphoneCallParams *cp);
LINPHONE_PUBLIC	void linphone_call_params_add_custom_header(LinphoneCallParams *params, const char *header_name, const char *header_value);
LINPHONE_PUBLIC	const char *linphone_call_params_get_custom_header(const LinphoneCallParams *params, const char *header_name);


struct _LinphoneInfoMessage;
/**
 * The LinphoneInfoMessage is an object representing an informational message sent or received by the core.
<<<<<<< HEAD
**/
typedef struct _LinphoneInfoMessage LinphoneInfoMessage;

/**
 * The LinphoneContent struct holds data that can be embedded in a signaling message.
**/
struct _LinphoneContent{
	char *type; /**<mime type for the data, for example "application"*/
	char *subtype; /**<mime subtype for the data, for example "html"*/
	void *data; /**<the actual data buffer, usually a string */
	size_t size; /**<the size of the data buffer, excluding null character despite null character is always set for convenience.*/
};

/**
 * Alias to the LinphoneContent struct.
**/
typedef struct _LinphoneContent LinphoneContent;

LINPHONE_PUBLIC LinphoneInfoMessage *linphone_core_create_info_message(LinphoneCore *lc);
LINPHONE_PUBLIC int linphone_core_send_info_message(LinphoneCore *lc, const LinphoneInfoMessage *info, const LinphoneAddress *addr);
LINPHONE_PUBLIC void linphone_info_message_add_header(LinphoneInfoMessage *im, const char *name, const char *value);
LINPHONE_PUBLIC const char *linphone_info_message_get_header(const LinphoneInfoMessage *im, const char *name);
LINPHONE_PUBLIC void linphone_info_message_set_content(LinphoneInfoMessage *im,  const LinphoneContent *content);
LINPHONE_PUBLIC const LinphoneContent * linphone_info_message_get_content(const LinphoneInfoMessage *im);
LINPHONE_PUBLIC const char *linphone_info_message_get_from(const LinphoneInfoMessage *im);
LINPHONE_PUBLIC void linphone_info_message_destroy(LinphoneInfoMessage *im);
LINPHONE_PUBLIC LinphoneInfoMessage *linphone_info_message_copy(const LinphoneInfoMessage *orig);

/**
 * Enum describing failure reasons.
 * @ingroup initializing
=======
>>>>>>> 59b86f49
**/
typedef struct _LinphoneInfoMessage LinphoneInfoMessage;

LINPHONE_PUBLIC LinphoneInfoMessage *linphone_core_create_info_message(LinphoneCore*lc);
LINPHONE_PUBLIC int linphone_call_send_info_message(struct _LinphoneCall *call, const LinphoneInfoMessage *info);
LINPHONE_PUBLIC void linphone_info_message_add_header(LinphoneInfoMessage *im, const char *name, const char *value);
LINPHONE_PUBLIC const char *linphone_info_message_get_header(const LinphoneInfoMessage *im, const char *name);
LINPHONE_PUBLIC void linphone_info_message_set_content(LinphoneInfoMessage *im,  const LinphoneContent *content);
LINPHONE_PUBLIC const LinphoneContent * linphone_info_message_get_content(const LinphoneInfoMessage *im);
LINPHONE_PUBLIC const char *linphone_info_message_get_from(const LinphoneInfoMessage *im);
LINPHONE_PUBLIC void linphone_info_message_destroy(LinphoneInfoMessage *im);
LINPHONE_PUBLIC LinphoneInfoMessage *linphone_info_message_copy(const LinphoneInfoMessage *orig);



/**
 * Structure describing policy regarding video streams establishments.
 * @ingroup media_parameters
**/
struct _LinphoneVideoPolicy{
	bool_t automatically_initiate; /**<Whether video shall be automatically proposed for outgoing calls.*/ 
	bool_t automatically_accept; /**<Whether video shall be automatically accepted for incoming calls*/
	bool_t unused[2];
};

/**
 * Structure describing policy regarding video streams establishments.
 * @ingroup media_parameters
**/
typedef struct _LinphoneVideoPolicy LinphoneVideoPolicy;




/**
 * @addtogroup call_misc
 * @{
**/

#define LINPHONE_CALL_STATS_AUDIO 0
#define LINPHONE_CALL_STATS_VIDEO 1

/**
 * Enum describing ICE states.
 * @ingroup initializing
**/
enum _LinphoneIceState{
	LinphoneIceStateNotActivated, /**< ICE has not been activated for this call */
	LinphoneIceStateFailed, /**< ICE processing has failed */
	LinphoneIceStateInProgress, /**< ICE process is in progress */
	LinphoneIceStateHostConnection, /**< ICE has established a direct connection to the remote host */
	LinphoneIceStateReflexiveConnection, /**< ICE has established a connection to the remote host through one or several NATs */
	LinphoneIceStateRelayConnection /**< ICE has established a connection through a relay */
};

/**
 * Enum describing Ice states.
 * @ingroup initializing
**/
typedef enum _LinphoneIceState LinphoneIceState;

/**
 * Enum describing uPnP states.
 * @ingroup initializing
**/
enum _LinphoneUpnpState{
	LinphoneUpnpStateIdle, /**< uPnP is not activate */
	LinphoneUpnpStatePending, /**< uPnP process is in progress */
	LinphoneUpnpStateAdding,   /**< Internal use: Only used by port binding */
	LinphoneUpnpStateRemoving, /**< Internal use: Only used by port binding */
	LinphoneUpnpStateNotAvailable,  /**< uPnP is not available */
	LinphoneUpnpStateOk, /**< uPnP is enabled */
	LinphoneUpnpStateKo, /**< uPnP processing has failed */
};

/**
 * Enum describing uPnP states.
 * @ingroup initializing
**/
typedef enum _LinphoneUpnpState LinphoneUpnpState;


/**
 * The LinphoneCallStats objects carries various statistic informations regarding quality of audio or video streams.
 *
 * To receive these informations periodically and as soon as they are computed, the application is invited to place a #CallStatsUpdated callback in the LinphoneCoreVTable structure
 * it passes for instanciating the LinphoneCore object (see linphone_core_new() ).
 *
 * At any time, the application can access last computed statistics using linphone_call_get_audio_stats() or linphone_call_get_video_stats().
**/
typedef struct _LinphoneCallStats LinphoneCallStats;

/**
 * The LinphoneCallStats objects carries various statistic informations regarding quality of audio or video streams.
 *
 * To receive these informations periodically and as soon as they are computed, the application is invited to place a #CallStatsUpdated callback in the LinphoneCoreVTable structure
 * it passes for instanciating the LinphoneCore object (see linphone_core_new() ).
 *
 * At any time, the application can access last computed statistics using linphone_call_get_audio_stats() or linphone_call_get_video_stats().
**/
struct _LinphoneCallStats {
	int		type; /**< Can be either LINPHONE_CALL_STATS_AUDIO or LINPHONE_CALL_STATS_VIDEO*/
	jitter_stats_t	jitter_stats; /**<jitter buffer statistics, see oRTP documentation for details */
	mblk_t*		received_rtcp; /**<Last RTCP packet received, as a mblk_t structure. See oRTP documentation for details how to extract information from it*/
	mblk_t*		sent_rtcp;/**<Last RTCP packet sent, as a mblk_t structure. See oRTP documentation for details how to extract information from it*/
	float		round_trip_delay; /**<Round trip propagation time in seconds if known, -1 if unknown.*/
	LinphoneIceState	ice_state; /**< State of ICE processing. */
	LinphoneUpnpState	upnp_state; /**< State of uPnP processing. */
	float download_bandwidth; /**<Download bandwidth measurement of received stream, expressed in kbit/s, including IP/UDP/RTP headers*/
	float upload_bandwidth; /**<Download bandwidth measurement of sent stream, expressed in kbit/s, including IP/UDP/RTP headers*/
	float local_late_rate; /**<percentage of packet received too late over last second*/
	float local_loss_rate; /**<percentage of lost packet over last second*/
};

/**
 * @}
**/

LINPHONE_PUBLIC const LinphoneCallStats *linphone_call_get_audio_stats(LinphoneCall *call);
LINPHONE_PUBLIC const LinphoneCallStats *linphone_call_get_video_stats(LinphoneCall *call);


/** Callback prototype */
typedef void (*LinphoneCallCbFunc)(struct _LinphoneCall *call,void * user_data);

/**
 * LinphoneCallState enum represents the different state a call can reach into.
 * The application is notified of state changes through the LinphoneCoreVTable::call_state_changed callback.
 * @ingroup call_control
**/
typedef enum _LinphoneCallState{
	LinphoneCallIdle,					/**<Initial call state */
	LinphoneCallIncomingReceived, /**<This is a new incoming call */
	LinphoneCallOutgoingInit, /**<An outgoing call is started */
	LinphoneCallOutgoingProgress, /**<An outgoing call is in progress */
	LinphoneCallOutgoingRinging, /**<An outgoing call is ringing at remote end */
	LinphoneCallOutgoingEarlyMedia, /**<An outgoing call is proposed early media */
	LinphoneCallConnected, /**<Connected, the call is answered */
	LinphoneCallStreamsRunning, /**<The media streams are established and running*/
	LinphoneCallPausing, /**<The call is pausing at the initiative of local end */
	LinphoneCallPaused, /**< The call is paused, remote end has accepted the pause */
	LinphoneCallResuming, /**<The call is being resumed by local end*/
	LinphoneCallRefered, /**<The call is being transfered to another party, resulting in a new outgoing call to follow immediately*/
	LinphoneCallError, /**<The call encountered an error*/
	LinphoneCallEnd, /**<The call ended normally*/
	LinphoneCallPausedByRemote, /**<The call is paused by remote end*/
	LinphoneCallUpdatedByRemote, /**<The call's parameters change is requested by remote end, used for example when video is added by remote */
	LinphoneCallIncomingEarlyMedia, /**<We are proposing early media to an incoming call */
	LinphoneCallUpdating, /**<A call update has been initiated by us */
	LinphoneCallReleased /**< The call object is no more retained by the core */
} LinphoneCallState;

LINPHONE_PUBLIC	const char *linphone_call_state_to_string(LinphoneCallState cs);

LinphoneCore *linphone_call_get_core(const LinphoneCall *call);
LINPHONE_PUBLIC	LinphoneCallState linphone_call_get_state(const LinphoneCall *call);
bool_t linphone_call_asked_to_autoanswer(LinphoneCall *call);
LINPHONE_PUBLIC	const LinphoneAddress * linphone_core_get_current_call_remote_address(struct _LinphoneCore *lc);
LINPHONE_PUBLIC	const LinphoneAddress * linphone_call_get_remote_address(const LinphoneCall *call);
LINPHONE_PUBLIC	char *linphone_call_get_remote_address_as_string(const LinphoneCall *call);
LINPHONE_PUBLIC	LinphoneCallDir linphone_call_get_dir(const LinphoneCall *call);
LINPHONE_PUBLIC	LinphoneCall * linphone_call_ref(LinphoneCall *call);
LINPHONE_PUBLIC	void linphone_call_unref(LinphoneCall *call);
LINPHONE_PUBLIC	LinphoneCallLog *linphone_call_get_call_log(const LinphoneCall *call);
const char *linphone_call_get_refer_to(const LinphoneCall *call);
bool_t linphone_call_has_transfer_pending(const LinphoneCall *call);
LINPHONE_PUBLIC	LinphoneCall *linphone_call_get_replaced_call(LinphoneCall *call);
LINPHONE_PUBLIC	int linphone_call_get_duration(const LinphoneCall *call);
LINPHONE_PUBLIC	const LinphoneCallParams * linphone_call_get_current_params(LinphoneCall *call);
LINPHONE_PUBLIC	const LinphoneCallParams * linphone_call_get_remote_params(LinphoneCall *call);
LINPHONE_PUBLIC void linphone_call_enable_camera(LinphoneCall *lc, bool_t enabled);
LINPHONE_PUBLIC bool_t linphone_call_camera_enabled(const LinphoneCall *lc);
int linphone_call_take_video_snapshot(LinphoneCall *call, const char *file);
LINPHONE_PUBLIC	LinphoneReason linphone_call_get_reason(const LinphoneCall *call);
LINPHONE_PUBLIC	const char *linphone_call_get_remote_user_agent(LinphoneCall *call);
LINPHONE_PUBLIC	const char *linphone_call_get_remote_contact(LinphoneCall *call);
LINPHONE_PUBLIC	float linphone_call_get_play_volume(LinphoneCall *call);
LINPHONE_PUBLIC	float linphone_call_get_record_volume(LinphoneCall *call);
LINPHONE_PUBLIC	float linphone_call_get_current_quality(LinphoneCall *call);
LINPHONE_PUBLIC	float linphone_call_get_average_quality(LinphoneCall *call);
LINPHONE_PUBLIC	const char* linphone_call_get_authentication_token(LinphoneCall *call);
LINPHONE_PUBLIC	bool_t linphone_call_get_authentication_token_verified(LinphoneCall *call);
LINPHONE_PUBLIC	void linphone_call_set_authentication_token_verified(LinphoneCall *call, bool_t verified);
LINPHONE_PUBLIC void linphone_call_send_vfu_request(LinphoneCall *call);
LINPHONE_PUBLIC void *linphone_call_get_user_pointer(LinphoneCall *call);
LINPHONE_PUBLIC	void linphone_call_set_user_pointer(LinphoneCall *call, void *user_pointer);
LINPHONE_PUBLIC	void linphone_call_set_next_video_frame_decoded_callback(LinphoneCall *call, LinphoneCallCbFunc cb, void* user_data);
LinphoneCallState linphone_call_get_transfer_state(LinphoneCall *call);
void linphone_call_zoom_video(LinphoneCall* call, float zoom_factor, float* cx, float* cy);
LINPHONE_PUBLIC	void linphone_call_start_recording(LinphoneCall *call);
LINPHONE_PUBLIC	void linphone_call_stop_recording(LinphoneCall *call);
/**
 * Return TRUE if this call is currently part of a conference
 *@param call #LinphoneCall
 *@return TRUE if part of a conference.
 *
 @ingroup call_control
 */
LINPHONE_PUBLIC	bool_t linphone_call_is_in_conference(const LinphoneCall *call);
/**
 * Enables or disable echo cancellation for this call
 * @param call
 * @param val
 *
 * @ingroup media_parameters
**/
LINPHONE_PUBLIC	void linphone_call_enable_echo_cancellation(LinphoneCall *call, bool_t val) ;
/**
 * Returns TRUE if echo cancellation is enabled.
 *
 * @ingroup media_parameters
**/
LINPHONE_PUBLIC	bool_t linphone_call_echo_cancellation_enabled(LinphoneCall *lc);
/**
 * Enables or disable echo limiter for this call
 * @param call
 * @param val
 *
 * @ingroup media_parameters
**/
LINPHONE_PUBLIC	void linphone_call_enable_echo_limiter(LinphoneCall *call, bool_t val);
/**
 * Returns TRUE if echo limiter is enabled.
 *
 * @ingroup media_parameters
**/
LINPHONE_PUBLIC	bool_t linphone_call_echo_limiter_enabled(const LinphoneCall *call);

/*keep this in sync with mediastreamer2/msvolume.h*/

/**
 * Lowest volume measurement that can be returned by linphone_call_get_play_volume() or linphone_call_get_record_volume(), corresponding to pure silence.
 * @ingroup call_misc
**/
#define LINPHONE_VOLUME_DB_LOWEST (-120)

/**
 * @addtogroup proxies
 * @{
**/
/**
 * The LinphoneProxyConfig object represents a proxy configuration to be used
 * by the LinphoneCore object.
 * Its fields must not be used directly in favour of the accessors methods.
 * Once created and filled properly the LinphoneProxyConfig can be given to
 * LinphoneCore with linphone_core_add_proxy_config().
 * This will automatically triggers the registration, if enabled.
 *
 * The proxy configuration are persistent to restarts because they are saved
 * in the configuration file. As a consequence, after linphone_core_new() there
 * might already be a list of configured proxy that can be examined with
 * linphone_core_get_proxy_config_list().
 *
 * The default proxy (see linphone_core_set_default_proxy() ) is the one of the list
 * that is used by default for calls.
**/
typedef struct _LinphoneProxyConfig LinphoneProxyConfig;

/**
 * LinphoneRegistrationState describes proxy registration states.
**/
typedef enum _LinphoneRegistrationState{
	LinphoneRegistrationNone, /**<Initial state for registrations */
	LinphoneRegistrationProgress, /**<Registration is in progress */
	LinphoneRegistrationOk,	/**< Registration is successful */
	LinphoneRegistrationCleared, /**< Unregistration succeeded */
	LinphoneRegistrationFailed	/**<Registration failed */
}LinphoneRegistrationState;

/**
 * Human readable version of the #LinphoneRegistrationState
 * @param cs sate
 */
LINPHONE_PUBLIC	const char *linphone_registration_state_to_string(LinphoneRegistrationState cs);

LINPHONE_PUBLIC	LinphoneProxyConfig *linphone_proxy_config_new(void);
LINPHONE_PUBLIC	int linphone_proxy_config_set_server_addr(LinphoneProxyConfig *obj, const char *server_addr);
LINPHONE_PUBLIC	int linphone_proxy_config_set_identity(LinphoneProxyConfig *obj, const char *identity);
LINPHONE_PUBLIC	int linphone_proxy_config_set_route(LinphoneProxyConfig *obj, const char *route);
LINPHONE_PUBLIC	void linphone_proxy_config_expires(LinphoneProxyConfig *obj, int expires);
/**
 * Indicates  either or not, REGISTRATION must be issued for this #LinphoneProxyConfig .
 * <br> In case this #LinphoneProxyConfig has been added to #LinphoneCore, follows the linphone_proxy_config_edit() rule.
 * @param obj object pointer
 * @param val if true, registration will be engaged
 */
LINPHONE_PUBLIC	void linphone_proxy_config_enable_register(LinphoneProxyConfig *obj, bool_t val);
#define linphone_proxy_config_enableregister linphone_proxy_config_enable_register
LINPHONE_PUBLIC	void linphone_proxy_config_edit(LinphoneProxyConfig *obj);
LINPHONE_PUBLIC	int linphone_proxy_config_done(LinphoneProxyConfig *obj);
/**
 * Indicates  either or not, PUBLISH must be issued for this #LinphoneProxyConfig .
 * <br> In case this #LinphoneProxyConfig has been added to #LinphoneCore, follows the linphone_proxy_config_edit() rule.
 * @param obj object pointer
 * @param val if true, publish will be engaged
 *
 */
LINPHONE_PUBLIC	void linphone_proxy_config_enable_publish(LinphoneProxyConfig *obj, bool_t val);
LINPHONE_PUBLIC	void linphone_proxy_config_set_dial_escape_plus(LinphoneProxyConfig *cfg, bool_t val);
LINPHONE_PUBLIC	void linphone_proxy_config_set_dial_prefix(LinphoneProxyConfig *cfg, const char *prefix);

LINPHONE_PUBLIC	LinphoneRegistrationState linphone_proxy_config_get_state(const LinphoneProxyConfig *obj);
LINPHONE_PUBLIC	bool_t linphone_proxy_config_is_registered(const LinphoneProxyConfig *obj);
LINPHONE_PUBLIC	const char *linphone_proxy_config_get_domain(const LinphoneProxyConfig *cfg);

LINPHONE_PUBLIC	const char *linphone_proxy_config_get_route(const LinphoneProxyConfig *obj);
LINPHONE_PUBLIC	const char *linphone_proxy_config_get_identity(const LinphoneProxyConfig *obj);
LINPHONE_PUBLIC	bool_t linphone_proxy_config_publish_enabled(const LinphoneProxyConfig *obj);
LINPHONE_PUBLIC	const char *linphone_proxy_config_get_addr(const LinphoneProxyConfig *obj);
LINPHONE_PUBLIC	int linphone_proxy_config_get_expires(const LinphoneProxyConfig *obj);
LINPHONE_PUBLIC	bool_t linphone_proxy_config_register_enabled(const LinphoneProxyConfig *obj);
LINPHONE_PUBLIC	void linphone_proxy_config_refresh_register(LinphoneProxyConfig *obj);
LINPHONE_PUBLIC	const char *linphone_proxy_config_get_contact_parameters(const LinphoneProxyConfig *obj);
LINPHONE_PUBLIC	void linphone_proxy_config_set_contact_parameters(LinphoneProxyConfig *obj, const char *contact_params);
struct _LinphoneCore * linphone_proxy_config_get_core(const LinphoneProxyConfig *obj);

LINPHONE_PUBLIC	bool_t linphone_proxy_config_get_dial_escape_plus(const LinphoneProxyConfig *cfg);
LINPHONE_PUBLIC	const char * linphone_proxy_config_get_dial_prefix(const LinphoneProxyConfig *cfg);

LinphoneReason linphone_proxy_config_get_error(const LinphoneProxyConfig *cfg);
/*
 * return the transport from either : service route, route, or addr
 * @returns cfg object
 * @return transport as string (I.E udp, tcp, tls, dtls)*/

LINPHONE_PUBLIC const char* linphone_proxy_config_get_transport(const LinphoneProxyConfig *cfg);


/* destruction is called automatically when removing the proxy config */
void linphone_proxy_config_destroy(LinphoneProxyConfig *cfg);
void linphone_proxy_config_set_sip_setup(LinphoneProxyConfig *cfg, const char *type);
SipSetupContext *linphone_proxy_config_get_sip_setup_context(LinphoneProxyConfig *cfg);
SipSetup *linphone_proxy_config_get_sip_setup(LinphoneProxyConfig *cfg);
/**
 * normalize a human readable phone number into a basic string. 888-444-222 becomes 888444222
 */
LINPHONE_PUBLIC	int linphone_proxy_config_normalize_number(LinphoneProxyConfig *proxy, const char *username, char *result, size_t result_len);
/*
 *  attached a user data to a proxy config
 */
LINPHONE_PUBLIC	void linphone_proxy_config_set_user_data(LinphoneProxyConfig *cr, void * ud);
/*
 *  get user data to a proxy config. return null if any
 */
LINPHONE_PUBLIC	void * linphone_proxy_config_get_user_data(LinphoneProxyConfig *cr);

/**
 * @}
**/

typedef struct _LinphoneAccountCreator{
	struct _LinphoneCore *lc;
	struct _SipSetupContext *ssctx;
	char *username;
	char *password;
	char *domain;
	char *route;
	char *email;
	int suscribe;
	bool_t succeeded;
}LinphoneAccountCreator;

LinphoneAccountCreator *linphone_account_creator_new(struct _LinphoneCore *core, const char *type);
void linphone_account_creator_set_username(LinphoneAccountCreator *obj, const char *username);
void linphone_account_creator_set_password(LinphoneAccountCreator *obj, const char *password);
void linphone_account_creator_set_domain(LinphoneAccountCreator *obj, const char *domain);
void linphone_account_creator_set_route(LinphoneAccountCreator *obj, const char *route);
void linphone_account_creator_set_email(LinphoneAccountCreator *obj, const char *email);
void linphone_account_creator_set_suscribe(LinphoneAccountCreator *obj, int suscribre);
const char * linphone_account_creator_get_username(LinphoneAccountCreator *obj);
const char * linphone_account_creator_get_domain(LinphoneAccountCreator *obj);
int linphone_account_creator_test_existence(LinphoneAccountCreator *obj);
int linphone_account_creator_test_validation(LinphoneAccountCreator *obj);
LinphoneProxyConfig * linphone_account_creator_validate(LinphoneAccountCreator *obj);
void linphone_account_creator_destroy(LinphoneAccountCreator *obj);

struct _LinphoneAuthInfo;

/**
 * @ingroup authentication
 * Object holding authentication information.
 *
 * @note The object's fields should not be accessed directly. Prefer using
 * the accessor methods.
 *
 * In most case, authentication information consists of a username and password.
 * Sometimes, a userid is required by proxy, and realm can be useful to discriminate
 * different SIP domains.
 *
 * Once created and filled, a LinphoneAuthInfo must be added to the LinphoneCore in
 * order to become known and used automatically when needed.
 * Use linphone_core_add_auth_info() for that purpose.
 *
 * The LinphoneCore object can take the initiative to request authentication information
 * when needed to the application through the auth_info_requested callback of the
 * LinphoneCoreVTable structure.
 *
 * The application can respond to this information request later using
 * linphone_core_add_auth_info(). This will unblock all pending authentication
 * transactions and retry them with authentication headers.
 *
**/
typedef struct _LinphoneAuthInfo LinphoneAuthInfo;

LINPHONE_PUBLIC	LinphoneAuthInfo *linphone_auth_info_new(const char *username, const char *userid,
		const char *passwd, const char *ha1,const char *realm);
LINPHONE_PUBLIC void linphone_auth_info_set_passwd(LinphoneAuthInfo *info, const char *passwd);
LINPHONE_PUBLIC void linphone_auth_info_set_username(LinphoneAuthInfo *info, const char *username);
LINPHONE_PUBLIC void linphone_auth_info_set_userid(LinphoneAuthInfo *info, const char *userid);
LINPHONE_PUBLIC void linphone_auth_info_set_realm(LinphoneAuthInfo *info, const char *realm);
LINPHONE_PUBLIC void linphone_auth_info_set_ha1(LinphoneAuthInfo *info, const char *ha1);

LINPHONE_PUBLIC const char *linphone_auth_info_get_username(const LinphoneAuthInfo *i);
LINPHONE_PUBLIC const char *linphone_auth_info_get_passwd(const LinphoneAuthInfo *i);
LINPHONE_PUBLIC const char *linphone_auth_info_get_userid(const LinphoneAuthInfo *i);
LINPHONE_PUBLIC const char *linphone_auth_info_get_realm(const LinphoneAuthInfo *i);
LINPHONE_PUBLIC const char *linphone_auth_info_get_ha1(const LinphoneAuthInfo *i);

/* you don't need those function*/
void linphone_auth_info_destroy(LinphoneAuthInfo *info);
LinphoneAuthInfo * linphone_auth_info_new_from_config_file(struct _LpConfig *config, int pos);


struct _LinphoneChatRoom;
/**
 * @addtogroup chatroom
 * @{
 */

/**
 * A chat room message to old content to be sent.
 * <br> Can be created by linphone_chat_room_create_message().
 */
typedef struct _LinphoneChatMessage LinphoneChatMessage;
	
/**
 * A chat room is the place where text messages are exchanged.
 * <br> Can be created by linphone_core_create_chat_room().
 */
typedef struct _LinphoneChatRoom LinphoneChatRoom;

/**
 *LinphoneChatMessageState is used to notify if messages have been succesfully delivered or not.
 */
typedef enum _LinphoneChatMessageStates {
	LinphoneChatMessageStateIdle, /**<initial state*/
	LinphoneChatMessageStateInProgress, /**<delivery in progress**/
	LinphoneChatMessageStateDelivered, /**<message succesffully delivered an acknoleged by remote end point*/
	LinphoneChatMessageStateNotDelivered /**<message was not delivered*/
}LinphoneChatMessageState;

/**
 * Call back used to notify message delivery status
 *@param msg #LinphoneChatMessage object
 *@param status LinphoneChatMessageState
 *@param ud application user data
 */
typedef void (*LinphoneChatMessageStateChangeCb)(LinphoneChatMessage* msg,LinphoneChatMessageState state,void* ud);

void linphone_core_set_chat_database_path(LinphoneCore *lc, const char *path);
LINPHONE_PUBLIC	LinphoneChatRoom * linphone_core_create_chat_room(LinphoneCore *lc, const char *to);
LinphoneChatRoom *linphone_core_get_chat_room(LinphoneCore *lc, const LinphoneAddress *addr);
void linphone_chat_room_destroy(LinphoneChatRoom *cr);
LINPHONE_PUBLIC	LinphoneChatMessage* linphone_chat_room_create_message(LinphoneChatRoom *cr,const char* message);
LINPHONE_PUBLIC	const LinphoneAddress* linphone_chat_room_get_peer_address(LinphoneChatRoom *cr);
LINPHONE_PUBLIC	void linphone_chat_room_send_message(LinphoneChatRoom *cr, const char *msg);
LINPHONE_PUBLIC	void linphone_chat_room_send_message2(LinphoneChatRoom *cr, LinphoneChatMessage* msg,LinphoneChatMessageStateChangeCb status_cb,void* ud);
MSList *linphone_chat_room_get_history(LinphoneChatRoom *cr,int nb_message);
void linphone_chat_room_mark_as_read(LinphoneChatRoom *cr);
void linphone_chat_room_delete_history(LinphoneChatRoom *cr);
int linphone_chat_room_get_unread_messages_count(LinphoneChatRoom *cr);
LinphoneCore* linphone_chat_room_get_lc(LinphoneChatRoom *cr);
LINPHONE_PUBLIC	void linphone_chat_room_set_user_data(LinphoneChatRoom *cr, void * ud);
LINPHONE_PUBLIC	void * linphone_chat_room_get_user_data(LinphoneChatRoom *cr);

LINPHONE_PUBLIC	const char* linphone_chat_message_state_to_string(const LinphoneChatMessageState state);
LINPHONE_PUBLIC	LinphoneChatMessageState linphone_chat_message_get_state(const LinphoneChatMessage* message);
LinphoneChatMessage* linphone_chat_message_clone(const LinphoneChatMessage* message);
void linphone_chat_message_destroy(LinphoneChatMessage* msg);
void linphone_chat_message_set_from(LinphoneChatMessage* message, const LinphoneAddress* from);
LINPHONE_PUBLIC	const LinphoneAddress* linphone_chat_message_get_from(const LinphoneChatMessage* message);
LINPHONE_PUBLIC	const LinphoneAddress* linphone_chat_message_get_to(const LinphoneChatMessage* message);
LINPHONE_PUBLIC	const char* linphone_chat_message_get_external_body_url(const LinphoneChatMessage* message);
LINPHONE_PUBLIC	void linphone_chat_message_set_external_body_url(LinphoneChatMessage* message,const char* url);
LINPHONE_PUBLIC	const char * linphone_chat_message_get_text(const LinphoneChatMessage* message);
LINPHONE_PUBLIC	time_t linphone_chat_message_get_time(const LinphoneChatMessage* message);
LINPHONE_PUBLIC	void* linphone_chat_message_get_user_data(const LinphoneChatMessage* message);
LINPHONE_PUBLIC	void linphone_chat_message_set_user_data(LinphoneChatMessage* message,void*);
LinphoneChatRoom* linphone_chat_message_get_chat_room(LinphoneChatMessage *msg);
LINPHONE_PUBLIC	const LinphoneAddress* linphone_chat_message_get_peer_address(LinphoneChatMessage *msg);
LINPHONE_PUBLIC	LinphoneAddress *linphone_chat_message_get_local_address(const LinphoneChatMessage* message);
LINPHONE_PUBLIC	void linphone_chat_message_add_custom_header(LinphoneChatMessage* message, const char *header_name, const char *header_value);
LINPHONE_PUBLIC	const char * linphone_chat_message_get_custom_header(LinphoneChatMessage* message, const char *header_name);

/**
 * @}
 */


/**
 * @addtogroup initializing
 * @{
**/

/**
 * LinphoneGlobalState describes the global state of the LinphoneCore object.
 * It is notified via the LinphoneCoreVTable::global_state_changed
**/
typedef enum _LinphoneGlobalState{
	LinphoneGlobalOff,
	LinphoneGlobalStartup,
	LinphoneGlobalOn,
	LinphoneGlobalShutdown
}LinphoneGlobalState;

const char *linphone_global_state_to_string(LinphoneGlobalState gs);


/**Call state notification callback prototype*/
typedef void (*LinphoneGlobalStateCb)(struct _LinphoneCore *lc, LinphoneGlobalState gstate, const char *message);
/**Call state notification callback prototype*/
typedef void (*LinphoneCallStateCb)(struct _LinphoneCore *lc, LinphoneCall *call, LinphoneCallState cstate, const char *message);
/**Call encryption changed callback prototype*/
typedef void (*CallEncryptionChangedCb)(struct _LinphoneCore *lc, LinphoneCall *call, bool_t on, const char *authentication_token);

/** @ingroup Proxies
 * Registration state notification callback prototype
 * */
typedef void (*LinphoneRegistrationStateCb)(struct _LinphoneCore *lc, LinphoneProxyConfig *cfg, LinphoneRegistrationState cstate, const char *message);
/** Callback prototype */
typedef void (*ShowInterfaceCb)(struct _LinphoneCore *lc);
/** Callback prototype */
typedef void (*DisplayStatusCb)(struct _LinphoneCore *lc, const char *message);
/** Callback prototype */
typedef void (*DisplayMessageCb)(struct _LinphoneCore *lc, const char *message);
/** Callback prototype */
typedef void (*DisplayUrlCb)(struct _LinphoneCore *lc, const char *message, const char *url);
/** Callback prototype */
typedef void (*LinphoneCoreCbFunc)(struct _LinphoneCore *lc,void * user_data);
/**
 * Report status change for a friend previously \link linphone_core_add_friend() added \endlink to #LinphoneCore.
 * @param lc #LinphoneCore object .
 * @param lf Updated #LinphoneFriend .
 */
typedef void (*NotifyPresenceReceivedCb)(struct _LinphoneCore *lc, LinphoneFriend * lf);
/**
 *  Reports that a new subscription request has been received and wait for a decision.
 *  <br> Status on this subscription request is notified by \link linphone_friend_set_inc_subscribe_policy() changing policy \endlink for this friend
 *	@param lc #LinphoneCore object
 *	@param lf #LinphoneFriend corresponding to the subscriber
 *	@param url of the subscriber
 *  Callback prototype
 *  */
typedef void (*NewSubscribtionRequestCb)(struct _LinphoneCore *lc, LinphoneFriend *lf, const char *url);
/** Callback prototype */
typedef void (*AuthInfoRequested)(struct _LinphoneCore *lc, const char *realm, const char *username);
/** Callback prototype */
typedef void (*CallLogUpdated)(struct _LinphoneCore *lc, struct _LinphoneCallLog *newcl);
/**
 * Callback prototype
 * @deprecated use #MessageReceived instead.
 *
 * @param lc #LinphoneCore object
 * @param room #LinphoneChatRoom involved in this conversation. Can be be created by the framework in case \link #LinphoneAddress the from \endlink is not present in any chat room.
 * @param from #LinphoneAddress from
 * @param message incoming message
 *  */
typedef void (*TextMessageReceived)(LinphoneCore *lc, LinphoneChatRoom *room, const LinphoneAddress *from, const char *message);
/**
 * Chat message callback prototype
 *
 * @param lc #LinphoneCore object
 * @param room #LinphoneChatRoom involved in this conversation. Can be be created by the framework in case \link #LinphoneAddress the from \endlink is not present in any chat room.
 * @param LinphoneChatMessage incoming message
 * */
typedef void (*MessageReceived)(LinphoneCore *lc, LinphoneChatRoom *room, LinphoneChatMessage *message);
	
/** Callback prototype */
typedef void (*DtmfReceived)(struct _LinphoneCore* lc, LinphoneCall *call, int dtmf);
/** Callback prototype */
typedef void (*ReferReceived)(struct _LinphoneCore *lc, const char *refer_to);
/** Callback prototype */
typedef void (*BuddyInfoUpdated)(struct _LinphoneCore *lc, LinphoneFriend *lf);
/** Callback prototype for in progress transfers. The new_call_state is the state of the call resulting of the transfer, at the other party. */
typedef void (*LinphoneTransferStateChanged)(struct _LinphoneCore *lc, LinphoneCall *transfered, LinphoneCallState new_call_state);
/** Callback prototype for receiving quality statistics for calls*/
typedef void (*CallStatsUpdated)(struct _LinphoneCore *lc, LinphoneCall *call, const LinphoneCallStats *stats);

/** Callback prototype for receiving info messages*/
<<<<<<< HEAD
typedef void (*LinphoneInfoReceivedCb)(struct _LinphoneCore *lc, const LinphoneInfoMessage *msg);
=======
typedef void (*LinphoneInfoReceivedCb)(struct _LinphoneCore *lc, LinphoneCall *call, const LinphoneInfoMessage *msg);
>>>>>>> 59b86f49
/**
 * This structure holds all callbacks that the application should implement.
 *  None is mandatory.
**/
typedef struct _LinphoneVTable{
	LinphoneGlobalStateCb global_state_changed; /**<Notifies globlal state changes*/
	LinphoneRegistrationStateCb registration_state_changed;/**<Notifies registration state changes*/
	LinphoneCallStateCb call_state_changed;/**<Notifies call state changes*/
	NotifyPresenceReceivedCb notify_presence_recv; /**< Notify received presence events*/
	NewSubscribtionRequestCb new_subscription_request; /**< Notify about pending presence subscription request */
	AuthInfoRequested auth_info_requested; /**< Ask the application some authentication information */
	CallLogUpdated call_log_updated; /**< Notifies that call log list has been updated */
	MessageReceived message_received; /** a message is received, can be text or external body*/
	DtmfReceived dtmf_received; /**< A dtmf has been received received */
	ReferReceived refer_received; /**< An out of call refer was received */
	CallEncryptionChangedCb call_encryption_changed; /**<Notifies on change in the encryption of call streams */
	LinphoneTransferStateChanged transfer_state_changed; /**<Notifies when a transfer is in progress */
	BuddyInfoUpdated buddy_info_updated; /**< a LinphoneFriend's BuddyInfo has changed*/
	CallStatsUpdated call_stats_updated; /**<Notifies on refreshing of call's statistics. */
	LinphoneInfoReceivedCb info_received; /**<Notifies an incoming informational message received.*/
<<<<<<< HEAD
=======
	LinphoneSubscriptionStateChangedCb subscription_state_changed; /**<Notifies subscription state change */
	LinphoneEventIncomingNotifyCb notify_received; /**< Notifies a an event notification, see linphone_core_subscribe() */
>>>>>>> 59b86f49
	DisplayStatusCb display_status; /**< @deprecated Callback that notifies various events with human readable text.*/
	DisplayMessageCb display_message;/**< @deprecated Callback to display a message to the user */
	DisplayMessageCb display_warning;/**< @deprecated Callback to display a warning to the user */
	DisplayUrlCb display_url; /**< @deprecated */
	ShowInterfaceCb show; /**< @deprecated Notifies the application that it should show up*/
	TextMessageReceived text_received; /** @deprecated, use #message_received instead <br> A text message has been received */
} LinphoneCoreVTable;

/**
 * @}
**/

typedef struct _LCCallbackObj
{
  LinphoneCoreCbFunc _func;
  void * _user_data;
}LCCallbackObj;



typedef enum _LinphoneFirewallPolicy{
	LinphonePolicyNoFirewall,
	LinphonePolicyUseNatAddress,
	LinphonePolicyUseStun,
	LinphonePolicyUseIce,
	LinphonePolicyUseUpnp,
} LinphoneFirewallPolicy;

typedef enum _LinphoneWaitingState{
	LinphoneWaitingStart,
	LinphoneWaitingProgress,
	LinphoneWaitingFinished
} LinphoneWaitingState;
typedef void * (*LinphoneWaitingCallback)(struct _LinphoneCore *lc, void *context, LinphoneWaitingState ws, const char *purpose, float progress);


/* THE main API */

/**
 * Define a log handler.
 *
 * @ingroup misc
 *
 * @param logfunc The function pointer of the log handler.
 */
LINPHONE_PUBLIC void linphone_core_set_log_handler(OrtpLogFunc logfunc);
/**
 * Define a log file.
 *
 * @ingroup misc
 *
 * If the file pointer passed as an argument is NULL, stdout is used instead.
 *
 * @param file A pointer to the FILE structure of the file to write to.
 */
LINPHONE_PUBLIC void linphone_core_set_log_file(FILE *file);
/**
 * Define the log level.
 *
 * @ingroup misc
 *
 * The loglevel parameter is a bitmask parameter. Therefore to enable only warning and error
 * messages, use ORTP_WARNING | ORTP_ERROR. To disable logs, simply set loglevel to 0.
 *
 * @param loglevel A bitmask of the log levels to set.
 */
LINPHONE_PUBLIC void linphone_core_set_log_level(OrtpLogLevel loglevel);
LINPHONE_PUBLIC void linphone_core_enable_logs(FILE *file);
LINPHONE_PUBLIC void linphone_core_enable_logs_with_cb(OrtpLogFunc logfunc);
LINPHONE_PUBLIC void linphone_core_disable_logs(void);
LINPHONE_PUBLIC	const char *linphone_core_get_version(void);
LINPHONE_PUBLIC	const char *linphone_core_get_user_agent_name(void);
LINPHONE_PUBLIC	const char *linphone_core_get_user_agent_version(void);

LINPHONE_PUBLIC LinphoneCore *linphone_core_new(const LinphoneCoreVTable *vtable,
						const char *config_path, const char *factory_config, void* userdata);

/**
 * Instantiates a LinphoneCore object with a given LpConfig.
 * @ingroup initializing
 *
 * The LinphoneCore object is the primary handle for doing all phone actions.
 * It should be unique within your application.
 * @param vtable a LinphoneCoreVTable structure holding your application callbacks
 * @param config a pointer to an LpConfig object holding the configuration of the LinphoneCore to be instantiated.
 * @param userdata an opaque user pointer that can be retrieved at any time (for example in
 *        callbacks) using linphone_core_get_user_data().
 * @see linphone_core_new
**/
LINPHONE_PUBLIC LinphoneCore *linphone_core_new_with_config(const LinphoneCoreVTable *vtable, struct _LpConfig *config, void *userdata);

/* function to be periodically called in a main loop */
/* For ICE to work properly it should be called every 20ms */
LINPHONE_PUBLIC	void linphone_core_iterate(LinphoneCore *lc);
#if 0 /*not implemented yet*/
/**
 * @ingroup initializing
 * Provide Linphone Core with an unique identifier. This be later used to identified contact address coming from this device.
 * Value is not saved.
 * @param lc object
 * @param string identifying the device, can be EMEI or UDID
 *
 */
void linphone_core_set_device_identifier(LinphoneCore *lc,const char* device_id);
/**
 * @ingroup initializing
 * get Linphone unique identifier
 *
 */
const char*  linphone_core_get_device_identifier(const LinphoneCore *lc);

#endif

/*sets the user-agent string in sip messages, ideally called just after linphone_core_new() or linphone_core_init() */
LINPHONE_PUBLIC	void linphone_core_set_user_agent(LinphoneCore *lc, const char *ua_name, const char *version);

LINPHONE_PUBLIC	LinphoneAddress * linphone_core_interpret_url(LinphoneCore *lc, const char *url);

LINPHONE_PUBLIC	LinphoneCall * linphone_core_invite(LinphoneCore *lc, const char *url);

LINPHONE_PUBLIC	LinphoneCall * linphone_core_invite_address(LinphoneCore *lc, const LinphoneAddress *addr);

LINPHONE_PUBLIC	LinphoneCall * linphone_core_invite_with_params(LinphoneCore *lc, const char *url, const LinphoneCallParams *params);

LINPHONE_PUBLIC	LinphoneCall * linphone_core_invite_address_with_params(LinphoneCore *lc, const LinphoneAddress *addr, const LinphoneCallParams *params);

LINPHONE_PUBLIC	int linphone_core_transfer_call(LinphoneCore *lc, LinphoneCall *call, const char *refer_to);

LINPHONE_PUBLIC	int linphone_core_transfer_call_to_another(LinphoneCore *lc, LinphoneCall *call, LinphoneCall *dest);

LINPHONE_PUBLIC	bool_t linphone_core_inc_invite_pending(LinphoneCore*lc);

LINPHONE_PUBLIC bool_t linphone_core_in_call(const LinphoneCore *lc);

LINPHONE_PUBLIC	LinphoneCall *linphone_core_get_current_call(const LinphoneCore *lc);

LINPHONE_PUBLIC	int linphone_core_accept_call(LinphoneCore *lc, LinphoneCall *call);

LINPHONE_PUBLIC	int linphone_core_accept_call_with_params(LinphoneCore *lc, LinphoneCall *call, const LinphoneCallParams *params);

LINPHONE_PUBLIC	int linphone_core_terminate_call(LinphoneCore *lc, LinphoneCall *call);

int linphone_core_redirect_call(LinphoneCore *lc, LinphoneCall *call, const char *redirect_uri);

LINPHONE_PUBLIC	int linphone_core_decline_call(LinphoneCore *lc, LinphoneCall * call, LinphoneReason reason);

LINPHONE_PUBLIC	int linphone_core_terminate_all_calls(LinphoneCore *lc);

LINPHONE_PUBLIC	int linphone_core_pause_call(LinphoneCore *lc, LinphoneCall *call);

LINPHONE_PUBLIC	int linphone_core_pause_all_calls(LinphoneCore *lc);

LINPHONE_PUBLIC	int linphone_core_resume_call(LinphoneCore *lc, LinphoneCall *call);

LINPHONE_PUBLIC	int linphone_core_update_call(LinphoneCore *lc, LinphoneCall *call, const LinphoneCallParams *params);

LINPHONE_PUBLIC	int linphone_core_defer_call_update(LinphoneCore *lc, LinphoneCall *call);

LINPHONE_PUBLIC	int linphone_core_accept_call_update(LinphoneCore *lc, LinphoneCall *call, const LinphoneCallParams *params);
/**
 * @ingroup media_parameters
 * Get default call parameters reflecting current linphone core configuration
 * @param LinphoneCore object
 * @return  LinphoneCallParams
 */
LINPHONE_PUBLIC	LinphoneCallParams *linphone_core_create_default_call_parameters(LinphoneCore *lc);

LINPHONE_PUBLIC	LinphoneCall *linphone_core_get_call_by_remote_address(LinphoneCore *lc, const char *remote_address);

LINPHONE_PUBLIC	void linphone_core_send_dtmf(LinphoneCore *lc,char dtmf);

LINPHONE_PUBLIC	int linphone_core_set_primary_contact(LinphoneCore *lc, const char *contact);

LINPHONE_PUBLIC	const char *linphone_core_get_primary_contact(LinphoneCore *lc);

LINPHONE_PUBLIC	const char * linphone_core_get_identity(LinphoneCore *lc);

void linphone_core_set_guess_hostname(LinphoneCore *lc, bool_t val);
bool_t linphone_core_get_guess_hostname(LinphoneCore *lc);

LINPHONE_PUBLIC	bool_t linphone_core_ipv6_enabled(LinphoneCore *lc);
LINPHONE_PUBLIC	void linphone_core_enable_ipv6(LinphoneCore *lc, bool_t val);

LINPHONE_PUBLIC	LinphoneAddress *linphone_core_get_primary_contact_parsed(LinphoneCore *lc);
LINPHONE_PUBLIC	const char * linphone_core_get_identity(LinphoneCore *lc);
/*0= no bandwidth limit*/
LINPHONE_PUBLIC	void linphone_core_set_download_bandwidth(LinphoneCore *lc, int bw);
LINPHONE_PUBLIC	void linphone_core_set_upload_bandwidth(LinphoneCore *lc, int bw);

LINPHONE_PUBLIC	int linphone_core_get_download_bandwidth(const LinphoneCore *lc);
LINPHONE_PUBLIC	int linphone_core_get_upload_bandwidth(const LinphoneCore *lc);

void linphone_core_enable_adaptive_rate_control(LinphoneCore *lc, bool_t enabled);
bool_t linphone_core_adaptive_rate_control_enabled(const LinphoneCore *lc);

LINPHONE_PUBLIC	void linphone_core_set_download_ptime(LinphoneCore *lc, int ptime);
LINPHONE_PUBLIC	int  linphone_core_get_download_ptime(LinphoneCore *lc);

LINPHONE_PUBLIC	void linphone_core_set_upload_ptime(LinphoneCore *lc, int ptime);

LINPHONE_PUBLIC	int linphone_core_get_upload_ptime(LinphoneCore *lc);

/* returns a MSList of PayloadType */
LINPHONE_PUBLIC	const MSList *linphone_core_get_audio_codecs(const LinphoneCore *lc);

int linphone_core_set_audio_codecs(LinphoneCore *lc, MSList *codecs);
/* returns a MSList of PayloadType */
LINPHONE_PUBLIC const MSList *linphone_core_get_video_codecs(const LinphoneCore *lc);

int linphone_core_set_video_codecs(LinphoneCore *lc, MSList *codecs);

LINPHONE_PUBLIC bool_t linphone_core_payload_type_enabled(LinphoneCore *lc, const PayloadType *pt);
/**
 * Enable payload type
 * @param linphone core
 * @param pt payload type to enable, can be retrieve from #linphone_core_find_payload_type
 * @param TRUE if enabled
 * @return 0 if succed
 *
 */
LINPHONE_PUBLIC	int linphone_core_enable_payload_type(LinphoneCore *lc, PayloadType *pt, bool_t enable);

/**
 * Wildcard value used by #linphone_core_find_payload_type to ignore rate in search algorithm
 * @ingroup media_parameters
 */
#define LINPHONE_FIND_PAYLOAD_IGNORE_RATE -1
/**
 * Wildcard value used by #linphone_core_find_payload_type to ignore channel in search algorithm
 * @ingroup media_parameters
 */
#define LINPHONE_FIND_PAYLOAD_IGNORE_CHANNELS -1
/**
 * Get payload type from mime type and clock rate
 * @ingroup media_parameters
 * This function searches in audio and video codecs for the given payload type name and clockrate.
 * @param lc #LinphoneCore object
 * @param type payload mime type (I.E SPEEX, PCMU, VP8)
 * @param rate can be #LINPHONE_FIND_PAYLOAD_IGNORE_RATE
 * @param channels  number of channels, can be #LINPHONE_FIND_PAYLOAD_IGNORE_CHANNELS
 * @return Returns NULL if not found.
 */	
LINPHONE_PUBLIC	PayloadType* linphone_core_find_payload_type(LinphoneCore* lc, const char* type, int rate, int channels) ;

LINPHONE_PUBLIC	int linphone_core_get_payload_type_number(LinphoneCore *lc, const PayloadType *pt);

LINPHONE_PUBLIC	const char *linphone_core_get_payload_type_description(LinphoneCore *lc, PayloadType *pt);

LINPHONE_PUBLIC	bool_t linphone_core_check_payload_type_usability(LinphoneCore *lc, PayloadType *pt);

/**
 * @ingroup proxy 
 *Create a proxy config with default value from Linphone core.
 *@param lc #LinphoneCore object
 *@return #LinphoneProxyConfig with defualt value set 
 */
LINPHONE_PUBLIC	LinphoneProxyConfig * linphone_core_create_proxy_config(LinphoneCore *lc);
	
LINPHONE_PUBLIC	int linphone_core_add_proxy_config(LinphoneCore *lc, LinphoneProxyConfig *config);

LINPHONE_PUBLIC	void linphone_core_clear_proxy_config(LinphoneCore *lc);

LINPHONE_PUBLIC	void linphone_core_remove_proxy_config(LinphoneCore *lc, LinphoneProxyConfig *config);

LINPHONE_PUBLIC	const MSList *linphone_core_get_proxy_config_list(const LinphoneCore *lc);

LINPHONE_PUBLIC	void linphone_core_set_default_proxy(LinphoneCore *lc, LinphoneProxyConfig *config);

void linphone_core_set_default_proxy_index(LinphoneCore *lc, int index);

LINPHONE_PUBLIC	int linphone_core_get_default_proxy(LinphoneCore *lc, LinphoneProxyConfig **config);

LINPHONE_PUBLIC	void linphone_core_add_auth_info(LinphoneCore *lc, const LinphoneAuthInfo *info);

void linphone_core_remove_auth_info(LinphoneCore *lc, const LinphoneAuthInfo *info);

LINPHONE_PUBLIC const MSList *linphone_core_get_auth_info_list(const LinphoneCore *lc);

const LinphoneAuthInfo *linphone_core_find_auth_info(LinphoneCore *lc, const char *realm, const char *username);

void linphone_core_abort_authentication(LinphoneCore *lc,  LinphoneAuthInfo *info);

LINPHONE_PUBLIC	void linphone_core_clear_all_auth_info(LinphoneCore *lc);

void linphone_core_enable_audio_adaptive_jittcomp(LinphoneCore *lc, bool_t enable);

bool_t linphone_core_audio_adaptive_jittcomp_enabled(LinphoneCore *lc);

int linphone_core_get_audio_jittcomp(LinphoneCore *lc);

void linphone_core_set_audio_jittcomp(LinphoneCore *lc, int value);

void linphone_core_enable_video_adaptive_jittcomp(LinphoneCore *lc, bool_t enable);

bool_t linphone_core_video_adaptive_jittcomp_enabled(LinphoneCore *lc);

int linphone_core_get_video_jittcomp(LinphoneCore *lc);

void linphone_core_set_video_jittcomp(LinphoneCore *lc, int value);

LINPHONE_PUBLIC	int linphone_core_get_audio_port(const LinphoneCore *lc);

LINPHONE_PUBLIC	void linphone_core_get_audio_port_range(const LinphoneCore *lc, int *min_port, int *max_port);

LINPHONE_PUBLIC	int linphone_core_get_video_port(const LinphoneCore *lc);

LINPHONE_PUBLIC	void linphone_core_get_video_port_range(const LinphoneCore *lc, int *min_port, int *max_port);

LINPHONE_PUBLIC	int linphone_core_get_nortp_timeout(const LinphoneCore *lc);

LINPHONE_PUBLIC	void linphone_core_set_audio_port(LinphoneCore *lc, int port);

LINPHONE_PUBLIC	void linphone_core_set_audio_port_range(LinphoneCore *lc, int min_port, int max_port);

LINPHONE_PUBLIC	void linphone_core_set_video_port(LinphoneCore *lc, int port);

LINPHONE_PUBLIC	void linphone_core_set_video_port_range(LinphoneCore *lc, int min_port, int max_port);

LINPHONE_PUBLIC	void linphone_core_set_nortp_timeout(LinphoneCore *lc, int port);

LINPHONE_PUBLIC	void linphone_core_set_use_info_for_dtmf(LinphoneCore *lc, bool_t use_info);

LINPHONE_PUBLIC	bool_t linphone_core_get_use_info_for_dtmf(LinphoneCore *lc);

LINPHONE_PUBLIC	void linphone_core_set_use_rfc2833_for_dtmf(LinphoneCore *lc,bool_t use_rfc2833);

LINPHONE_PUBLIC	bool_t linphone_core_get_use_rfc2833_for_dtmf(LinphoneCore *lc);

LINPHONE_PUBLIC	void linphone_core_set_sip_port(LinphoneCore *lc, int port);

LINPHONE_PUBLIC	int linphone_core_get_sip_port(LinphoneCore *lc);

LINPHONE_PUBLIC	int linphone_core_set_sip_transports(LinphoneCore *lc, const LCSipTransports *transports);

LINPHONE_PUBLIC	int linphone_core_get_sip_transports(LinphoneCore *lc, LCSipTransports *transports);
/**
 *
 * Give access to the UDP sip socket. Can be useful to configure this socket as persistent I.E kCFStreamNetworkServiceType set to kCFStreamNetworkServiceTypeVoIP)
 * @param lc #LinphoneCore
 * @return socket file descriptor
 */
ortp_socket_t linphone_core_get_sip_socket(LinphoneCore *lc);

LINPHONE_PUBLIC	void linphone_core_set_inc_timeout(LinphoneCore *lc, int seconds);

LINPHONE_PUBLIC	int linphone_core_get_inc_timeout(LinphoneCore *lc);

LINPHONE_PUBLIC	void linphone_core_set_in_call_timeout(LinphoneCore *lc, int seconds);

LINPHONE_PUBLIC	int linphone_core_get_in_call_timeout(LinphoneCore *lc);

LINPHONE_PUBLIC	void linphone_core_set_delayed_timeout(LinphoneCore *lc, int seconds);

LINPHONE_PUBLIC	int linphone_core_get_delayed_timeout(LinphoneCore *lc);

LINPHONE_PUBLIC	void linphone_core_set_stun_server(LinphoneCore *lc, const char *server);

LINPHONE_PUBLIC	const char * linphone_core_get_stun_server(const LinphoneCore *lc);

/**
 * @ingroup network_parameters
 * Return the availability of uPnP.
 *
 * @return true if uPnP is available otherwise return false. 
 */
bool_t linphone_core_upnp_available();

/**
 * @ingroup network_parameters
 * Return the internal state of uPnP. 
 *
 * @param lc #LinphoneCore
 * @return an LinphoneUpnpState. 
 */
LinphoneUpnpState linphone_core_get_upnp_state(const LinphoneCore *lc);

/**
 * @ingroup network_parameters
 * Return the external ip address of router. 
 * In some cases the uPnP can have an external ip address but not a usable uPnP
 * (state different of Ok). 
 *
 * @param lc #LinphoneCore
 * @return a null terminated string containing the external ip address. If the
 * the external ip address is not available return null. 
 */
const char * linphone_core_get_upnp_external_ipaddress(const LinphoneCore *lc);

void linphone_core_set_nat_address(LinphoneCore *lc, const char *addr);

const char *linphone_core_get_nat_address(const LinphoneCore *lc);

LINPHONE_PUBLIC	void linphone_core_set_firewall_policy(LinphoneCore *lc, LinphoneFirewallPolicy pol);

LINPHONE_PUBLIC	LinphoneFirewallPolicy linphone_core_get_firewall_policy(const LinphoneCore *lc);

const char * linphone_core_get_relay_addr(const LinphoneCore *lc);

int linphone_core_set_relay_addr(LinphoneCore *lc, const char *addr);

/* sound functions */
/* returns a null terminated static array of string describing the sound devices */
const char**  linphone_core_get_sound_devices(LinphoneCore *lc);
void linphone_core_reload_sound_devices(LinphoneCore *lc);
bool_t linphone_core_sound_device_can_capture(LinphoneCore *lc, const char *device);
bool_t linphone_core_sound_device_can_playback(LinphoneCore *lc, const char *device);
LINPHONE_PUBLIC	int linphone_core_get_ring_level(LinphoneCore *lc);
LINPHONE_PUBLIC	int linphone_core_get_play_level(LinphoneCore *lc);
int linphone_core_get_rec_level(LinphoneCore *lc);
LINPHONE_PUBLIC	void linphone_core_set_ring_level(LinphoneCore *lc, int level);
LINPHONE_PUBLIC	void linphone_core_set_play_level(LinphoneCore *lc, int level);

LINPHONE_PUBLIC	void linphone_core_set_mic_gain_db(LinphoneCore *lc, float level);
LINPHONE_PUBLIC	float linphone_core_get_mic_gain_db(LinphoneCore *lc);
LINPHONE_PUBLIC	void linphone_core_set_playback_gain_db(LinphoneCore *lc, float level);
LINPHONE_PUBLIC	float linphone_core_get_playback_gain_db(LinphoneCore *lc);

void linphone_core_set_rec_level(LinphoneCore *lc, int level);
const char * linphone_core_get_ringer_device(LinphoneCore *lc);
const char * linphone_core_get_playback_device(LinphoneCore *lc);
const char * linphone_core_get_capture_device(LinphoneCore *lc);
int linphone_core_set_ringer_device(LinphoneCore *lc, const char * devid);
int linphone_core_set_playback_device(LinphoneCore *lc, const char * devid);
int linphone_core_set_capture_device(LinphoneCore *lc, const char * devid);
char linphone_core_get_sound_source(LinphoneCore *lc);
void linphone_core_set_sound_source(LinphoneCore *lc, char source);
LINPHONE_PUBLIC	void linphone_core_set_ring(LinphoneCore *lc, const char *path);
const char *linphone_core_get_ring(const LinphoneCore *lc);
LINPHONE_PUBLIC void linphone_core_verify_server_certificates(LinphoneCore *lc, bool_t yesno);
void linphone_core_verify_server_cn(LinphoneCore *lc, bool_t yesno);
LINPHONE_PUBLIC void linphone_core_set_root_ca(LinphoneCore *lc, const char *path);
LINPHONE_PUBLIC const char *linphone_core_get_root_ca(LinphoneCore *lc);
LINPHONE_PUBLIC	void linphone_core_set_ringback(LinphoneCore *lc, const char *path);
const char * linphone_core_get_ringback(const LinphoneCore *lc);

void linphone_core_set_remote_ringback_tone(LinphoneCore *lc,const char *);
const char *linphone_core_get_remote_ringback_tone(const LinphoneCore *lc);

int linphone_core_preview_ring(LinphoneCore *lc, const char *ring,LinphoneCoreCbFunc func,void * userdata);
LINPHONE_PUBLIC	void linphone_core_enable_echo_cancellation(LinphoneCore *lc, bool_t val);
LINPHONE_PUBLIC	bool_t linphone_core_echo_cancellation_enabled(LinphoneCore *lc);

LINPHONE_PUBLIC	void linphone_core_enable_echo_limiter(LinphoneCore *lc, bool_t val);
LINPHONE_PUBLIC	bool_t linphone_core_echo_limiter_enabled(const LinphoneCore *lc);

void linphone_core_enable_agc(LinphoneCore *lc, bool_t val);
bool_t linphone_core_agc_enabled(const LinphoneCore *lc);

LINPHONE_PUBLIC	void linphone_core_mute_mic(LinphoneCore *lc, bool_t muted);
/**
 * return mic state.
 *
 * @ingroup media_parameters
**/
LINPHONE_PUBLIC	bool_t linphone_core_is_mic_muted(LinphoneCore *lc);

bool_t linphone_core_is_rtp_muted(LinphoneCore *lc);

bool_t linphone_core_get_rtp_no_xmit_on_audio_mute(const LinphoneCore *lc);
void linphone_core_set_rtp_no_xmit_on_audio_mute(LinphoneCore *lc, bool_t val);


/* returns a list of LinphoneCallLog */
LINPHONE_PUBLIC	const MSList * linphone_core_get_call_logs(LinphoneCore *lc);
LINPHONE_PUBLIC	void linphone_core_clear_call_logs(LinphoneCore *lc);
LINPHONE_PUBLIC	int linphone_core_get_missed_calls_count(LinphoneCore *lc);
LINPHONE_PUBLIC	void linphone_core_reset_missed_calls_count(LinphoneCore *lc);
LINPHONE_PUBLIC	void linphone_core_remove_call_log(LinphoneCore *lc, LinphoneCallLog *call_log);

/* video support */
LINPHONE_PUBLIC bool_t linphone_core_video_supported(LinphoneCore *lc);
LINPHONE_PUBLIC	void linphone_core_enable_video(LinphoneCore *lc, bool_t vcap_enabled, bool_t display_enabled);
LINPHONE_PUBLIC bool_t linphone_core_video_enabled(LinphoneCore *lc);
LINPHONE_PUBLIC	void linphone_core_set_video_policy(LinphoneCore *lc, const LinphoneVideoPolicy *policy);
LINPHONE_PUBLIC const LinphoneVideoPolicy *linphone_core_get_video_policy(LinphoneCore *lc);

typedef struct MSVideoSizeDef{
	MSVideoSize vsize;
	const char *name;
}MSVideoSizeDef;
/* returns a zero terminated table of MSVideoSizeDef*/
LINPHONE_PUBLIC const MSVideoSizeDef *linphone_core_get_supported_video_sizes(LinphoneCore *lc);
LINPHONE_PUBLIC void linphone_core_set_preferred_video_size(LinphoneCore *lc, MSVideoSize vsize);
LINPHONE_PUBLIC MSVideoSize linphone_core_get_preferred_video_size(LinphoneCore *lc);
LINPHONE_PUBLIC void linphone_core_set_preferred_video_size_by_name(LinphoneCore *lc, const char *name);

void linphone_core_enable_video_preview(LinphoneCore *lc, bool_t val);
bool_t linphone_core_video_preview_enabled(const LinphoneCore *lc);

void linphone_core_enable_self_view(LinphoneCore *lc, bool_t val);
bool_t linphone_core_self_view_enabled(const LinphoneCore *lc);


/* returns a null terminated static array of string describing the webcams */
void linphone_core_reload_video_devices(LinphoneCore *lc);
LINPHONE_PUBLIC const char**  linphone_core_get_video_devices(const LinphoneCore *lc);
LINPHONE_PUBLIC int linphone_core_set_video_device(LinphoneCore *lc, const char *id);
LINPHONE_PUBLIC const char *linphone_core_get_video_device(const LinphoneCore *lc);

/* Set and get static picture to be used when "Static picture" is the video device */
int linphone_core_set_static_picture(LinphoneCore *lc, const char *path);
const char *linphone_core_get_static_picture(LinphoneCore *lc);

/* Set and get frame rate for static picture */
int linphone_core_set_static_picture_fps(LinphoneCore *lc, float fps);
float linphone_core_get_static_picture_fps(LinphoneCore *lc);

/*function to be used for eventually setting window decorations (icons, title...)*/
LINPHONE_PUBLIC unsigned long linphone_core_get_native_video_window_id(const LinphoneCore *lc);
LINPHONE_PUBLIC void linphone_core_set_native_video_window_id(LinphoneCore *lc, unsigned long id);

LINPHONE_PUBLIC unsigned long linphone_core_get_native_preview_window_id(const LinphoneCore *lc);
LINPHONE_PUBLIC void linphone_core_set_native_preview_window_id(LinphoneCore *lc, unsigned long id);

void linphone_core_use_preview_window(LinphoneCore *lc, bool_t yesno);
int linphone_core_get_device_rotation(LinphoneCore *lc );
void linphone_core_set_device_rotation(LinphoneCore *lc, int rotation);

/**
 * @brief Get the camera sensor rotation.
 *
 * This is needed on some mobile platforms to get the number of degrees the camera sensor
 * is rotated relative to the screen.
 *
 * @param lc The linphone core related to the operation
 * @return The camera sensor rotation in degrees (0 to 360) or -1 if it could not be retrieved
 */
LINPHONE_PUBLIC int linphone_core_get_camera_sensor_rotation(LinphoneCore *lc);

/* start or stop streaming video in case of embedded window */
void linphone_core_show_video(LinphoneCore *lc, bool_t show);

/*play/record support: use files instead of soundcard*/
void linphone_core_use_files(LinphoneCore *lc, bool_t yesno);
LINPHONE_PUBLIC void linphone_core_set_play_file(LinphoneCore *lc, const char *file);
void linphone_core_set_record_file(LinphoneCore *lc, const char *file);

LINPHONE_PUBLIC void linphone_core_play_dtmf(LinphoneCore *lc, char dtmf, int duration_ms);
LINPHONE_PUBLIC void linphone_core_stop_dtmf(LinphoneCore *lc);

LINPHONE_PUBLIC	int linphone_core_get_current_call_duration(const LinphoneCore *lc);


int linphone_core_get_mtu(const LinphoneCore *lc);
LINPHONE_PUBLIC void linphone_core_set_mtu(LinphoneCore *lc, int mtu);

/**
 * @ingroup network_parameters
 * This method is called by the application to notify the linphone core library when network is reachable.
 * Calling this method with true trigger linphone to initiate a registration process for all proxies.
 * Calling this method disables the automatic network detection mode. It means you must call this method after each network state changes.
 */
LINPHONE_PUBLIC	void linphone_core_set_network_reachable(LinphoneCore* lc,bool_t value);
/**
 * @ingroup network_parameters
 * return network state either as positioned by the application or by linphone itself.
 */
LINPHONE_PUBLIC	bool_t linphone_core_is_network_reachable(LinphoneCore* lc);

/**
 *  @ingroup network_parameters
 *  enable signaling keep alive. small udp packet sent periodically to keep udp NAT association
 */
LINPHONE_PUBLIC	void linphone_core_enable_keep_alive(LinphoneCore* lc,bool_t enable);
/**
 *  @ingroup network_parameters
 * Is signaling keep alive
 */
LINPHONE_PUBLIC	bool_t linphone_core_keep_alive_enabled(LinphoneCore* lc);

LINPHONE_PUBLIC	void *linphone_core_get_user_data(LinphoneCore *lc);
LINPHONE_PUBLIC	void linphone_core_set_user_data(LinphoneCore *lc, void *userdata);

/* returns LpConfig object to read/write to the config file: usefull if you wish to extend
the config file with your own sections */
LINPHONE_PUBLIC struct _LpConfig *linphone_core_get_config(LinphoneCore *lc);

/*set a callback for some blocking operations, it takes you informed of the progress of the operation*/
void linphone_core_set_waiting_callback(LinphoneCore *lc, LinphoneWaitingCallback cb, void *user_context);

/*returns the list of registered SipSetup (linphonecore plugins) */
const MSList * linphone_core_get_sip_setups(LinphoneCore *lc);

LINPHONE_PUBLIC	void linphone_core_destroy(LinphoneCore *lc);

/*for advanced users:*/
typedef RtpTransport * (*LinphoneRtpTransportFactoryFunc)(void *data, int port);
struct _LinphoneRtpTransportFactories{
	LinphoneRtpTransportFactoryFunc audio_rtp_func;
	void *audio_rtp_func_data;
	LinphoneRtpTransportFactoryFunc audio_rtcp_func;
	void *audio_rtcp_func_data;
	LinphoneRtpTransportFactoryFunc video_rtp_func;
	void *video_rtp_func_data;
	LinphoneRtpTransportFactoryFunc video_rtcp_func;
	void *video_rtcp_func_data;
};
typedef struct _LinphoneRtpTransportFactories LinphoneRtpTransportFactories;

void linphone_core_set_rtp_transport_factories(LinphoneCore* lc, LinphoneRtpTransportFactories *factories);

int linphone_core_get_current_call_stats(LinphoneCore *lc, rtp_stats_t *local, rtp_stats_t *remote);

LINPHONE_PUBLIC	int linphone_core_get_calls_nb(const LinphoneCore *lc);

LINPHONE_PUBLIC	const MSList *linphone_core_get_calls(LinphoneCore *lc);

LinphoneGlobalState linphone_core_get_global_state(const LinphoneCore *lc);
/**
 * force registration refresh to be initiated upon next iterate
 * @ingroup proxies
 */
LINPHONE_PUBLIC void linphone_core_refresh_registers(LinphoneCore* lc);

/* Path to the file storing secrets cache */
void linphone_core_set_zrtp_secrets_file(LinphoneCore *lc, const char* file);
const char *linphone_core_get_zrtp_secrets_file(LinphoneCore *lc);
/**
 * Search from the list of current calls if a remote address match uri
 * @ingroup call_control
 * @param lc
 * @param uri which should match call remote uri
 * @return LinphoneCall or NULL is no match is found
 */
LINPHONE_PUBLIC const LinphoneCall* linphone_core_find_call_from_uri(LinphoneCore *lc, const char *uri);

LINPHONE_PUBLIC	int linphone_core_add_to_conference(LinphoneCore *lc, LinphoneCall *call);
LINPHONE_PUBLIC	int linphone_core_add_all_to_conference(LinphoneCore *lc);
LINPHONE_PUBLIC	int linphone_core_remove_from_conference(LinphoneCore *lc, LinphoneCall *call);
LINPHONE_PUBLIC	bool_t linphone_core_is_in_conference(const LinphoneCore *lc);
LINPHONE_PUBLIC	int linphone_core_enter_conference(LinphoneCore *lc);
LINPHONE_PUBLIC	int linphone_core_leave_conference(LinphoneCore *lc);
LINPHONE_PUBLIC	float linphone_core_get_conference_local_input_volume(LinphoneCore *lc);

LINPHONE_PUBLIC	int linphone_core_terminate_conference(LinphoneCore *lc);
LINPHONE_PUBLIC	int linphone_core_get_conference_size(LinphoneCore *lc);
int linphone_core_start_conference_recording(LinphoneCore *lc, const char *path);
int linphone_core_stop_conference_recording(LinphoneCore *lc);
/**
 * Get the maximum number of simultaneous calls Linphone core can manage at a time. All new call above this limit are declined with a busy answer
 * @ingroup initializing
 * @param lc core
 * @return max number of simultaneous calls
 */
LINPHONE_PUBLIC int linphone_core_get_max_calls(LinphoneCore *lc);
/**
 * Set the maximum number of simultaneous calls Linphone core can manage at a time. All new call above this limit are declined with a busy answer
 * @ingroup initializing
 * @param lc core
 * @param max number of simultaneous calls
 */
LINPHONE_PUBLIC void linphone_core_set_max_calls(LinphoneCore *lc, int max);

LINPHONE_PUBLIC	bool_t linphone_core_sound_resources_locked(LinphoneCore *lc);

LINPHONE_PUBLIC	bool_t linphone_core_media_encryption_supported(const LinphoneCore *lc, LinphoneMediaEncryption menc);

/**
 * Choose media encryption policy to be used for RTP packets
 */
LINPHONE_PUBLIC	int linphone_core_set_media_encryption(LinphoneCore *lc, enum LinphoneMediaEncryption menc);
LINPHONE_PUBLIC	LinphoneMediaEncryption linphone_core_get_media_encryption(LinphoneCore *lc);

LINPHONE_PUBLIC	bool_t linphone_core_is_media_encryption_mandatory(LinphoneCore *lc);
/**
 * Defines Linphone behaviour when encryption parameters negociation fails on outoing call.
 * If set to TRUE call will fail; if set to FALSE will resend an INVITE with encryption disabled
 */
LINPHONE_PUBLIC	void linphone_core_set_media_encryption_mandatory(LinphoneCore *lc, bool_t m);

/**
 * Init call params using LinphoneCore's current configuration
 */
LINPHONE_PUBLIC	void linphone_core_init_default_params(LinphoneCore*lc, LinphoneCallParams *params);

/**
 * True if tunnel support was compiled.
 */
LINPHONE_PUBLIC	bool_t linphone_core_tunnel_available(void);

typedef struct _LinphoneTunnel LinphoneTunnel;
/**
* get tunnel instance if available
*/
LINPHONE_PUBLIC	LinphoneTunnel *linphone_core_get_tunnel(LinphoneCore *lc);

LINPHONE_PUBLIC void linphone_core_set_sip_dscp(LinphoneCore *lc, int dscp);
LINPHONE_PUBLIC int linphone_core_get_sip_dscp(const LinphoneCore *lc);

LINPHONE_PUBLIC void linphone_core_set_audio_dscp(LinphoneCore *lc, int dscp);
LINPHONE_PUBLIC int linphone_core_get_audio_dscp(const LinphoneCore *lc);

LINPHONE_PUBLIC void linphone_core_set_video_dscp(LinphoneCore *lc, int dscp);
LINPHONE_PUBLIC int linphone_core_get_video_dscp(const LinphoneCore *lc);



#ifdef __cplusplus
}
#endif

#endif<|MERGE_RESOLUTION|>--- conflicted
+++ resolved
@@ -285,40 +285,6 @@
 struct _LinphoneInfoMessage;
 /**
  * The LinphoneInfoMessage is an object representing an informational message sent or received by the core.
-<<<<<<< HEAD
-**/
-typedef struct _LinphoneInfoMessage LinphoneInfoMessage;
-
-/**
- * The LinphoneContent struct holds data that can be embedded in a signaling message.
-**/
-struct _LinphoneContent{
-	char *type; /**<mime type for the data, for example "application"*/
-	char *subtype; /**<mime subtype for the data, for example "html"*/
-	void *data; /**<the actual data buffer, usually a string */
-	size_t size; /**<the size of the data buffer, excluding null character despite null character is always set for convenience.*/
-};
-
-/**
- * Alias to the LinphoneContent struct.
-**/
-typedef struct _LinphoneContent LinphoneContent;
-
-LINPHONE_PUBLIC LinphoneInfoMessage *linphone_core_create_info_message(LinphoneCore *lc);
-LINPHONE_PUBLIC int linphone_core_send_info_message(LinphoneCore *lc, const LinphoneInfoMessage *info, const LinphoneAddress *addr);
-LINPHONE_PUBLIC void linphone_info_message_add_header(LinphoneInfoMessage *im, const char *name, const char *value);
-LINPHONE_PUBLIC const char *linphone_info_message_get_header(const LinphoneInfoMessage *im, const char *name);
-LINPHONE_PUBLIC void linphone_info_message_set_content(LinphoneInfoMessage *im,  const LinphoneContent *content);
-LINPHONE_PUBLIC const LinphoneContent * linphone_info_message_get_content(const LinphoneInfoMessage *im);
-LINPHONE_PUBLIC const char *linphone_info_message_get_from(const LinphoneInfoMessage *im);
-LINPHONE_PUBLIC void linphone_info_message_destroy(LinphoneInfoMessage *im);
-LINPHONE_PUBLIC LinphoneInfoMessage *linphone_info_message_copy(const LinphoneInfoMessage *orig);
-
-/**
- * Enum describing failure reasons.
- * @ingroup initializing
-=======
->>>>>>> 59b86f49
 **/
 typedef struct _LinphoneInfoMessage LinphoneInfoMessage;
 
@@ -908,11 +874,7 @@
 typedef void (*CallStatsUpdated)(struct _LinphoneCore *lc, LinphoneCall *call, const LinphoneCallStats *stats);
 
 /** Callback prototype for receiving info messages*/
-<<<<<<< HEAD
-typedef void (*LinphoneInfoReceivedCb)(struct _LinphoneCore *lc, const LinphoneInfoMessage *msg);
-=======
 typedef void (*LinphoneInfoReceivedCb)(struct _LinphoneCore *lc, LinphoneCall *call, const LinphoneInfoMessage *msg);
->>>>>>> 59b86f49
 /**
  * This structure holds all callbacks that the application should implement.
  *  None is mandatory.
@@ -933,11 +895,8 @@
 	BuddyInfoUpdated buddy_info_updated; /**< a LinphoneFriend's BuddyInfo has changed*/
 	CallStatsUpdated call_stats_updated; /**<Notifies on refreshing of call's statistics. */
 	LinphoneInfoReceivedCb info_received; /**<Notifies an incoming informational message received.*/
-<<<<<<< HEAD
-=======
 	LinphoneSubscriptionStateChangedCb subscription_state_changed; /**<Notifies subscription state change */
 	LinphoneEventIncomingNotifyCb notify_received; /**< Notifies a an event notification, see linphone_core_subscribe() */
->>>>>>> 59b86f49
 	DisplayStatusCb display_status; /**< @deprecated Callback that notifies various events with human readable text.*/
 	DisplayMessageCb display_message;/**< @deprecated Callback to display a message to the user */
 	DisplayMessageCb display_warning;/**< @deprecated Callback to display a warning to the user */
