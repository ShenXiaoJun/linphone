/***************************************************************************
 *            linphone_tunnel.cc
 *
 *  Fri Dec 9, 2011
 *  Copyright  2011  Belledonne Communications
 *  Author: Guillaume Beraudo
 *  Email: guillaume dot beraudo at linphone dot org
 ****************************************************************************/

/*
 *  This program is free software; you can redistribute it and/or modify
 *  it under the terms of the GNU General Public License as published by
 *  the Free Software Foundation; either version 2 of the License, or
 *  (at your option) any later version.
 *
 *  This program is distributed in the hope that it will be useful,
 *  but WITHOUT ANY WARRANTY; without even the implied warranty of
 *  MERCHANTABILITY or FITNESS FOR A PARTICULAR PURPOSE.  See the
 *  GNU General Public License for more details.
 *
 *  You should have received a copy of the GNU General Public License
 *  along with this program; if not, write to the Free Software
 *  Foundation, Inc., 59 Temple Place - Suite 330, Boston, MA 02111-1307, USA.
 */

#include "TunnelManager.hh"
#include "linphone_tunnel.h"
#include "linphonecore.h"
#include "private.h"
#include "lpconfig.h"

LinphoneTunnel* linphone_core_get_tunnel(LinphoneCore *lc){
	return lc->tunnel;
}

<<<<<<< HEAD
static inline belledonnecomm::TunnelManager *bcTunnel(LinphoneTunnel *tunnel){
	return (belledonnecomm::TunnelManager *)tunnel;
=======
struct _LinphoneTunnelConfig {
	char *host;
	int port;
	int remote_udp_mirror_port;
	int delay;	
};

LinphoneTunnelConfig *linphone_tunnel_config_new() {
	LinphoneTunnelConfig *ltc = ms_new0(LinphoneTunnelConfig,1);
	ltc->remote_udp_mirror_port = 12345;
	ltc->delay = 1000;
	return ltc;
>>>>>>> d55c0fbf
}

void linphone_tunnel_config_set_host(LinphoneTunnelConfig *tunnel, const char *host) {
	if(tunnel->host != NULL) {
		ms_free(tunnel->host);
		tunnel->host = NULL;
	}
	if(host != NULL && strlen(host)) {
		tunnel->host = ms_strdup(host);
	}
}

const char *linphone_tunnel_config_get_host(LinphoneTunnelConfig *tunnel) {
	return tunnel->host;
}

void linphone_tunnel_config_set_port(LinphoneTunnelConfig *tunnel, int port) {
	tunnel->port = port;
}

int linphone_tunnel_config_get_port(LinphoneTunnelConfig *tunnel) {
	return tunnel->port;
}

void linphone_tunnel_config_set_remote_udp_mirror_port(LinphoneTunnelConfig *tunnel, int remote_udp_mirror_port) {
	tunnel->remote_udp_mirror_port = remote_udp_mirror_port;
}

int linphone_tunnel_config_get_remote_udp_mirror_port(LinphoneTunnelConfig *tunnel) {
	return tunnel->remote_udp_mirror_port;
}

void linphone_tunnel_config_set_delay(LinphoneTunnelConfig *tunnel, int delay) {
	tunnel->delay = delay;
}

int linphone_tunnel_config_get_delay(LinphoneTunnelConfig *tunnel) {
	return tunnel->delay;
}

void linphone_tunnel_config_destroy(LinphoneTunnelConfig *tunnel) {
	if(tunnel->host != NULL) {
		ms_free(tunnel->host);
	}
	ms_free(tunnel);
}

#ifdef TUNNEL_ENABLED

struct _LinphoneTunnel {
	belledonnecomm::TunnelManager *manager;
	MSList *config_list;
};

extern "C" LinphoneTunnel* linphone_core_tunnel_new(LinphoneCore *lc){
	LinphoneTunnel* tunnel = ms_new0(LinphoneTunnel, 1);
	tunnel->manager = new belledonnecomm::TunnelManager(lc);
	return tunnel;
}

static inline belledonnecomm::TunnelManager *bcTunnel(LinphoneTunnel *tunnel){
	return tunnel->manager;
}

static inline _LpConfig *config(LinphoneTunnel *tunnel){
	return tunnel->manager->getLinphoneCore()->config;
}

void linphone_tunnel_destroy(LinphoneTunnel *tunnel){
	delete tunnel->manager;
	ms_free(tunnel);
}

static char *linphone_tunnel_config_to_string(const LinphoneTunnelConfig *tunnel_config) {
	char *str = NULL;
	if(tunnel_config->remote_udp_mirror_port != -1) {
		str = ms_strdup_printf("%s:%d:%d:%d", 
			tunnel_config->host,
			tunnel_config->port,
			tunnel_config->remote_udp_mirror_port,
			tunnel_config->delay);
	} else {
		str = ms_strdup_printf("%s:%d",
			tunnel_config->host,
			tunnel_config->port);
	}
	return str;
}

static LinphoneTunnelConfig *linphone_tunnel_config_from_string(const char *str) {
	LinphoneTunnelConfig *tunnel_config = NULL;
	char * dstr = ms_strdup(str);
	const char *host = NULL;
	int port = -1;
	int remote_udp_mirror_port = -1;
	int delay = -1;
	int pos = 0;
	char *pch;
	pch = strtok(dstr, ":");
	while(pch != NULL) {
		switch(pos) {
		case 0:
			host = pch;
			break;
		case 1:
			port = atoi(pch);
			break;
		case 2:
			remote_udp_mirror_port = atoi(pch);
			break;
		case 3:
			delay = atoi(pch);
			break;	
		default:
			// Abort
			pos = 0;
			break;
			
		}
		++pos;
		pch = strtok(NULL, ":");
	}
	if(pos >= 2) {
		tunnel_config = linphone_tunnel_config_new();
		linphone_tunnel_config_set_host(tunnel_config, host);
		linphone_tunnel_config_set_port(tunnel_config, port);
	}
	if(pos >= 3) {
		linphone_tunnel_config_set_remote_udp_mirror_port(tunnel_config, remote_udp_mirror_port);
	}
	if(pos == 4) {
		linphone_tunnel_config_set_delay(tunnel_config, delay);
	}
	ms_free(dstr);	
	return tunnel_config;
}


static void linphone_tunnel_save_config(LinphoneTunnel *tunnel) {
	MSList *elem = tunnel->config_list;
	char *tmp = NULL, *old_tmp = NULL, *tc_str = NULL;
	while(elem != NULL) {
		LinphoneTunnelConfig *tunnel_config = (LinphoneTunnelConfig *)elem->data;
		tc_str = linphone_tunnel_config_to_string(tunnel_config);
		if(tmp != NULL) {
			old_tmp = tmp;
			tmp = ms_strdup_printf("%s %s", old_tmp, tc_str);
			ms_free(old_tmp);
			ms_free(tc_str);
		} else {
			tmp = tc_str;
		}
		elem = elem->next;
	}
	lp_config_set_string(config(tunnel), "tunnel", "server_addresses", tmp);
	if(tmp != NULL) {
		ms_free(tmp);
	}
}


static void linphone_tunnel_add_server_intern(LinphoneTunnel *tunnel, LinphoneTunnelConfig *tunnel_config) {
	if(tunnel_config->remote_udp_mirror_port == -1) {
		bcTunnel(tunnel)->addServer(tunnel_config->host, tunnel_config->port);
	} else {
		bcTunnel(tunnel)->addServer(tunnel_config->host, tunnel_config->port, 
			tunnel_config->remote_udp_mirror_port, tunnel_config->delay);
	}
	tunnel->config_list = ms_list_append(tunnel->config_list, tunnel_config);
}


static void linphone_tunnel_load_config(LinphoneTunnel *tunnel){
	const char * confaddress = lp_config_get_string(config(tunnel), "tunnel", "server_addresses", NULL);
	char *tmp;
	const char *it;
	LinphoneTunnelConfig *tunnel_config;
	int adv;
	if(confaddress != NULL) {
		tmp = ms_strdup(confaddress);
		it = confaddress;
		while(confaddress[0] != '\0') {
			int ret = sscanf(it,"%s%n", tmp, &adv);
			if (ret >= 1){
				it += adv;
				tunnel_config = linphone_tunnel_config_from_string(tmp);
				if(tunnel_config != NULL) {
					linphone_tunnel_add_server_intern(tunnel, tunnel_config);
				} else {
					ms_error("Tunnel server address incorrectly specified from config file: %s", tmp);
				}
			} else break;
		}
		ms_free(tmp);
	}
}

static void linphone_tunnel_refresh_config(LinphoneTunnel *tunnel) {
	MSList *old_list = tunnel->config_list;
	tunnel->config_list = NULL;
	bcTunnel(tunnel)->cleanServers();
	while(old_list != NULL) {
		LinphoneTunnelConfig *tunnel_config = (LinphoneTunnelConfig *)old_list->data;
		linphone_tunnel_add_server_intern(tunnel, tunnel_config);
		old_list = old_list->next;
	}
}

void linphone_tunnel_add_server(LinphoneTunnel *tunnel, LinphoneTunnelConfig *tunnel_config) {
	linphone_tunnel_add_server_intern(tunnel, tunnel_config);
	linphone_tunnel_save_config(tunnel);
}

void linphone_tunnel_remove_server(LinphoneTunnel *tunnel, LinphoneTunnelConfig *tunnel_config) {
	MSList *elem = ms_list_find(tunnel->config_list, tunnel_config);
	if(elem != NULL) {
		tunnel->config_list = ms_list_remove(tunnel->config_list, tunnel_config);
		linphone_tunnel_config_destroy(tunnel_config);		
		linphone_tunnel_refresh_config(tunnel);
		linphone_tunnel_save_config(tunnel);
	}	
}

const MSList *linphone_tunnel_get_servers(LinphoneTunnel *tunnel){
	return tunnel->config_list;
}

void linphone_tunnel_clean_servers(LinphoneTunnel *tunnel){
	bcTunnel(tunnel)->cleanServers();
	
	/* Free the list */
	ms_list_for_each(tunnel->config_list, (void (*)(void *))linphone_tunnel_config_destroy); 
	tunnel->config_list = ms_list_free(tunnel->config_list);
	
	linphone_tunnel_save_config(tunnel);
}

void linphone_tunnel_enable(LinphoneTunnel *tunnel, bool_t enabled){
	lp_config_set_int(config(tunnel),"tunnel","enabled",(int)enabled);
	bcTunnel(tunnel)->enable(enabled);
}

bool_t linphone_tunnel_enabled(LinphoneTunnel *tunnel){
	return bcTunnel(tunnel)->isEnabled();
}

static OrtpLogFunc tunnelOrtpLogHandler=NULL;

/*
#define TUNNEL_DEBUG (1)
#define TUNNEL_INFO  (1<<1)
#define TUNNEL_NOTICE (1<<2)
#define TUNNEL_WARN  (1<<3)
#define TUNNEL_ERROR (1<<4)
#define TUNNEL_ALERT (1<<5)
#define TUNNEL_FATAL (1<<6)
*/

static void tunnelLogHandler(int level, const char *fmt, va_list l){
	if (tunnelOrtpLogHandler){
		OrtpLogLevel ortp_level=ORTP_DEBUG;
		switch(level){
			case TUNNEL_DEBUG:
				ortp_level=ORTP_DEBUG;
			break;
			case TUNNEL_INFO:
				ortp_level=ORTP_MESSAGE;
			break;
			case TUNNEL_NOTICE:
				ortp_level=ORTP_MESSAGE;
			break;
			case TUNNEL_WARN:
				ortp_level=ORTP_WARNING;
			break;
			case TUNNEL_ERROR:
				ortp_level=ORTP_ERROR;
			break;
			case TUNNEL_ALERT:
				ortp_level=ORTP_ERROR;
			break;
			case TUNNEL_FATAL:
				ortp_level=ORTP_FATAL;
			break;
			default:
				ms_fatal("Unexepcted tunnel log %i: %s",level,fmt);
			break;
		}
		tunnelOrtpLogHandler(ortp_level,fmt,l);
	}
}

void linphone_tunnel_enable_logs_with_handler(LinphoneTunnel *tunnel, bool_t enabled, OrtpLogFunc logHandler){
	tunnelOrtpLogHandler=logHandler;
	bcTunnel(tunnel)->enableLogs(enabled, tunnelLogHandler);
}

void linphone_tunnel_set_http_proxy_auth_info(LinphoneTunnel *tunnel, const char* username,const char* passwd){
	bcTunnel(tunnel)->setHttpProxyAuthInfo(username, passwd);
}

void linphone_tunnel_set_http_proxy(LinphoneTunnel*tunnel, const char *host, int port, const char* username,const char* passwd){
	bcTunnel(tunnel)->setHttpProxy(host, port, username, passwd);
	lp_config_set_string(config(tunnel),"tunnel","http_proxy_host",host);
	lp_config_set_int(config(tunnel),"tunnel","http_proxy_port",port);
	lp_config_set_string(config(tunnel),"tunnel","http_proxy_username",username);
	lp_config_set_string(config(tunnel),"tunnel","http_proxy_password",passwd);
}

void linphone_tunnel_get_http_proxy(LinphoneTunnel*tunnel,const char **host, int *port, const char **username, const char **passwd){
	if (host) *host=lp_config_get_string(config(tunnel),"tunnel","http_proxy_host",NULL);
	if (port) *port=lp_config_get_int(config(tunnel),"tunnel","http_proxy_port",0);
	if (username) *username=lp_config_get_string(config(tunnel),"tunnel","http_proxy_username",NULL);
	if (passwd) *passwd=lp_config_get_string(config(tunnel),"tunnel","http_proxy_password",NULL);
}

void linphone_tunnel_reconnect(LinphoneTunnel *tunnel){
	bcTunnel(tunnel)->reconnect();
}

void linphone_tunnel_auto_detect(LinphoneTunnel *tunnel){
	bcTunnel(tunnel)->autoDetect();
}

static void my_ortp_logv(OrtpLogLevel level, const char *fmt, va_list args){
	ortp_logv(level,fmt,args);
}

/**
 * Startup tunnel using configuration.
 * Called internally from linphonecore at startup.
 */
void linphone_tunnel_configure(LinphoneTunnel *tunnel){
	bool_t enabled=(bool_t)lp_config_get_int(config(tunnel),"tunnel","enabled",FALSE);
	linphone_tunnel_enable_logs_with_handler(tunnel,TRUE,my_ortp_logv);
	linphone_tunnel_load_config(tunnel);
	linphone_tunnel_enable(tunnel, enabled);
}
<<<<<<< HEAD
=======

#else

/*stubs to avoid to have #ifdef TUNNEL_ENABLED in upper layers*/

void linphone_tunnel_destroy(LinphoneTunnel *tunnel){
}


void linphone_tunnel_add_server(LinphoneTunnel *tunnel, LinphoneTunnelConfig *tunnel_config){
}

void linphone_tunnel_remove_server(LinphoneTunnel *tunnel, LinphoneTunnelConfig *tunnel_config){
}

const MSList *linphone_tunnel_get_servers(LinphoneTunnel *tunnel){
	return NULL;
}

void linphone_tunnel_clean_servers(LinphoneTunnel *tunnel){
}

void linphone_tunnel_enable(LinphoneTunnel *tunnel, bool_t enabled){
}

bool_t linphone_tunnel_enabled(LinphoneTunnel *tunnel){
	return FALSE;
}


void linphone_tunnel_enable_logs_with_handler(LinphoneTunnel *tunnel, bool_t enabled, OrtpLogFunc logHandler){
}

void linphone_tunnel_set_http_proxy_auth_info(LinphoneTunnel *tunnel, const char* username,const char* passwd){
}

void linphone_tunnel_set_http_proxy(LinphoneTunnel*tunnel, const char *host, int port, const char* username,const char* passwd){
}

void linphone_tunnel_get_http_proxy(LinphoneTunnel*tunnel,const char **host, int *port, const char **username, const char **passwd){
}

void linphone_tunnel_reconnect(LinphoneTunnel *tunnel){
}

void linphone_tunnel_auto_detect(LinphoneTunnel *tunnel){
}

void linphone_tunnel_configure(LinphoneTunnel *tunnel){
}


#endif




>>>>>>> d55c0fbf
<|MERGE_RESOLUTION|>--- conflicted
+++ resolved
@@ -33,72 +33,6 @@
 	return lc->tunnel;
 }
 
-<<<<<<< HEAD
-static inline belledonnecomm::TunnelManager *bcTunnel(LinphoneTunnel *tunnel){
-	return (belledonnecomm::TunnelManager *)tunnel;
-=======
-struct _LinphoneTunnelConfig {
-	char *host;
-	int port;
-	int remote_udp_mirror_port;
-	int delay;	
-};
-
-LinphoneTunnelConfig *linphone_tunnel_config_new() {
-	LinphoneTunnelConfig *ltc = ms_new0(LinphoneTunnelConfig,1);
-	ltc->remote_udp_mirror_port = 12345;
-	ltc->delay = 1000;
-	return ltc;
->>>>>>> d55c0fbf
-}
-
-void linphone_tunnel_config_set_host(LinphoneTunnelConfig *tunnel, const char *host) {
-	if(tunnel->host != NULL) {
-		ms_free(tunnel->host);
-		tunnel->host = NULL;
-	}
-	if(host != NULL && strlen(host)) {
-		tunnel->host = ms_strdup(host);
-	}
-}
-
-const char *linphone_tunnel_config_get_host(LinphoneTunnelConfig *tunnel) {
-	return tunnel->host;
-}
-
-void linphone_tunnel_config_set_port(LinphoneTunnelConfig *tunnel, int port) {
-	tunnel->port = port;
-}
-
-int linphone_tunnel_config_get_port(LinphoneTunnelConfig *tunnel) {
-	return tunnel->port;
-}
-
-void linphone_tunnel_config_set_remote_udp_mirror_port(LinphoneTunnelConfig *tunnel, int remote_udp_mirror_port) {
-	tunnel->remote_udp_mirror_port = remote_udp_mirror_port;
-}
-
-int linphone_tunnel_config_get_remote_udp_mirror_port(LinphoneTunnelConfig *tunnel) {
-	return tunnel->remote_udp_mirror_port;
-}
-
-void linphone_tunnel_config_set_delay(LinphoneTunnelConfig *tunnel, int delay) {
-	tunnel->delay = delay;
-}
-
-int linphone_tunnel_config_get_delay(LinphoneTunnelConfig *tunnel) {
-	return tunnel->delay;
-}
-
-void linphone_tunnel_config_destroy(LinphoneTunnelConfig *tunnel) {
-	if(tunnel->host != NULL) {
-		ms_free(tunnel->host);
-	}
-	ms_free(tunnel);
-}
-
-#ifdef TUNNEL_ENABLED
-
 struct _LinphoneTunnel {
 	belledonnecomm::TunnelManager *manager;
 	MSList *config_list;
@@ -125,16 +59,16 @@
 
 static char *linphone_tunnel_config_to_string(const LinphoneTunnelConfig *tunnel_config) {
 	char *str = NULL;
-	if(tunnel_config->remote_udp_mirror_port != -1) {
+	if(linphone_tunnel_config_get_remote_udp_mirror_port(tunnel_config) != -1) {
 		str = ms_strdup_printf("%s:%d:%d:%d", 
-			tunnel_config->host,
-			tunnel_config->port,
-			tunnel_config->remote_udp_mirror_port,
-			tunnel_config->delay);
+			linphone_tunnel_config_get_host(tunnel_config),
+			linphone_tunnel_config_get_port(tunnel_config),
+			linphone_tunnel_config_get_remote_udp_mirror_port(tunnel_config),
+			linphone_tunnel_config_get_delay(tunnel_config));
 	} else {
 		str = ms_strdup_printf("%s:%d",
-			tunnel_config->host,
-			tunnel_config->port);
+			linphone_tunnel_config_get_host(tunnel_config),
+			linphone_tunnel_config_get_port(tunnel_config));
 	}
 	return str;
 }
@@ -212,11 +146,14 @@
 
 
 static void linphone_tunnel_add_server_intern(LinphoneTunnel *tunnel, LinphoneTunnelConfig *tunnel_config) {
-	if(tunnel_config->remote_udp_mirror_port == -1) {
-		bcTunnel(tunnel)->addServer(tunnel_config->host, tunnel_config->port);
+	if(linphone_tunnel_config_get_remote_udp_mirror_port(tunnel_config) == -1) {
+		bcTunnel(tunnel)->addServer(linphone_tunnel_config_get_host(tunnel_config), 
+			linphone_tunnel_config_get_port(tunnel_config));
 	} else {
-		bcTunnel(tunnel)->addServer(tunnel_config->host, tunnel_config->port, 
-			tunnel_config->remote_udp_mirror_port, tunnel_config->delay);
+		bcTunnel(tunnel)->addServer(linphone_tunnel_config_get_host(tunnel_config), 
+			linphone_tunnel_config_get_port(tunnel_config), 
+			linphone_tunnel_config_get_remote_udp_mirror_port(tunnel_config), 
+			linphone_tunnel_config_get_delay(tunnel_config));
 	}
 	tunnel->config_list = ms_list_append(tunnel->config_list, tunnel_config);
 }
@@ -387,63 +324,3 @@
 	linphone_tunnel_load_config(tunnel);
 	linphone_tunnel_enable(tunnel, enabled);
 }
-<<<<<<< HEAD
-=======
-
-#else
-
-/*stubs to avoid to have #ifdef TUNNEL_ENABLED in upper layers*/
-
-void linphone_tunnel_destroy(LinphoneTunnel *tunnel){
-}
-
-
-void linphone_tunnel_add_server(LinphoneTunnel *tunnel, LinphoneTunnelConfig *tunnel_config){
-}
-
-void linphone_tunnel_remove_server(LinphoneTunnel *tunnel, LinphoneTunnelConfig *tunnel_config){
-}
-
-const MSList *linphone_tunnel_get_servers(LinphoneTunnel *tunnel){
-	return NULL;
-}
-
-void linphone_tunnel_clean_servers(LinphoneTunnel *tunnel){
-}
-
-void linphone_tunnel_enable(LinphoneTunnel *tunnel, bool_t enabled){
-}
-
-bool_t linphone_tunnel_enabled(LinphoneTunnel *tunnel){
-	return FALSE;
-}
-
-
-void linphone_tunnel_enable_logs_with_handler(LinphoneTunnel *tunnel, bool_t enabled, OrtpLogFunc logHandler){
-}
-
-void linphone_tunnel_set_http_proxy_auth_info(LinphoneTunnel *tunnel, const char* username,const char* passwd){
-}
-
-void linphone_tunnel_set_http_proxy(LinphoneTunnel*tunnel, const char *host, int port, const char* username,const char* passwd){
-}
-
-void linphone_tunnel_get_http_proxy(LinphoneTunnel*tunnel,const char **host, int *port, const char **username, const char **passwd){
-}
-
-void linphone_tunnel_reconnect(LinphoneTunnel *tunnel){
-}
-
-void linphone_tunnel_auto_detect(LinphoneTunnel *tunnel){
-}
-
-void linphone_tunnel_configure(LinphoneTunnel *tunnel){
-}
-
-
-#endif
-
-
-
-
->>>>>>> d55c0fbf
