--- conflicted
+++ resolved
@@ -452,25 +452,14 @@
 			payload_type_set_number(pt, num);
 			payload_type_set_flag(pt, PAYLOAD_TYPE_FROZEN_NUMBER);
 		}
-
-<<<<<<< HEAD
-		l = ms_list_append(l, pt);
-=======
 		l=bctbx_list_append(l, pt);
->>>>>>> c8ae2974
 		nb++;
 		if ((hints->max_codecs > 0) && (nb >= hints->max_codecs))
 			break;
 	}
-<<<<<<< HEAD
-	if (stype == SalAudio) {
-		MSList *specials = create_special_payload_types(lc, l);
-		l = ms_list_concat(l, specials);
-=======
 	if (stype==SalAudio){
 		bctbx_list_t *specials=create_special_payload_types(lc,l);
 		l=bctbx_list_concat(l,specials);
->>>>>>> c8ae2974
 	}
 	linphone_core_assign_payload_type_numbers(lc, l);
 	return l;
@@ -668,15 +657,9 @@
 	}
 }
 
-<<<<<<< HEAD
-static const char *linphone_call_get_bind_ip_for_stream(LinphoneCall *call, int stream_index) {
-	const char *bind_ip = lp_config_get_string(call->core->config, "rtp", "bind_address",
-											   linphone_core_ipv6_enabled(call->core) ? "::0" : "0.0.0.0");
-=======
 static const char *linphone_call_get_bind_ip_for_stream(LinphoneCall *call, int stream_index){
 	const char *bind_ip = lp_config_get_string(call->core->config,"rtp","bind_address",
 				call->af == AF_INET6 ? "::0" : "0.0.0.0");
->>>>>>> c8ae2974
 
 	if (stream_index < 2 && call->media_ports[stream_index].multicast_ip[0] != '\0') {
 		if (call->dir == LinphoneCallOutgoing) {
