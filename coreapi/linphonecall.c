--- conflicted
+++ resolved
@@ -177,16 +177,6 @@
 static void linphone_call_audiostream_encryption_changed(void *data, bool_t encrypted) {
 	char status[255]={0};
 	LinphoneCall *call;
-<<<<<<< HEAD
-	ms_message("Audio stream is %s ", encrypted ? "encrypted" : "not encrypted");
-
-	call = (LinphoneCall *)data;
-	call->audiostream_encrypted=encrypted;
-	
-	if (encrypted && call->core->vtable.display_status != NULL) {
-		snprintf(status,sizeof(status)-1,_("Authentication token is %s"),call->auth_token);
-		 call->core->vtable.display_status(call->core, status);
-=======
 
 	call = (LinphoneCall *)data;
 
@@ -195,7 +185,6 @@
 			snprintf(status,sizeof(status)-1,_("Authentication token is %s"),call->auth_token);
 			linphone_core_notify_display_status(call->core, status);
 		}
->>>>>>> bf16b53c
 	}
 
 	propagate_encryption_changed(call);
@@ -2596,30 +2585,15 @@
 	const char *recfile;
 	const SalStreamDescription *local_st_desc;
 	int crypto_idx;
-<<<<<<< HEAD
-
-	snprintf(rtcp_tool,sizeof(rtcp_tool)-1,"%s-%s",linphone_core_get_user_agent_name(),linphone_core_get_user_agent_version());
-	/* look for savp stream first */
-	stream=sal_media_description_find_stream(call->resultdesc,
-	    					SalProtoRtpSavp,SalAudio);
-	/* no savp audio stream, use avp */
-	if (!stream)
-		stream=sal_media_description_find_stream(call->resultdesc,
-	    					SalProtoRtpAvp,SalAudio);
-=======
 	MSMediaStreamIO io = MS_MEDIA_STREAM_IO_INITIALIZER;
 	bool_t use_rtp_io = lp_config_get_int(lc->config, "sound", "rtp_io", FALSE);
 
 	snprintf(rtcp_tool,sizeof(rtcp_tool)-1,"%s-%s",linphone_core_get_user_agent_name(),linphone_core_get_user_agent_version());
->>>>>>> bf16b53c
 
 	stream = sal_media_description_find_best_stream(call->resultdesc, SalAudio);
 	if (stream && stream->dir!=SalStreamInactive && stream->rtp_port!=0){
-<<<<<<< HEAD
-=======
 		const char *rtp_addr=stream->rtp_addr[0]!='\0' ? stream->rtp_addr : call->resultdesc->addr;
 		bool_t is_multicast=ms_is_multicast(rtp_addr);
->>>>>>> bf16b53c
 		playcard=lc->sound_conf.lsd_card ?
 			lc->sound_conf.lsd_card : lc->sound_conf.play_sndcard;
 		captcard=lc->sound_conf.capt_sndcard;
@@ -2746,36 +2720,10 @@
 			if (call->playing_ringbacktone){
 				setup_ring_player(lc,call);
 			}
-<<<<<<< HEAD
-			audio_stream_set_rtcp_information(call->audiostream, cname, rtcp_tool);
-			
-			/* valid local tags are > 0 */
-			if (stream->proto == SalProtoRtpSavp) {
-			local_st_desc=sal_media_description_find_stream(call->localdesc,
-													SalProtoRtpSavp,SalAudio);
-			crypto_idx = find_crypto_index_from_tag(local_st_desc->crypto, stream->crypto_local_tag);
-
-			if (crypto_idx >= 0) {
-				audio_stream_enable_srtp(
-							call->audiostream, 
-							stream->crypto[0].algo,
-							local_st_desc->crypto[crypto_idx].master_key,
-							stream->crypto[0].master_key);
-				call->audiostream_encrypted=TRUE;
-			} else {
-				ms_warning("Failed to find local crypto algo with tag: %d", stream->crypto_local_tag);
-				call->audiostream_encrypted=FALSE;
-			}
-			}else call->audiostream_encrypted=FALSE;
-			if (call->params.in_conference){
-				/*transform the graph to connect it to the conference filter */
-				mute=stream->dir==SalStreamRecvOnly;
-=======
 
 			if (call->params->in_conference){
 				/*transform the graph to connect it to the conference filter */
 				mute = stream->dir==SalStreamRecvOnly;
->>>>>>> bf16b53c
 				linphone_call_add_to_conf(call, mute);
 			}
 			call->current_params->in_conference=call->params->in_conference;
@@ -2949,13 +2897,6 @@
 #endif
 }
 
-<<<<<<< HEAD
-void linphone_call_start_media_streams(LinphoneCall *call, bool_t all_inputs_muted, bool_t send_ringbacktone){
-	LinphoneCore *lc=call->core;
-	LinphoneAddress *me;
-	char *cname;
-	bool_t use_arc;
-=======
 static void setZrtpCryptoTypesParameters(MSZrtpParams *params, LinphoneCore *lc)
 {
 	int i;
@@ -2996,7 +2937,6 @@
 			}
 		}
 	}
->>>>>>> bf16b53c
 
 	/* linphone_core_get_srtp_crypto_suites is used to determine sensible defaults; here each can be overridden */
 	ciphersCount = linphone_core_get_zrtp_cipher_suites(lc, params->ciphers); /* if not present in config file, params->ciphers is not modified */
@@ -3012,14 +2952,9 @@
 	params->keyAgreementsCount = linphone_core_get_zrtp_key_agreement_suites(lc, params->keyAgreements);
 }
 
-<<<<<<< HEAD
-	me=linphone_core_get_primary_contact_parsed(lc);
-	use_arc=linphone_core_adaptive_rate_control_enabled(lc);
-=======
 void linphone_call_start_media_streams(LinphoneCall *call, LinphoneCallState next_state){
 	LinphoneCore *lc=call->core;
 	bool_t use_arc = linphone_core_adaptive_rate_control_enabled(lc);
->>>>>>> bf16b53c
 #ifdef VIDEO_ENABLED
 	const SalStreamDescription *vstream=sal_media_description_find_best_stream(call->resultdesc,SalVideo);
 #endif
@@ -4056,11 +3991,7 @@
 	if (vstream && vstream->output) {
 		float zoom[3];
 		float halfsize;
-<<<<<<< HEAD
-		
-=======
-
->>>>>>> bf16b53c
+
 		if (zoom_factor < 1)
 			zoom_factor = 1;
 		halfsize = 0.5 * 1.0 / zoom_factor;
