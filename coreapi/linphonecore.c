/*
linphone
Copyright (C) 2000  Simon MORLAT (simon.morlat@linphone.org)

This program is free software; you can redistribute it and/or
modify it under the terms of the GNU General Public License
as published by the Free Software Foundation; either version 2
of the License, or (at your option) any later version.

This program is distributed in the hope that it will be useful,
but WITHOUT ANY WARRANTY; without even the implied warranty of
MERCHANTABILITY or FITNESS FOR A PARTICULAR PURPOSE.  See the
GNU General Public License for more details.

You should have received a copy of the GNU General Public License
along with this program; if not, write to the Free Software
Foundation, Inc., 59 Temple Place - Suite 330, Boston, MA  02111-1307, USA.
*/

#include "linphonecore.h"
#include "sipsetup.h"
#include "lpconfig.h"
#include "private.h"
#include "mediastreamer2/mediastream.h"
#include "mediastreamer2/msvolume.h"
#include "mediastreamer2/msequalizer.h"
#include "mediastreamer2/mseventqueue.h"

#include <ortp/telephonyevents.h>


#ifdef INET6
#ifndef WIN32
#include <netdb.h>
#endif
#endif

/*#define UNSTANDART_GSM_11K 1*/

static const char *liblinphone_version=LIBLINPHONE_VERSION;
static void set_network_reachable(LinphoneCore* lc,bool_t isReachable);

#include "enum.h"

void linphone_core_get_local_ip(LinphoneCore *lc, const char *dest, char *result);
static void toggle_video_preview(LinphoneCore *lc, bool_t val);

/* relative path where is stored local ring*/
#define LOCAL_RING "rings/oldphone.wav"
/* same for remote ring (ringback)*/
#define REMOTE_RING "ringback.wav"

extern SalCallbacks linphone_sal_callbacks;

void lc_callback_obj_init(LCCallbackObj *obj,LinphoneCoreCbFunc func,void* ud)
{
  obj->_func=func;
  obj->_user_data=ud;
}

int lc_callback_obj_invoke(LCCallbackObj *obj, LinphoneCore *lc){
	if (obj->_func!=NULL) obj->_func(lc,obj->_user_data);
	return 0;
}

		
/*prevent a gcc bug with %c*/
static size_t my_strftime(char *s, size_t max, const char  *fmt,  const struct tm *tm){
#if !defined(_WIN32_WCE)
	return strftime(s, max, fmt, tm);
#else
	return 0;
	/*FIXME*/
#endif /*_WIN32_WCE*/
}

static void set_call_log_date(LinphoneCallLog *cl, const struct tm *loctime){
	my_strftime(cl->start_date,sizeof(cl->start_date),"%c",loctime);
}

LinphoneCallLog * linphone_call_log_new(LinphoneCall *call, LinphoneAddress *from, LinphoneAddress *to){
	LinphoneCallLog *cl=ms_new0(LinphoneCallLog,1);
	struct tm loctime;
	cl->dir=call->dir;
#ifdef WIN32
#if !defined(_WIN32_WCE)
	loctime=*localtime(&call->start_time);
	/*FIXME*/
#endif /*_WIN32_WCE*/
#else
	localtime_r(&call->start_time,&loctime);
#endif
	set_call_log_date(cl,&loctime);
	cl->from=from;
	cl->to=to;
	return cl;
}

static void call_logs_write_to_config_file(LinphoneCore *lc){
	MSList *elem;
	char logsection[32];
	int i;
	char *tmp;
	LpConfig *cfg=lc->config;

	if (!lc->ready) return;
	
	for(i=0,elem=lc->call_logs;elem!=NULL;elem=elem->next,++i){
		LinphoneCallLog *cl=(LinphoneCallLog*)elem->data;
		snprintf(logsection,sizeof(logsection),"call_log_%i",i);
		lp_config_set_int(cfg,logsection,"dir",cl->dir);
		lp_config_set_int(cfg,logsection,"status",cl->status);
		tmp=linphone_address_as_string(cl->from);
		lp_config_set_string(cfg,logsection,"from",tmp);
		ms_free(tmp);
		tmp=linphone_address_as_string(cl->to);
		lp_config_set_string(cfg,logsection,"to",tmp);
		ms_free(tmp);
		lp_config_set_string(cfg,logsection,"start_date",cl->start_date);
		lp_config_set_int(cfg,logsection,"duration",cl->duration);
		if (cl->refkey) lp_config_set_string(cfg,logsection,"refkey",cl->refkey);
	}
	for(;i<lc->max_call_logs;++i){
		snprintf(logsection,sizeof(logsection),"call_log_%i",i);
		lp_config_clean_section(cfg,logsection);
	}
}

static void call_logs_read_from_config_file(LinphoneCore *lc){
	char logsection[32];
	int i;
	const char *tmp;
	LpConfig *cfg=lc->config;
	for(i=0;;++i){
		snprintf(logsection,sizeof(logsection),"call_log_%i",i);
		if (lp_config_has_section(cfg,logsection)){
			LinphoneCallLog *cl=ms_new0(LinphoneCallLog,1);
			cl->dir=lp_config_get_int(cfg,logsection,"dir",0);
			cl->status=lp_config_get_int(cfg,logsection,"status",0);
			tmp=lp_config_get_string(cfg,logsection,"from",NULL);
			if (tmp) cl->from=linphone_address_new(tmp);
			tmp=lp_config_get_string(cfg,logsection,"to",NULL);
			if (tmp) cl->to=linphone_address_new(tmp);
			tmp=lp_config_get_string(cfg,logsection,"start_date",NULL);
			if (tmp) strncpy(cl->start_date,tmp,sizeof(cl->start_date));
			cl->duration=lp_config_get_int(cfg,logsection,"duration",0);
			tmp=lp_config_get_string(cfg,logsection,"refkey",NULL);
			if (tmp) cl->refkey=ms_strdup(tmp);
			lc->call_logs=ms_list_append(lc->call_logs,cl);
		}else break;	
	}
}


void linphone_call_log_completed(LinphoneCallLog *calllog, LinphoneCall *call, LinphoneCallStatus status){
	LinphoneCore *lc=call->core;
	
	calllog->duration=time(NULL)-call->start_time;
<<<<<<< HEAD
	
	if (status==LinphoneCallMissed){
		char *info;
		lc->missed_calls++;
		info=ortp_strdup_printf(ngettext("You have missed %i call.",
                    "You have missed %i calls.", lc->missed_calls),
                lc->missed_calls);
		lc->vtable.display_status(lc,info);
		ms_free(info);
	}else calllog->status=status;
=======
	switch(call->state){
		case LCStateInit:
		case LCStatePreEstablishing:
			calllog->status=LinphoneCallAborted;
			break;
		case LCStateRinging:
			if (calllog->dir==LinphoneCallIncoming){
				char *info;
				calllog->status=LinphoneCallMissed;
				lc->missed_calls++;
				info=ortp_strdup_printf(ngettext("You have missed %i call.",
                            "You have missed %i calls.", lc->missed_calls),
                        lc->missed_calls);
				if (lc->vtable.display_status!=NULL)
					lc->vtable.display_status(lc,info);
				ms_free(info);
			}
			else calllog->status=LinphoneCallAborted;
			break;
		case LCStateAVRunning:
			calllog->status=LinphoneCallSuccess;
			break;
	}
>>>>>>> 9bd55d0b
	lc->call_logs=ms_list_prepend(lc->call_logs,(void *)calllog);
	if (ms_list_size(lc->call_logs)>lc->max_call_logs){
		MSList *elem,*prevelem=NULL;
		/*find the last element*/
		for(elem=lc->call_logs;elem!=NULL;elem=elem->next){
			prevelem=elem;
		}
		elem=prevelem;
		linphone_call_log_destroy((LinphoneCallLog*)elem->data);
		lc->call_logs=ms_list_remove_link(lc->call_logs,elem);
	}
	if (lc->vtable.call_log_updated!=NULL){
		lc->vtable.call_log_updated(lc,calllog);
	}
	call_logs_write_to_config_file(lc);
}

/**
 * @addtogroup call_logs
 * @{
**/

/**
 * Returns a human readable string describing the call.
 * 
 * @note: the returned char* must be freed by the application (use ms_free()).
**/
char * linphone_call_log_to_str(LinphoneCallLog *cl){
	char *status;
	char *tmp;
	char *from=linphone_address_as_string (cl->from);
	char *to=linphone_address_as_string (cl->to);
	switch(cl->status){
		case LinphoneCallAborted:
			status=_("aborted");
			break;
		case LinphoneCallSuccess:
			status=_("completed");
			break;
		case LinphoneCallMissed:
			status=_("missed");
			break;
		default:
			status="unknown";
	}
	tmp=ortp_strdup_printf(_("%s at %s\nFrom: %s\nTo: %s\nStatus: %s\nDuration: %i mn %i sec\n"),
			(cl->dir==LinphoneCallIncoming) ? _("Incoming call") : _("Outgoing call"),
			cl->start_date,
			from,
			to,
			status,
			cl->duration/60,
			cl->duration%60);
	ms_free(from);
	ms_free(to);
	return tmp;
}

/**
 * Returns RTP statistics computed locally regarding the call.
 * 
**/
const rtp_stats_t *linphone_call_log_get_local_stats(const LinphoneCallLog *cl){
	return &cl->local_stats;
}

/**
 * Returns RTP statistics computed by remote end and sent back via RTCP.
 *
 * @note Not implemented yet.
**/
const rtp_stats_t *linphone_call_log_get_remote_stats(const LinphoneCallLog *cl){
	return &cl->remote_stats;
}

void linphone_call_log_set_user_pointer(LinphoneCallLog *cl, void *up){
	cl->user_pointer=up;
}

void *linphone_call_log_get_user_pointer(const LinphoneCallLog *cl){
	return cl->user_pointer;
}



/**
 * Associate a persistent reference key to the call log.
 *
 * The reference key can be for example an id to an external database.
 * It is stored in the config file, thus can survive to process exits/restarts.
 *
**/
void linphone_call_log_set_ref_key(LinphoneCallLog *cl, const char *refkey){
	if (cl->refkey!=NULL){
		ms_free(cl->refkey);
		cl->refkey=NULL;
	}
	if (refkey) cl->refkey=ms_strdup(refkey);
	call_logs_write_to_config_file(cl->lc);
}

/**
 * Get the persistent reference key associated to the call log.
 *
 * The reference key can be for example an id to an external database.
 * It is stored in the config file, thus can survive to process exits/restarts.
 *
**/
const char *linphone_call_log_get_ref_key(const LinphoneCallLog *cl){
	return cl->refkey;
}

/** @} */

void linphone_call_log_destroy(LinphoneCallLog *cl){
	if (cl->from!=NULL) linphone_address_destroy(cl->from);
	if (cl->to!=NULL) linphone_address_destroy(cl->to);
	if (cl->refkey!=NULL) ms_free(cl->refkey);
	ms_free(cl);
}

/**
 * Returns TRUE if the LinphoneCall asked to autoanswer
 *
**/
bool_t linphone_call_asked_to_autoanswer(LinphoneCall *call){
	//return TRUE if the unique(for the moment) incoming call asked to be autoanswered
	if(call)
		return sal_call_autoanswer_asked(call->op);
	else
		return FALSE;
}

int linphone_core_get_call_duration(LinphoneCall *call){
	if (call==NULL) return 0;
	if (call->media_start_time==0) return 0;
	return time(NULL)-call->media_start_time;
}

int linphone_core_get_current_call_duration(const LinphoneCore *lc){
	LinphoneCall *call=linphone_core_get_current_call((LinphoneCore *)lc);
	return linphone_core_get_call_duration(call);
}

const LinphoneAddress *linphone_core_get_current_call_remote_address(struct _LinphoneCore *lc){
	LinphoneCall *call=linphone_core_get_current_call(lc);
	if (call==NULL) return 0;
	return linphone_call_get_remote_address(call);
}

/**
 * Enable logs in supplied FILE*.
 *
 * @ingroup misc
 *
 * @param file a C FILE* where to fprintf logs. If null stdout is used.
 * 
**/
void linphone_core_enable_logs(FILE *file){
	if (file==NULL) file=stdout;
	ortp_set_log_file(file);
	ortp_set_log_level_mask(ORTP_MESSAGE|ORTP_WARNING|ORTP_ERROR|ORTP_FATAL);
}

/**
 * Enable logs through the user's supplied log callback.
 *
 * @ingroup misc
 *
 * @param logfunc The address of a OrtpLogFunc callback whose protoype is
 *            	  typedef void (*OrtpLogFunc)(OrtpLogLevel lev, const char *fmt, va_list args);
 * 
**/
void linphone_core_enable_logs_with_cb(OrtpLogFunc logfunc){
	ortp_set_log_level_mask(ORTP_MESSAGE|ORTP_WARNING|ORTP_ERROR|ORTP_FATAL);
	ortp_set_log_handler(logfunc);
}

/**
 * Entirely disable logging.
 *
 * @ingroup misc
**/
void linphone_core_disable_logs(){
	ortp_set_log_level_mask(ORTP_ERROR|ORTP_FATAL);
}


static void
net_config_read (LinphoneCore *lc)
{
	int tmp;
	const char *tmpstr;
	LpConfig *config=lc->config;

	tmp=lp_config_get_int(config,"net","download_bw",0);
	linphone_core_set_download_bandwidth(lc,tmp);
	tmp=lp_config_get_int(config,"net","upload_bw",0);
	linphone_core_set_upload_bandwidth(lc,tmp);
	linphone_core_set_stun_server(lc,lp_config_get_string(config,"net","stun_server",NULL));
	tmpstr=lp_config_get_string(lc->config,"net","nat_address",NULL);
	if (tmpstr!=NULL && (strlen(tmpstr)<1)) tmpstr=NULL;
	linphone_core_set_nat_address(lc,tmpstr);
	tmp=lp_config_get_int(lc->config,"net","firewall_policy",0);
	linphone_core_set_firewall_policy(lc,tmp);
	tmp=lp_config_get_int(lc->config,"net","nat_sdp_only",0);
	lc->net_conf.nat_sdp_only=tmp;
	tmp=lp_config_get_int(lc->config,"net","mtu",0);
	linphone_core_set_mtu(lc,tmp);
	tmp=lp_config_get_int(lc->config,"net","download_ptime",0);
	linphone_core_set_download_ptime(lc,tmp);

}

static void build_sound_devices_table(LinphoneCore *lc){
	const char **devices;
	const char **old;
	int ndev;
	int i;
	const MSList *elem=ms_snd_card_manager_get_list(ms_snd_card_manager_get());
	ndev=ms_list_size(elem);
	devices=ms_malloc((ndev+1)*sizeof(const char *));
	for (i=0;elem!=NULL;elem=elem->next,i++){
		devices[i]=ms_snd_card_get_string_id((MSSndCard *)elem->data);
	}
	devices[ndev]=NULL;
	old=lc->sound_conf.cards;
	lc->sound_conf.cards=devices;
	if (old!=NULL) ms_free(old);
}

static void sound_config_read(LinphoneCore *lc)
{
	/*int tmp;*/
	const char *tmpbuf;
	const char *devid;
	float gain=0;
#ifdef __linux
	/*alsadev let the user use custom alsa device within linphone*/
	devid=lp_config_get_string(lc->config,"sound","alsadev",NULL);
	if (devid){
		MSSndCard *card=ms_alsa_card_new_custom(devid,devid);
		ms_snd_card_manager_add_card(ms_snd_card_manager_get(),card);
	}
#endif
	/* retrieve all sound devices */
	build_sound_devices_table(lc);

	devid=lp_config_get_string(lc->config,"sound","playback_dev_id",NULL);
	linphone_core_set_playback_device(lc,devid);

	devid=lp_config_get_string(lc->config,"sound","ringer_dev_id",NULL);
	linphone_core_set_ringer_device(lc,devid);

	devid=lp_config_get_string(lc->config,"sound","capture_dev_id",NULL);
	linphone_core_set_capture_device(lc,devid);

/*
	tmp=lp_config_get_int(lc->config,"sound","play_lev",80);
	linphone_core_set_play_level(lc,tmp);
	tmp=lp_config_get_int(lc->config,"sound","ring_lev",80);
	linphone_core_set_ring_level(lc,tmp);
	tmp=lp_config_get_int(lc->config,"sound","rec_lev",80);
	linphone_core_set_rec_level(lc,tmp);
	tmpbuf=lp_config_get_string(lc->config,"sound","source","m");
	linphone_core_set_sound_source(lc,tmpbuf[0]);
*/

	tmpbuf=PACKAGE_SOUND_DIR "/" LOCAL_RING;
	tmpbuf=lp_config_get_string(lc->config,"sound","local_ring",tmpbuf);
	if (ortp_file_exist(tmpbuf)==-1) {
		tmpbuf=PACKAGE_SOUND_DIR "/" LOCAL_RING;
	}
	if (strstr(tmpbuf,".wav")==NULL){
		/* it currently uses old sound files, so replace them */
		tmpbuf=PACKAGE_SOUND_DIR "/" LOCAL_RING;
	}

	linphone_core_set_ring(lc,tmpbuf);

	tmpbuf=PACKAGE_SOUND_DIR "/" REMOTE_RING;
	tmpbuf=lp_config_get_string(lc->config,"sound","remote_ring",tmpbuf);
	if (ortp_file_exist(tmpbuf)==-1){
		tmpbuf=PACKAGE_SOUND_DIR "/" REMOTE_RING;
	}
	if (strstr(tmpbuf,".wav")==NULL){
		/* it currently uses old sound files, so replace them */
		tmpbuf=PACKAGE_SOUND_DIR "/" REMOTE_RING;
	}
	linphone_core_set_ringback(lc,tmpbuf);
	check_sound_device(lc);
	lc->sound_conf.latency=0;

	linphone_core_enable_echo_cancellation(lc,
	    lp_config_get_int(lc->config,"sound","echocancelation",0) |
	    lp_config_get_int(lc->config,"sound","echocancellation",0)
		);

	linphone_core_enable_echo_limiter(lc,
		lp_config_get_int(lc->config,"sound","echolimiter",0));
	linphone_core_enable_agc(lc,
		lp_config_get_int(lc->config,"sound","agc",0));

	gain=lp_config_get_float(lc->config,"sound","soft_play_lev",0);
	linphone_core_set_soft_play_level(lc,gain);
}

static void sip_config_read(LinphoneCore *lc)
{
	char *contact;
	const char *tmpstr;
	int port;
	int i,tmp;
	int ipv6;

	if (lp_config_get_int(lc->config,"sip","use_session_timers",0)==1){
		sal_use_session_timers(lc->sal,200);
	}
	
	port=lp_config_get_int(lc->config,"sip","use_info",0);
	linphone_core_set_use_info_for_dtmf(lc,port);

	port=lp_config_get_int(lc->config,"sip","use_rfc2833",0);
	linphone_core_set_use_rfc2833_for_dtmf(lc,port);

	ipv6=lp_config_get_int(lc->config,"sip","use_ipv6",-1);
	if (ipv6==-1){
		ipv6=0;
		if (host_has_ipv6_network()){
			if (lc->vtable.display_message)
				lc->vtable.display_message(lc,_("Your machine appears to be connected to an IPv6 network. By default linphone always uses IPv4. Please update your configuration if you want to use IPv6"));
		}
	}
	linphone_core_enable_ipv6(lc,ipv6);
	port=lp_config_get_int(lc->config,"sip","sip_port",5060);
	linphone_core_set_sip_port(lc,port);

	tmpstr=lp_config_get_string(lc->config,"sip","contact",NULL);
	if (tmpstr==NULL || linphone_core_set_primary_contact(lc,tmpstr)==-1) {
		const char *hostname=NULL;
		const char *username=NULL;
#ifdef HAVE_GETENV
		hostname=getenv("HOST");
		username=getenv("USER");
		if (hostname==NULL) hostname=getenv("HOSTNAME");
#endif /*HAVE_GETENV*/
		if (hostname==NULL)
			hostname="unknown-host";
		if (username==NULL){
			username="toto";
		}
		contact=ortp_strdup_printf("sip:%s@%s",username,hostname);
		linphone_core_set_primary_contact(lc,contact);
		ms_free(contact);
	}

	tmp=lp_config_get_int(lc->config,"sip","guess_hostname",1);
	linphone_core_set_guess_hostname(lc,tmp);


	tmp=lp_config_get_int(lc->config,"sip","inc_timeout",15);
	linphone_core_set_inc_timeout(lc,tmp);

	/* get proxies config */
	for(i=0;; i++){
		LinphoneProxyConfig *cfg=linphone_proxy_config_new_from_config_file(lc->config,i);
		if (cfg!=NULL){
			linphone_core_add_proxy_config(lc,cfg);
		}else{
			break;
		}
	}
	/* get the default proxy */
	tmp=lp_config_get_int(lc->config,"sip","default_proxy",-1);
	linphone_core_set_default_proxy_index(lc,tmp);

	/* read authentication information */
	for(i=0;; i++){
		LinphoneAuthInfo *ai=linphone_auth_info_new_from_config_file(lc->config,i);
		if (ai!=NULL){
			linphone_core_add_auth_info(lc,ai);
			linphone_auth_info_destroy(ai);
		}else{
			break;
		}
	}
	
	/*for tuning or test*/
	lc->sip_conf.sdp_200_ack=lp_config_get_int(lc->config,"sip","sdp_200_ack",0);
	lc->sip_conf.only_one_codec=lp_config_get_int(lc->config,"sip","only_one_codec",0);
	lc->sip_conf.register_only_when_network_is_up=
		lp_config_get_int(lc->config,"sip","register_only_when_network_is_up",1);
	lc->sip_conf.ping_with_options=lp_config_get_int(lc->config,"sip","ping_with_options",1);
	lc->sip_conf.auto_net_state_mon=lp_config_get_int(lc->config,"sip","auto_net_state_mon",1);
	lc->sip_conf.keepalive_period=lp_config_get_int(lc->config,"sip","keepalive_period",10000);
	sal_set_keepalive_period(lc->sal,lc->sip_conf.keepalive_period);
}

static void rtp_config_read(LinphoneCore *lc)
{
	int port;
	int jitt_comp;
	int nortp_timeout;
	port=lp_config_get_int(lc->config,"rtp","audio_rtp_port",7078);
	linphone_core_set_audio_port(lc,port);

	port=lp_config_get_int(lc->config,"rtp","video_rtp_port",9078);
	if (port==0) port=9078;
	linphone_core_set_video_port(lc,port);

	jitt_comp=lp_config_get_int(lc->config,"rtp","audio_jitt_comp",60);
	linphone_core_set_audio_jittcomp(lc,jitt_comp);
	jitt_comp=lp_config_get_int(lc->config,"rtp","video_jitt_comp",60);
	nortp_timeout=lp_config_get_int(lc->config,"rtp","nortp_timeout",30);
	linphone_core_set_nortp_timeout(lc,nortp_timeout);
}

static PayloadType * find_payload(RtpProfile *prof, const char *mime_type, int clock_rate, const char *recv_fmtp){
	PayloadType *candidate=NULL;
	int i;
	PayloadType *it;
	for(i=0;i<127;++i){
		it=rtp_profile_get_payload(prof,i);
		if (it!=NULL && strcasecmp(mime_type,it->mime_type)==0
			&& (clock_rate==it->clock_rate || clock_rate<=0) ){
			if ( (recv_fmtp && it->recv_fmtp && strstr(recv_fmtp,it->recv_fmtp)!=NULL) ||
				(recv_fmtp==NULL && it->recv_fmtp==NULL) ){
				/*exact match*/
				if (recv_fmtp) payload_type_set_recv_fmtp(it,recv_fmtp);
				return it;
			}else {
				if (candidate){
					if (it->recv_fmtp==NULL) candidate=it;
				}else candidate=it;
			}
		}
	}
	if (candidate && recv_fmtp){
		payload_type_set_recv_fmtp(candidate,recv_fmtp);
	}
	return candidate;
}

static bool_t get_codec(LpConfig *config, char* type, int index, PayloadType **ret){
	char codeckey[50];
	const char *mime,*fmtp;
	int rate,enabled;
	PayloadType *pt;

	*ret=NULL;
	snprintf(codeckey,50,"%s_%i",type,index);
	mime=lp_config_get_string(config,codeckey,"mime",NULL);
	if (mime==NULL || strlen(mime)==0 ) return FALSE;

	rate=lp_config_get_int(config,codeckey,"rate",8000);
	fmtp=lp_config_get_string(config,codeckey,"recv_fmtp",NULL);
	enabled=lp_config_get_int(config,codeckey,"enabled",1);
	pt=find_payload(&av_profile,mime,rate,fmtp);
	if (pt && enabled ) pt->flags|=PAYLOAD_TYPE_ENABLED;
	//ms_message("Found codec %s/%i",pt->mime_type,pt->clock_rate);
	if (pt==NULL) ms_warning("Ignoring codec config %s/%i with fmtp=%s because unsupported",
	    		mime,rate,fmtp ? fmtp : "");
	*ret=pt;
	return TRUE;
}

static const char *codec_pref_order[]={
	"speex",
	"gsm",
	"pcmu",
	"pcma",
	"H264",
	"MP4V-ES",
	"theora",
	"H263-1998",
	"H263",
	NULL,
};

static int find_codec_rank(const char *mime){
	int i;
	for(i=0;codec_pref_order[i]!=NULL;++i){
		if (strcasecmp(codec_pref_order[i],mime)==0)
			break;
	}
	return i;
}

static int codec_compare(const PayloadType *a, const PayloadType *b){
	int ra,rb;
	ra=find_codec_rank(a->mime_type);
	rb=find_codec_rank(b->mime_type);
	if (ra>rb) return 1;
	if (ra<rb) return -1;
	return 0;
}

static MSList *add_missing_codecs(SalStreamType mtype, MSList *l){
	int i;
	for(i=0;i<127;++i){
		PayloadType *pt=rtp_profile_get_payload(&av_profile,i);
		if (pt){
			if (mtype==SalVideo && pt->type!=PAYLOAD_VIDEO)
				pt=NULL;
			else if (mtype==SalAudio && (pt->type!=PAYLOAD_AUDIO_PACKETIZED 
			    && pt->type!=PAYLOAD_AUDIO_CONTINUOUS)){
				pt=NULL;
			}
			if (pt && ms_filter_codec_supported(pt->mime_type)){
				if (ms_list_find(l,pt)==NULL){
					payload_type_set_flag(pt,PAYLOAD_TYPE_ENABLED);
					ms_message("Adding new codec %s/%i with fmtp %s",
					    pt->mime_type,pt->clock_rate,pt->recv_fmtp ? pt->recv_fmtp : "");
					l=ms_list_insert_sorted(l,pt,(int (*)(const void *, const void *))codec_compare);
				}
			}
		}
	}
	return l;
}

static void codecs_config_read(LinphoneCore *lc)
{
	int i;
	PayloadType *pt;
	MSList *audio_codecs=NULL;
	MSList *video_codecs=NULL;
	for (i=0;get_codec(lc->config,"audio_codec",i,&pt);i++){
		if (pt){
			if (!ms_filter_codec_supported(pt->mime_type)){
				ms_warning("Codec %s is not supported by mediastreamer2, removed.",pt->mime_type);
			}else audio_codecs=ms_list_append(audio_codecs,pt);
		}
	}
	audio_codecs=add_missing_codecs(SalAudio,audio_codecs);
	for (i=0;get_codec(lc->config,"video_codec",i,&pt);i++){
		if (pt){
			if (!ms_filter_codec_supported(pt->mime_type)){
				ms_warning("Codec %s is not supported by mediastreamer2, removed.",pt->mime_type);
			}else video_codecs=ms_list_append(video_codecs,(void *)pt);
		}
	}
	video_codecs=add_missing_codecs(SalVideo,video_codecs);
	linphone_core_set_audio_codecs(lc,audio_codecs);
	linphone_core_set_video_codecs(lc,video_codecs);
	linphone_core_update_allocated_audio_bandwidth(lc);
}

static void video_config_read(LinphoneCore *lc){
	int capture, display, self_view;
	int enabled;
	const char *str;
	int ndev;
	const char **devices;
	const MSList *elem;
	int i;

	/* retrieve all video devices */
	elem=ms_web_cam_manager_get_list(ms_web_cam_manager_get());
	ndev=ms_list_size(elem);
	devices=ms_malloc((ndev+1)*sizeof(const char *));
	for (i=0;elem!=NULL;elem=elem->next,i++){
		devices[i]=ms_web_cam_get_string_id((MSWebCam *)elem->data);
	}
	devices[ndev]=NULL;
	lc->video_conf.cams=devices;

	str=lp_config_get_string(lc->config,"video","device",NULL);
	if (str && str[0]==0) str=NULL;
	linphone_core_set_video_device(lc,str);

	linphone_core_set_preferred_video_size_by_name(lc,
		lp_config_get_string(lc->config,"video","size","cif"));

	enabled=lp_config_get_int(lc->config,"video","enabled",1);
	capture=lp_config_get_int(lc->config,"video","capture",enabled);
	display=lp_config_get_int(lc->config,"video","display",enabled);
	self_view=lp_config_get_int(lc->config,"video","self_view",enabled);
#ifdef VIDEO_ENABLED
	linphone_core_enable_video(lc,capture,display);
	linphone_core_enable_self_view(lc,self_view);
#endif
}

static void ui_config_read(LinphoneCore *lc)
{
	LinphoneFriend *lf;
	int i;
	for (i=0;(lf=linphone_friend_new_from_config_file(lc,i))!=NULL;i++){
		linphone_core_add_friend(lc,lf);
	}
	call_logs_read_from_config_file(lc);
}

/*
static void autoreplier_config_init(LinphoneCore *lc)
{
	autoreplier_config_t *config=&lc->autoreplier_conf;
	config->enabled=lp_config_get_int(lc->config,"autoreplier","enabled",0);
	config->after_seconds=lp_config_get_int(lc->config,"autoreplier","after_seconds",6);
	config->max_users=lp_config_get_int(lc->config,"autoreplier","max_users",1);
	config->max_rec_time=lp_config_get_int(lc->config,"autoreplier","max_rec_time",60);
	config->max_rec_msg=lp_config_get_int(lc->config,"autoreplier","max_rec_msg",10);
	config->message=lp_config_get_string(lc->config,"autoreplier","message",NULL);
}
*/

/**
 * Sets maximum available download bandwidth
 *
 * @ingroup media_parameters
 *
 * This is IP bandwidth, in kbit/s.
 * This information is used signaled to other parties during
 * calls (within SDP messages) so that the remote end can have
 * sufficient knowledge to properly configure its audio & video
 * codec output bitrate to not overflow available bandwidth.
 *
 * @param lc the LinphoneCore object
 * @param bw the bandwidth in kbits/s, 0 for infinite
 */
void linphone_core_set_download_bandwidth(LinphoneCore *lc, int bw){
	lc->net_conf.download_bw=bw;
	if (bw==0){ /*infinite*/
		lc->dw_audio_bw=-1;
		lc->dw_video_bw=-1;
	}else {
		lc->dw_audio_bw=MIN(lc->audio_bw,bw);
		lc->dw_video_bw=MAX(bw-lc->dw_audio_bw-10,0);/*-10: security margin*/
	}
}

/**
 * Sets maximum available upload bandwidth
 *
 * @ingroup media_parameters
 *
 * This is IP bandwidth, in kbit/s.
 * This information is used by liblinphone together with remote
 * side available bandwidth signaled in SDP messages to properly
 * configure audio & video codec's output bitrate.
 *
 * @param lc the LinphoneCore object
 * @param bw the bandwidth in kbits/s, 0 for infinite
 */
void linphone_core_set_upload_bandwidth(LinphoneCore *lc, int bw){
	lc->net_conf.upload_bw=bw;
	if (bw==0){ /*infinite*/
		lc->up_audio_bw=-1;
		lc->up_video_bw=-1;
	}else{
		lc->up_audio_bw=MIN(lc->audio_bw,bw);
		lc->up_video_bw=MAX(bw-lc->up_audio_bw-10,0);/*-10: security margin*/
	}
}

/**
 * Retrieve the maximum available download bandwidth.
 *
 * @ingroup media_parameters
 *
 * This value was set by linphone_core_set_download_bandwidth().
 *
**/
int linphone_core_get_download_bandwidth(const LinphoneCore *lc){
	return lc->net_conf.download_bw;
}

/**
 * Retrieve the maximum available upload bandwidth.
 *
 * @ingroup media_parameters
 *
 * This value was set by linphone_core_set_upload_bandwidth().
 *
**/
int linphone_core_get_upload_bandwidth(const LinphoneCore *lc){
	return lc->net_conf.upload_bw;
}
/**
 * set audio packetization time linphone expect to received from peer
 */
void linphone_core_set_download_ptime(LinphoneCore *lc, int ptime) {
	lc->net_conf.down_ptime=ptime;
}

int  linphone_core_get_download_ptime(LinphoneCore *lc) {
	return lc->net_conf.down_ptime;
}


/**
 * Returns liblinphone's version as a string.
 *
 * @ingroup misc
 *
**/
const char * linphone_core_get_version(void){
	return liblinphone_version;
}


static MSList *linphone_payload_types=NULL;

static void linphone_core_assign_payload_type(PayloadType *const_pt, int number, const char *recv_fmtp){
	PayloadType *pt;
	pt=payload_type_clone(const_pt);
	payload_type_set_number(pt,number);
	if (recv_fmtp!=NULL) payload_type_set_recv_fmtp(pt,recv_fmtp);
	rtp_profile_set_payload(&av_profile,number,pt);
	linphone_payload_types=ms_list_append(linphone_payload_types,pt);
}

static void linphone_core_free_payload_types(void){
	ms_list_for_each(linphone_payload_types,(void (*)(void*))payload_type_destroy);
	ms_list_free(linphone_payload_types);
	linphone_payload_types=NULL;
}

static void linphone_core_init (LinphoneCore * lc, const LinphoneCoreVTable *vtable, const char *config_path, 
    const char *factory_config_path, void * userdata)
{
	memset (lc, 0, sizeof (LinphoneCore));
	lc->data=userdata;

	memcpy(&lc->vtable,vtable,sizeof(LinphoneCoreVTable));

	gstate_initialize(lc);
	gstate_new_state(lc, GSTATE_POWER_STARTUP, NULL);

	ortp_init();
	linphone_core_assign_payload_type(&payload_type_pcmu8000,0,NULL);
	linphone_core_assign_payload_type(&payload_type_gsm,3,NULL);
	linphone_core_assign_payload_type(&payload_type_pcma8000,8,NULL);
	linphone_core_assign_payload_type(&payload_type_lpc1015,115,NULL);
	linphone_core_assign_payload_type(&payload_type_speex_nb,110,"vbr=on");
	linphone_core_assign_payload_type(&payload_type_speex_wb,111,"vbr=on");
	linphone_core_assign_payload_type(&payload_type_speex_uwb,112,"vbr=on");
	linphone_core_assign_payload_type(&payload_type_telephone_event,101,"0-11");
	linphone_core_assign_payload_type(&payload_type_ilbc,113,"mode=30");
	linphone_core_assign_payload_type(&payload_type_amr,114,"octet-align=1");

#ifdef ENABLE_NONSTANDARD_GSM
	{
		PayloadType *pt;
		pt=payload_type_clone(&payload_type_gsm);
		pt->clock_rate=11025;
		rtp_profile_set_payload(&av_profile,114,pt);
		linphone_payload_types=ms_list_append(linphone_payload_types,pt);
		pt=payload_type_clone(&payload_type_gsm);
		pt->clock_rate=22050;
		rtp_profile_set_payload(&av_profile,115,pt);
		linphone_payload_types=ms_list_append(linphone_payload_types,pt);
	}
#endif

#ifdef VIDEO_ENABLED
	linphone_core_assign_payload_type(&payload_type_h263,34,NULL);
	linphone_core_assign_payload_type(&payload_type_theora,97,NULL);
	linphone_core_assign_payload_type(&payload_type_h263_1998,98,"CIF=1;QCIF=1");
	linphone_core_assign_payload_type(&payload_type_mp4v,99,"profile-level-id=3");
	linphone_core_assign_payload_type(&payload_type_x_snow,100,NULL);
	linphone_core_assign_payload_type(&payload_type_h264,102,NULL);
	linphone_core_assign_payload_type(&payload_type_h264,103,"packetization-mode=1");
#endif

	ms_init();
	/* create a mediastreamer2 event queue and set it as global */
	/* This allows to run event's callback in linphone_core_iterate() */
	lc->msevq=ms_event_queue_new();
	ms_set_global_event_queue(lc->msevq);

	lc->config=lp_config_new(config_path);
	if (factory_config_path)
		lp_config_read_file(lc->config,factory_config_path);

	lc->sal=sal_init();
	sal_set_user_pointer(lc->sal,lc);
	sal_set_callbacks(lc->sal,&linphone_sal_callbacks);
	
	sip_setup_register_all();
	sound_config_read(lc);
	net_config_read(lc);
	rtp_config_read(lc);
	codecs_config_read(lc);
	sip_config_read(lc); /* this will start eXosip*/
	video_config_read(lc);
	//autoreplier_config_init(&lc->autoreplier_conf);
	lc->prev_mode=LINPHONE_STATUS_ONLINE;
	lc->presence_mode=LINPHONE_STATUS_ONLINE;
	lc->max_call_logs=15;
	ui_config_read(lc);
	if (lc->vtable.display_status)
		lc->vtable.display_status(lc,_("Ready"));
	gstate_new_state(lc, GSTATE_POWER_ON, NULL);
	lc->auto_net_state_mon=lc->sip_conf.auto_net_state_mon;

    lc->ready=TRUE;
}

/**
 * Instanciates a LinphoneCore object.
 * @ingroup initializing
 * 
 * The LinphoneCore object is the primary handle for doing all phone actions.
 * It should be unique within your application.
 * @param vtable a LinphoneCoreVTable structure holding your application callbacks
 * @param config_path a path to a config file. If it does not exists it will be created.
 *        The config file is used to store all user settings, call logs, friends, proxies...
 * @param factory_config_path a path to a read-only config file that can be used to 
 *        to store hard-coded preference such as proxy settings or internal preferences.
 *        The settings in this factory file always override the one in the normal config file.
 *        It is OPTIONAL, use NULL if unneeded.
 * @param userdata an opaque user pointer that can be retrieved at any time (for example in
 *        callbacks) using linphone_core_get_user_data().
 * 
**/
LinphoneCore *linphone_core_new(const LinphoneCoreVTable *vtable,
						const char *config_path, const char *factory_config_path, void * userdata)
{
	LinphoneCore *core=ms_new(LinphoneCore,1);
	linphone_core_init(core,vtable,config_path, factory_config_path, userdata);
	return core;
}

/**
 * Returns the list of available audio codecs.
 *
 * This list is unmodifiable. The ->data field of the MSList points a PayloadType
 * structure holding the codec information.
 * It is possible to make copy of the list with ms_list_copy() in order to modify it
 * (such as the order of codecs).
**/
const MSList *linphone_core_get_audio_codecs(const LinphoneCore *lc)
{
	return lc->codecs_conf.audio_codecs;
}

/**
 * Returns the list of available video codecs.
 *
 * This list is unmodifiable. The ->data field of the MSList points a PayloadType
 * structure holding the codec information.
 * It is possible to make copy of the list with ms_list_copy() in order to modify it
 * (such as the order of codecs).
**/
const MSList *linphone_core_get_video_codecs(const LinphoneCore *lc)
{
	return lc->codecs_conf.video_codecs;
}

/**
 * Sets the local "from" identity.
 *
 * @ingroup proxies
 * This data is used in absence of any proxy configuration or when no
 * default proxy configuration is set. See LinphoneProxyConfig
**/
int linphone_core_set_primary_contact(LinphoneCore *lc, const char *contact)
{
	LinphoneAddress *ctt;

	if ((ctt=linphone_address_new(contact))==0) {
		ms_error("Bad contact url: %s",contact);
		return -1;
	}
	if (lc->sip_conf.contact!=NULL) ms_free(lc->sip_conf.contact);
	lc->sip_conf.contact=ms_strdup(contact);
	if (lc->sip_conf.guessed_contact!=NULL){
		ms_free(lc->sip_conf.guessed_contact);
		lc->sip_conf.guessed_contact=NULL;
	}
	linphone_address_destroy(ctt);
	return 0;
}


/*result must be an array of chars at least LINPHONE_IPADDR_SIZE */
void linphone_core_get_local_ip(LinphoneCore *lc, const char *dest, char *result){
	if (linphone_core_get_firewall_policy(lc)==LINPHONE_POLICY_USE_NAT_ADDRESS){
		strncpy(result,linphone_core_get_nat_address(lc),LINPHONE_IPADDR_SIZE);
		return;
	}
	if (linphone_core_get_local_ip_for(lc->sip_conf.ipv6_enabled ? AF_INET6 : AF_INET,dest,result)==0)
		return;
	/*else fallback to SAL routine that will attempt to find the most realistic interface */
	sal_get_default_local_ip(lc->sal,lc->sip_conf.ipv6_enabled ? AF_INET6 : AF_INET,result,LINPHONE_IPADDR_SIZE);
}

static void update_primary_contact(LinphoneCore *lc){
	char *guessed=NULL;
	char tmp[LINPHONE_IPADDR_SIZE];

	LinphoneAddress *url;
	if (lc->sip_conf.guessed_contact!=NULL){
		ms_free(lc->sip_conf.guessed_contact);
		lc->sip_conf.guessed_contact=NULL;
	}
	url=linphone_address_new(lc->sip_conf.contact);
	if (!url){
		ms_error("Could not parse identity contact !");
		url=linphone_address_new("sip:unknown@unkwownhost");
	}
	linphone_core_get_local_ip(lc, NULL, tmp);
	if (strcmp(tmp,"127.0.0.1")==0 || strcmp(tmp,"::1")==0 ){
		ms_warning("Local loopback network only !");
		lc->sip_conf.loopback_only=TRUE;
	}else lc->sip_conf.loopback_only=FALSE;
	linphone_address_set_domain(url,tmp);
	linphone_address_set_port_int(url,lc->sip_conf.sip_port);
	guessed=linphone_address_as_string(url);
	lc->sip_conf.guessed_contact=guessed;
	linphone_address_destroy(url);
}

/**
 * Returns the default identity when no proxy configuration is used.
 *
 * @ingroup proxies
**/
const char *linphone_core_get_primary_contact(LinphoneCore *lc){
	char *identity;
	
	if (lc->sip_conf.guess_hostname){
		if (lc->sip_conf.guessed_contact==NULL || lc->sip_conf.loopback_only){
			update_primary_contact(lc);
		}
		identity=lc->sip_conf.guessed_contact;
	}else{
		identity=lc->sip_conf.contact;
	}
	return identity;
}

/**
 * Tells LinphoneCore to guess local hostname automatically in primary contact.
 *
 * @ingroup proxies
**/
void linphone_core_set_guess_hostname(LinphoneCore *lc, bool_t val){
	lc->sip_conf.guess_hostname=val;
}

/**
 * Returns TRUE if hostname part of primary contact is guessed automatically.
 *
 * @ingroup proxies
**/
bool_t linphone_core_get_guess_hostname(LinphoneCore *lc){
	return lc->sip_conf.guess_hostname;
}

/**
 * Same as linphone_core_get_primary_contact() but the result is a LinphoneAddress object
 * instead of const char*
 *
 * @ingroup proxies
**/
LinphoneAddress *linphone_core_get_primary_contact_parsed(LinphoneCore *lc){
	return linphone_address_new(linphone_core_get_primary_contact(lc));
}

/**
 * Sets the list of audio codecs.
 *
 * @ingroup media_parameters
 * The list is taken by the LinphoneCore thus the application should not free it.
 * This list is made of struct PayloadType describing the codec parameters.
**/
int linphone_core_set_audio_codecs(LinphoneCore *lc, MSList *codecs)
{
	if (lc->codecs_conf.audio_codecs!=NULL) ms_list_free(lc->codecs_conf.audio_codecs);
	lc->codecs_conf.audio_codecs=codecs;
	return 0;
}

/**
 * Sets the list of video codecs.
 *
 * @ingroup media_parameters
 * The list is taken by the LinphoneCore thus the application should not free it.
 * This list is made of struct PayloadType describing the codec parameters.
**/
int linphone_core_set_video_codecs(LinphoneCore *lc, MSList *codecs)
{
	if (lc->codecs_conf.video_codecs!=NULL) ms_list_free(lc->codecs_conf.video_codecs);
	lc->codecs_conf.video_codecs=codecs;
	return 0;
}

const MSList * linphone_core_get_friend_list(const LinphoneCore *lc)
{
	return lc->friends;
}

/**
 * Returns the nominal jitter buffer size in milliseconds.
 *
 * @ingroup media_parameters
**/
int linphone_core_get_audio_jittcomp(LinphoneCore *lc)
{
	return lc->rtp_conf.audio_jitt_comp;
}

/**
 * Returns the UDP port used for audio streaming.
 *
 * @ingroup network_parameters
**/
int linphone_core_get_audio_port(const LinphoneCore *lc)
{
	return lc->rtp_conf.audio_rtp_port;
}

/**
 * Returns the UDP port used for video streaming.
 *
 * @ingroup network_parameters
**/
int linphone_core_get_video_port(const LinphoneCore *lc){
	return lc->rtp_conf.video_rtp_port;
}


/**
 * Returns the value in seconds of the no-rtp timeout.
 *
 * @ingroup media_parameters
 * When no RTP or RTCP packets have been received for a while
 * LinphoneCore will consider the call is broken (remote end crashed or
 * disconnected from the network), and thus will terminate the call.
 * The no-rtp timeout is the duration above which the call is considered broken.
**/
int linphone_core_get_nortp_timeout(const LinphoneCore *lc){
	return lc->rtp_conf.nortp_timeout;
}

/**
 * Sets the nominal audio jitter buffer size in milliseconds.
 *
 * @ingroup media_parameters
**/
void linphone_core_set_audio_jittcomp(LinphoneCore *lc, int value)
{
	lc->rtp_conf.audio_jitt_comp=value;
}

/**
 * Sets the UDP port used for audio streaming.
 *
 * @ingroup network_parameters
**/
void linphone_core_set_audio_port(LinphoneCore *lc, int port)
{
	lc->rtp_conf.audio_rtp_port=port;
}

/**
 * Sets the UDP port used for video streaming.
 *
 * @ingroup network_parameters
**/
void linphone_core_set_video_port(LinphoneCore *lc, int port){
	lc->rtp_conf.video_rtp_port=port;
}

/**
 * Sets the no-rtp timeout value in seconds.
 * 
 * @ingroup media_parameters
 * See linphone_core_get_nortp_timeout() for details.
**/
void linphone_core_set_nortp_timeout(LinphoneCore *lc, int nortp_timeout){
	lc->rtp_conf.nortp_timeout=nortp_timeout;
}

/**
 * Indicates whether SIP INFO is used for sending digits.
 *
 * @ingroup media_parameters
**/
bool_t linphone_core_get_use_info_for_dtmf(LinphoneCore *lc)
{
	return lc->sip_conf.use_info;
}

/**
 * Sets whether SIP INFO is to be used for sending digits.
 *
 * @ingroup media_parameters
**/
void linphone_core_set_use_info_for_dtmf(LinphoneCore *lc,bool_t use_info)
{
	lc->sip_conf.use_info=use_info;
}

/**
 * Indicates whether RFC2833 is used for sending digits.
 *
 * @ingroup media_parameters
**/
bool_t linphone_core_get_use_rfc2833_for_dtmf(LinphoneCore *lc)
{
	return lc->sip_conf.use_rfc2833;
}

/**
 * Sets whether RFC2833 is to be used for sending digits.
 *
 * @ingroup media_parameters
**/
void linphone_core_set_use_rfc2833_for_dtmf(LinphoneCore *lc,bool_t use_rfc2833)
{
	lc->sip_conf.use_rfc2833=use_rfc2833;
}

/**
 * Returns the UDP port used by SIP.
 *
 * @ingroup network_parameters
**/
int linphone_core_get_sip_port(LinphoneCore *lc)
{
	return lc->sip_conf.sip_port;
}

static char _ua_name[64]="Linphone";
static char _ua_version[64]=LINPHONE_VERSION;

#ifdef HAVE_EXOSIP_GET_VERSION
extern const char *eXosip_get_version();
#endif

static void apply_user_agent(LinphoneCore *lc){
	char ua_string[256];
	snprintf(ua_string,sizeof(ua_string)-1,"%s/%s (eXosip2/%s)",_ua_name,_ua_version,
#ifdef HAVE_EXOSIP_GET_VERSION
		 eXosip_get_version()
#else
		 "unknown"
#endif
	);
	if (lc->sal) sal_set_user_agent(lc->sal,ua_string);
}

/**
 * Sets the user agent string used in SIP messages.
 *
 * @ingroup misc
**/
void linphone_core_set_user_agent(const char *name, const char *ver){
	strncpy(_ua_name,name,sizeof(_ua_name)-1);
	strncpy(_ua_version,ver,sizeof(_ua_version));
}

/**
 * Sets the UDP port to be used by SIP.
 *
 * @ingroup network_parameters
**/
int linphone_core_set_sip_port(LinphoneCore *lc,int port)
{
	const char *anyaddr;
	int err=0;
	if (port==lc->sip_conf.sip_port) return 0;
	lc->sip_conf.sip_port=port;

	if (lc->sal==NULL) return -1;
	
	if (lc->sip_conf.ipv6_enabled)
		anyaddr="::0";
	else
		anyaddr="0.0.0.0";
	err=sal_listen_port (lc->sal,anyaddr,port, SalTransportDatagram,FALSE);
	if (err<0){
		char *msg=ortp_strdup_printf("UDP port %i seems already in use ! Cannot initialize.",port);
		ms_warning(msg);
		if (lc->vtable.display_warning)
			lc->vtable.display_warning(lc,msg);
		ms_free(msg);
		return -1;
	}
	apply_user_agent(lc);
	return 0;
}

/**
 * Returns TRUE if IPv6 is enabled.
 *
 * @ingroup network_parameters
 * See linphone_core_enable_ipv6() for more details on how IPv6 is supported in liblinphone.
**/
bool_t linphone_core_ipv6_enabled(LinphoneCore *lc){
	return lc->sip_conf.ipv6_enabled;
}

/**
 * Turns IPv6 support on or off.
 *
 * @ingroup network_parameters
 *
 * @note IPv6 support is exclusive with IPv4 in liblinphone:
 * when IPv6 is turned on, IPv4 calls won't be possible anymore.
 * By default IPv6 support is off.
**/
void linphone_core_enable_ipv6(LinphoneCore *lc, bool_t val){
	if (lc->sip_conf.ipv6_enabled!=val){
		lc->sip_conf.ipv6_enabled=val;
		if (lc->sal){
			/* we need to restart eXosip */
			linphone_core_set_sip_port(lc, lc->sip_conf.sip_port);
		}
	}
}

static void display_bandwidth(RtpSession *as, RtpSession *vs){
	ms_message("bandwidth usage: audio=[d=%.1f,u=%.1f] video=[d=%.1f,u=%.1f] kbit/sec",
	(as!=NULL) ? (rtp_session_compute_recv_bandwidth(as)*1e-3) : 0,
	(as!=NULL) ? (rtp_session_compute_send_bandwidth(as)*1e-3) : 0,
	(vs!=NULL) ? (rtp_session_compute_recv_bandwidth(vs)*1e-3) : 0,
	(vs!=NULL) ? (rtp_session_compute_send_bandwidth(vs)*1e-3) : 0);
}

<<<<<<< HEAD
static void linphone_core_disconnected(LinphoneCore *lc, LinphoneCall *call){
	char temp[256];
	char *from;
	if(call)
		from = linphone_call_get_remote_address_as_string(call);
	if(from)
	{
		snprintf(temp,sizeof(temp),"Remote end %s seems to have disconnected, the call is going to be closed.",from);
		free(from);
	}		
	else
	{
		snprintf(temp,sizeof(temp),"Remote end seems to have disconnected, the call is going to be closed.");
	}
	lc->vtable.display_warning(lc,temp);
	linphone_core_terminate_call(lc,call);//TODO failure ??
=======
static void linphone_core_disconnected(LinphoneCore *lc){
	if (lc->vtable.display_warning!=NULL)
		lc->vtable.display_warning(lc,_("Remote end seems to have disconnected, the call is going to be closed."));
	linphone_core_terminate_call(lc,NULL);
>>>>>>> 9bd55d0b
}

static void monitor_network_state(LinphoneCore *lc, time_t curtime){
	static time_t last_check=0;
	static bool_t last_status=FALSE;
	char result[LINPHONE_IPADDR_SIZE];
	bool_t new_status=last_status;

	/* only do the network up checking every five seconds */
	if (last_check==0 || (curtime-last_check)>=5){
		linphone_core_get_local_ip_for(lc->sip_conf.ipv6_enabled ? AF_INET6 : AF_INET,NULL,result);
		if (strcmp(result,"::1")!=0 && strcmp(result,"127.0.0.1")!=0){
			new_status=TRUE;
		}else new_status=FALSE;
		last_check=curtime;
		if (new_status!=last_status) {
			if (new_status){
				ms_message("New local ip address is %s",result);
			}
			set_network_reachable(lc,new_status);
			last_status=new_status;
		}
	}
}

static void proxy_update(LinphoneCore *lc){
	ms_list_for_each(lc->sip_conf.proxies,(void (*)(void*))&linphone_proxy_config_update);
}

static void assign_buddy_info(LinphoneCore *lc, BuddyInfo *info){
	LinphoneFriend *lf=linphone_core_get_friend_by_address(lc,info->sip_uri);
	if (lf!=NULL){
		lf->info=info;
		ms_message("%s has a BuddyInfo assigned with image %p",info->sip_uri, info->image_data);
		if (lc->vtable.buddy_info_updated)
			lc->vtable.buddy_info_updated(lc,lf);
	}else{
		ms_warning("Could not any friend with uri %s",info->sip_uri);
	}
}

static void analyze_buddy_lookup_results(LinphoneCore *lc, LinphoneProxyConfig *cfg){
	MSList *elem;
	SipSetupContext *ctx=linphone_proxy_config_get_sip_setup_context(cfg);
	for (elem=lc->bl_reqs;elem!=NULL;elem=ms_list_next(elem)){
		BuddyLookupRequest *req=(BuddyLookupRequest *)elem->data;
		if (req->status==BuddyLookupDone || req->status==BuddyLookupFailure){
			if (req->results!=NULL){
				BuddyInfo *i=(BuddyInfo*)req->results->data;
				ms_list_free(req->results);
				req->results=NULL;
				assign_buddy_info(lc,i);
			}
			sip_setup_context_buddy_lookup_free(ctx,req);
			elem->data=NULL;
		}
	}
	/*purge completed requests */
	while((elem=ms_list_find(lc->bl_reqs,NULL))!=NULL){
		lc->bl_reqs=ms_list_remove_link(lc->bl_reqs,elem);
	}
}

static void linphone_core_grab_buddy_infos(LinphoneCore *lc, LinphoneProxyConfig *cfg){
	const MSList *elem;
	SipSetupContext *ctx=linphone_proxy_config_get_sip_setup_context(cfg);
	for(elem=linphone_core_get_friend_list(lc);elem!=NULL;elem=elem->next){
		LinphoneFriend *lf=(LinphoneFriend*)elem->data;
		if (lf->info==NULL){
			if (linphone_core_lookup_known_proxy(lc,lf->uri)==cfg){
				if (linphone_address_get_username(lf->uri)!=NULL){
					BuddyLookupRequest *req;
					char *tmp=linphone_address_as_string_uri_only(lf->uri);
					req=sip_setup_context_create_buddy_lookup_request(ctx);
					buddy_lookup_request_set_key(req,tmp);
					buddy_lookup_request_set_max_results(req,1);
					sip_setup_context_buddy_lookup_submit(ctx,req);
					lc->bl_reqs=ms_list_append(lc->bl_reqs,req);
					ms_free(tmp);
				}
			}
		}
	}
}

static void linphone_core_do_plugin_tasks(LinphoneCore *lc){
	LinphoneProxyConfig *cfg=NULL;
	linphone_core_get_default_proxy(lc,&cfg);
	if (cfg){
		if (lc->bl_refresh){
			SipSetupContext *ctx=linphone_proxy_config_get_sip_setup_context(cfg);
			if (ctx && (sip_setup_context_get_capabilities(ctx) & SIP_SETUP_CAP_BUDDY_LOOKUP)){
				linphone_core_grab_buddy_infos(lc,cfg);
				lc->bl_refresh=FALSE;
			}
		}
		if (lc->bl_reqs) analyze_buddy_lookup_results(lc,cfg);
	}
}

/**
 * Main loop function. It is crucial that your application call it periodically.
 *
 * @ingroup initializing
 * linphone_core_iterate() performs various backgrounds tasks:
 * - receiving of SIP messages
 * - handles timers and timeout
 * - performs registration to proxies
 * - authentication retries
 * The application MUST call this function from periodically, in its main loop.
 * Be careful that this function must be call from the same thread as
 * other liblinphone methods. In not the case make sure all liblinphone calls are 
 * serialized with a mutex.
**/
void linphone_core_iterate(LinphoneCore *lc){
	MSList *the_call;
	LinphoneCall *call;
	int disconnect_timeout = linphone_core_get_nortp_timeout(lc);
	time_t curtime=time(NULL);
	int elapsed;
	bool_t one_second_elapsed=FALSE;
	bool_t disconnected=FALSE;

	if (curtime-lc->prevtime>=1){
		lc->prevtime=curtime;
		one_second_elapsed=TRUE;
	}

	if (lc->preview_finished){
		lc->preview_finished=0;
		ring_stop(lc->ringstream);
		lc->ringstream=NULL;
		lc_callback_obj_invoke(&lc->preview_finished_cb,lc);
	}

	sal_iterate(lc->sal);
	ms_event_queue_pump(lc->msevq);
	if (lc->auto_net_state_mon) monitor_network_state(lc,curtime);

	proxy_update(lc);

	//we have to iterate for each call
	the_call = lc->calls;
	while(the_call != NULL)
	{
		call = (LinphoneCall *)the_call->data;
		if (call->state==LinphoneCallPreEstablishing && (curtime-call->start_time>=2)){
				/*start the call even if the OPTIONS reply did not arrive*/
				linphone_core_start_invite(lc,call,NULL);
			}
			if (call->dir==LinphoneCallIncoming && call->state==LinphoneCallRinging){
				elapsed=curtime-call->start_time;
				ms_message("incoming call ringing for %i seconds",elapsed);
				if (elapsed>lc->sip_conf.inc_timeout){
					call->log->status=LinphoneCallMissed;
					linphone_core_terminate_call(lc,call);
				}
			}

		the_call = the_call->next;
	}//end while
	//and consider the current call
	call = linphone_core_get_current_call(lc);
	if(call)
	{
		if (call->state==LinphoneCallAVRunning)
		{
			if (one_second_elapsed)
			{
				RtpSession *as=NULL,*vs=NULL;
				lc->prevtime=curtime;
				if (lc->audiostream!=NULL)
					as=lc->audiostream->session;
				if (lc->videostream!=NULL)
					vs=lc->videostream->session;
				display_bandwidth(as,vs);
			}
#ifdef VIDEO_ENABLED
			if (lc->videostream!=NULL)
				video_stream_iterate(lc->videostream);
#endif
			if (lc->audiostream!=NULL && disconnect_timeout>0)
				disconnected=!audio_stream_alive(lc->audiostream,disconnect_timeout);
		}
	}
	if (linphone_core_video_preview_enabled(lc)){
		if (lc->previewstream==NULL)
			toggle_video_preview(lc,TRUE);
#ifdef VIDEO_ENABLED
		else video_stream_iterate(lc->previewstream);
#endif
	}else{
		if (lc->previewstream!=NULL)
			toggle_video_preview(lc,FALSE);
	}
	if (disconnected)
		linphone_core_disconnected(lc,call);

	linphone_core_do_plugin_tasks(lc);

	if (one_second_elapsed && lp_config_needs_commit(lc->config)){
		lp_config_sync(lc->config);
	}
}

/**
 * Interpret a call destination as supplied by the user, and returns a fully qualified
 * LinphoneAddress.
 *
 * A sip address should look like DisplayName <sip:username@domain:port> .
 * Basically this function performs the following tasks
 * - if a phone number is entered, prepend country prefix of the default proxy
 *   configuration, eventually escape the '+' by 00.
 * - if no domain part is supplied, append the domain name of the default proxy
 * - if no sip: is present, prepend it
 * 
 * The result is a syntaxically correct SIP address.
**/

LinphoneAddress * linphone_core_interpret_url(LinphoneCore *lc, const char *url){
	enum_lookup_res_t *enumres=NULL;
	char *enum_domain=NULL;
	LinphoneProxyConfig *proxy=lc->default_proxy;;
	char *tmpurl;
	LinphoneAddress *uri;
	
	if (is_enum(url,&enum_domain)){
		if (lc->vtable.display_status!=NULL)
			lc->vtable.display_status(lc,_("Looking for telephone number destination..."));
		if (enum_lookup(enum_domain,&enumres)<0){
<<<<<<< HEAD
			lc->vtable.display_status(lc,_("Could not resolve this number."));
			if(lc->vtable.failure_recv)
				lc->vtable.failure_recv(lc,NULL,400);
=======
			if (lc->vtable.display_status!=NULL)
				lc->vtable.display_status(lc,_("Could not resolve this number."));
>>>>>>> 9bd55d0b
			ms_free(enum_domain);
			return NULL;
		}
		ms_free(enum_domain);
		tmpurl=enumres->sip_address[0];
		uri=linphone_address_new(tmpurl);
		enum_lookup_res_free(enumres);
		return uri;
	}
	/* check if we have a "sip:" */
	if (strstr(url,"sip:")==NULL){
		/* this doesn't look like a true sip uri */
		if (strchr(url,'@')!=NULL){
			/* seems like sip: is missing !*/
			tmpurl=ms_strdup_printf("sip:%s",url);
			uri=linphone_address_new(tmpurl);
			ms_free(tmpurl);
			if (uri){
				return uri;
			}
		}
		
		if (proxy!=NULL){
			/* append the proxy domain suffix */
			const char *identity=linphone_proxy_config_get_identity(proxy);
			char normalized_username[128];
			uri=linphone_address_new(identity);
			if (uri==NULL){
				return NULL;
			}
			linphone_address_set_display_name(uri,NULL);
			linphone_proxy_config_normalize_number(proxy,url,normalized_username,
			    					sizeof(normalized_username));
			linphone_address_set_username(uri,normalized_username);
			return uri;
		}else return NULL;
	}
	uri=linphone_address_new(url);
	if (uri!=NULL){
		return uri;
	}
	/* else we could not do anything with url given by user, so display an error */
	if (lc->vtable.display_warning!=NULL){
		lc->vtable.display_warning(lc,_("Could not parse given sip address. A sip url usually looks like sip:user@domain"));
	}
	return NULL;
}

/**
 * Returns the default identity SIP address.
 *
 * @ingroup proxiesb
 * This is an helper function:
 *
 * If no default proxy is set, this will return the primary contact (
 * see linphone_core_get_primary_contact() ). If a default proxy is set
 * it returns the registered identity on the proxy.
**/
const char * linphone_core_get_identity(LinphoneCore *lc){
	LinphoneProxyConfig *proxy=NULL;
	const char *from;
	linphone_core_get_default_proxy(lc,&proxy);
	if (proxy!=NULL) {
		from=linphone_proxy_config_get_identity(proxy);
	}else from=linphone_core_get_primary_contact(lc);
	return from;
}

const char * linphone_core_get_route(LinphoneCore *lc){
	LinphoneProxyConfig *proxy=NULL;
	const char *route=NULL;
	linphone_core_get_default_proxy(lc,&proxy);
	if (proxy!=NULL) {
		route=linphone_proxy_config_get_route(proxy);
	}
	return route;
}

bool_t linphone_core_is_in_communication_with(LinphoneCore *lc, const char *to)
{
	char *tmp;
	bool_t returned;
	const LinphoneAddress *la=linphone_core_get_current_call_remote_address(lc);
	if(la == NULL)
	{
		return FALSE;
	}
	tmp = linphone_address_as_string(la);
	if(!strcmp(tmp,to))
		returned = TRUE;
	else
		returned = FALSE;
	if(tmp)
		ms_free(tmp);
	return returned;
}

LinphoneProxyConfig * linphone_core_lookup_known_proxy(LinphoneCore *lc, const LinphoneAddress *uri){
	const MSList *elem;
	LinphoneProxyConfig *found_cfg=NULL;
	for (elem=linphone_core_get_proxy_config_list(lc);elem!=NULL;elem=elem->next){
		LinphoneProxyConfig *cfg=(LinphoneProxyConfig*)elem->data;
		const char *domain=linphone_proxy_config_get_domain(cfg);
		if (domain!=NULL && strcmp(domain,linphone_address_get_domain(uri))==0){
			found_cfg=cfg;
			break;
		}
	}
	return found_cfg;
}

static char *get_fixed_contact(LinphoneCore *lc, LinphoneCall *call , LinphoneProxyConfig *dest_proxy){
	LinphoneAddress *ctt;
	const char *localip=call->localip;

	/* first use user's supplied ip address if asked*/
	if (linphone_core_get_firewall_policy(lc)==LINPHONE_POLICY_USE_NAT_ADDRESS){
		ctt=linphone_core_get_primary_contact_parsed(lc);
		return ms_strdup_printf("sip:%s@%s",linphone_address_get_username(ctt),
		    	linphone_core_get_nat_address(lc));
	}

	/* if already choosed, don't change it */
	if (call->op && sal_op_get_contact(call->op)!=NULL){
		return NULL;
	}
	/* if the ping OPTIONS request succeeded use the contact guessed from the
	 received, rport*/
	if (call->ping_op){
		const char *guessed=sal_op_get_contact(call->ping_op);
		if (guessed){
			ms_message("Contact has been fixed using OPTIONS to %s",guessed);
			return ms_strdup(guessed);
		}
	}

	/*if using a proxy, use the contact address as guessed with the REGISTERs*/
	if (dest_proxy && dest_proxy->op){
		const char *fixed_contact=sal_op_get_contact(dest_proxy->op);
		if (fixed_contact) {
			ms_message("Contact has been fixed using proxy to %s",fixed_contact);
			return ms_strdup(fixed_contact);
		}
	}
	
	ctt=linphone_core_get_primary_contact_parsed(lc);
	
	if (ctt!=NULL){
		char *ret;
		/*otherwise use supllied localip*/
		linphone_address_set_domain(ctt,localip);
		linphone_address_set_port_int(ctt,linphone_core_get_sip_port(lc));
		ret=linphone_address_as_string_uri_only(ctt);
		linphone_address_destroy(ctt);
		ms_message("Contact has been fixed using local ip to %s",ret);
		return ret;
	}
	return NULL;
}

int linphone_core_start_invite(LinphoneCore *lc, LinphoneCall *call, LinphoneProxyConfig *dest_proxy){
	int err;
	char *contact;
	char *real_url,*barmsg;
	char *from;
	/*try to be best-effort in giving real local or routable contact address */
	contact=get_fixed_contact(lc,call,dest_proxy);
	if (contact){
		sal_op_set_contact(call->op, contact);
		ms_free(contact);
	}
	call->state=LinphoneCallInit;
	//TODO : should probably not be done here
	if(!	linphone_core_in_call(lc) )
		linphone_core_init_media_streams(lc,call);
	if (!lc->sip_conf.sdp_200_ack){	
		call->media_pending=TRUE;
		sal_call_set_local_media_description(call->op,call->localdesc);
	}
	real_url=linphone_address_as_string(call->log->to);
	from=linphone_address_as_string(call->log->from);
	err=sal_call(call->op,from,real_url);

	if (lc->sip_conf.sdp_200_ack){
		call->media_pending=TRUE;
		sal_call_set_local_media_description(call->op,call->localdesc);
	}
	barmsg=ortp_strdup_printf("%s %s", _("Contacting"), real_url);
	if (lc->vtable.display_status!=NULL)
		lc->vtable.display_status(lc,barmsg);
	ms_free(barmsg);
	
	if (err<0){
		ms_warning("Could not initiate call.");
<<<<<<< HEAD
		lc->vtable.display_status(lc,_("could not call"));
		if(call == linphone_core_get_current_call(lc))
			linphone_core_stop_media_streams(lc,call);
		linphone_call_unref(call);
=======
		if (lc->vtable.display_status!=NULL)
			lc->vtable.display_status(lc,_("could not call"));
		linphone_core_stop_media_streams(lc,call);
		linphone_call_destroy(call);
		lc->call=NULL;
>>>>>>> 9bd55d0b
	}else gstate_new_state(lc, GSTATE_CALL_OUT_INVITE, real_url);
	ms_free(real_url);
	ms_free(from);
	return err;
}

/**
 * Initiates an outgoing call
 *
 * @ingroup call_control
 * @param lc the LinphoneCore object
 * @param url the destination of the call (sip address, or phone number).
**/
LinphoneCall * linphone_core_invite(LinphoneCore *lc, const char *url){
	LinphoneAddress *addr=linphone_core_interpret_url(lc,url);
	if (addr){
		LinphoneCall *call;
		call=linphone_core_invite_address(lc,addr);
		linphone_address_destroy(addr);
		return call;
	}
	return NULL;
}

/**
 * Initiates an outgoing call given a destination LinphoneAddress
 *
 * @ingroup call_control
 * @param lc the LinphoneCore object
 * @param url the destination of the call (sip address).
**/
LinphoneCall * linphone_core_invite_address(LinphoneCore *lc, const LinphoneAddress *real_parsed_url)
{
	int err=0;
	const char *route=NULL;
	const char *from=NULL;
	LinphoneProxyConfig *proxy=NULL;
	LinphoneAddress *parsed_url2=NULL;
	char *real_url=NULL;
	LinphoneProxyConfig *dest_proxy=NULL;
	LinphoneCall *call;
	
	if (linphone_core_in_call(lc)){
		lc->vtable.display_warning(lc,_("Sorry, you have to pause or stop the current call first !"));
		return NULL;
	}
	if(!linphone_core_can_we_add_call(lc)){
		lc->vtable.display_warning(lc,_("Sorry, we have reached the maximum number of simultaneous calls"));
		return NULL;
	}
	linphone_core_get_default_proxy(lc,&proxy);
	route=linphone_core_get_route(lc);
	
	real_url=linphone_address_as_string(real_parsed_url);
	dest_proxy=linphone_core_lookup_known_proxy(lc,real_parsed_url);

	if (proxy!=dest_proxy && dest_proxy!=NULL) {
		ms_message("Overriding default proxy setting for this call:");
		ms_message("The used identity will be %s",linphone_proxy_config_get_identity(dest_proxy));
	}

	if (dest_proxy!=NULL)
		from=linphone_proxy_config_get_identity(dest_proxy);
	else if (proxy!=NULL)
		from=linphone_proxy_config_get_identity(proxy);

	/* if no proxy or no identity defined for this proxy, default to primary contact*/
	if (from==NULL) from=linphone_core_get_primary_contact(lc);

	parsed_url2=linphone_address_new(from);

	call=linphone_call_new_outgoing(lc,parsed_url2,linphone_address_clone(real_parsed_url));
	sal_op_set_route(call->op,route);
	
	if(linphone_core_add_call(lc,call)!= 0)
	{
		ms_warning("we had a problem in adding the call into the invite ... weird\n");
		linphone_call_unref(call);
		return NULL;
	}
	if (dest_proxy!=NULL || lc->sip_conf.ping_with_options==FALSE){
		err=linphone_core_start_invite(lc,call,dest_proxy);
	}else{
		/*defer the start of the call after the OPTIONS ping*/
		call->state=LinphoneCallPreEstablishing;
		call->ping_op=sal_op_new(lc->sal);
		sal_ping(call->ping_op,from,real_url);
		sal_op_set_user_pointer(call->ping_op,call);
		call->start_time=time(NULL);
	}
	
	if (real_url!=NULL) ms_free(real_url);
	return call;
}

int linphone_core_refer(LinphoneCore *lc, LinphoneCall *call, const char *url)
{
	char *real_url=NULL;
	LinphoneAddress *real_parsed_url=linphone_core_interpret_url(lc,url);

	if (!real_parsed_url){
		/* bad url */
		return -1;
	}
	if (call==NULL){
		ms_warning("No established call to refer.");
		return -1;
	}
	//lc->call=NULL; //Do not do that you will lose the call afterward . . .
	real_url=linphone_address_as_string (real_parsed_url);
	sal_refer(call->op,real_url);
	ms_free(real_url);
	return 0;
}

/**
 * Returns true if an incoming call is pending, ie waiting for being answered or declined.
 *
 * @ingroup call_control
**/
bool_t linphone_core_inc_invite_pending(LinphoneCore*lc){
	LinphoneCall *call = linphone_core_get_current_call(lc);
	if(call != NULL)
	{
		if(call->dir==LinphoneCallIncoming)
			return TRUE;
	}
	return FALSE;
}

void linphone_core_init_media_streams(LinphoneCore *lc, LinphoneCall *call){
#ifdef PRINTF_DEBUG
	printf("%s(%d)\n",__FUNCTION__,__LINE__);
#endif
	SalMediaDescription *md=call->localdesc;
	lc->audiostream=audio_stream_new(md->streams[0].port,linphone_core_ipv6_enabled(lc));
	if (linphone_core_echo_limiter_enabled(lc)){
		const char *type=lp_config_get_string(lc->config,"sound","el_type","mic");
		if (strcasecmp(type,"mic")==0)
			audio_stream_enable_echo_limiter(lc->audiostream,ELControlMic);
		else if (strcasecmp(type,"speaker")==0)
			audio_stream_enable_echo_limiter(lc->audiostream,ELControlSpeaker);
	}
	audio_stream_enable_gain_control(lc->audiostream,TRUE);
	if (linphone_core_echo_cancellation_enabled(lc)){
		int len,delay,framesize;
		len=lp_config_get_int(lc->config,"sound","ec_tail_len",0);
		delay=lp_config_get_int(lc->config,"sound","ec_delay",0);
		framesize=lp_config_get_int(lc->config,"sound","ec_framesize",0);
		audio_stream_set_echo_canceller_params(lc->audiostream,len,delay,framesize);
	}
	audio_stream_enable_automatic_gain_control(lc->audiostream,linphone_core_agc_enabled(lc));
	{
		int enabled=lp_config_get_int(lc->config,"sound","noisegate",0);
		audio_stream_enable_noise_gate(lc->audiostream,enabled);
	}
	if (lc->a_rtp)
		rtp_session_set_transports(lc->audiostream->session,lc->a_rtp,lc->a_rtcp);

#ifdef VIDEO_ENABLED
	if ((lc->video_conf.display || lc->video_conf.capture) && md->streams[1].port>0)
		lc->videostream=video_stream_new(md->streams[1].port,linphone_core_ipv6_enabled(lc));
#else
	lc->videostream=NULL;
#endif
}

static int dtmf_tab[16]={'0','1','2','3','4','5','6','7','8','9','*','#','A','B','C','D'};

static void linphone_core_dtmf_received(RtpSession* s, int dtmf, void* user_data){
	LinphoneCore* lc = (LinphoneCore*)user_data;
	if (dtmf<0 || dtmf>15){
		ms_warning("Bad dtmf value %i",dtmf);
		return;
	}
	if (lc->vtable.dtmf_received != NULL)
		lc->vtable.dtmf_received(lc, dtmf_tab[dtmf]);
}

static void parametrize_equalizer(LinphoneCore *lc, AudioStream *st){
	if (st->equalizer){
		MSFilter *f=st->equalizer;
		int enabled=lp_config_get_int(lc->config,"sound","eq_active",0);
		const char *gains=lp_config_get_string(lc->config,"sound","eq_gains",NULL);
		ms_filter_call_method(f,MS_EQUALIZER_SET_ACTIVE,&enabled);
		if (enabled){
			if (gains){
				do{
					int bytes;
					MSEqualizerGain g;
					if (sscanf(gains,"%f:%f:%f %n",&g.frequency,&g.gain,&g.width,&bytes)==3){
						ms_message("Read equalizer gains: %f(~%f) --> %f",g.frequency,g.width,g.gain);
						ms_filter_call_method(f,MS_EQUALIZER_SET_GAIN,&g);
						gains+=bytes;
					}else break;
				}while(1);
			}
		}
	}
}

static void post_configure_audio_streams(LinphoneCore *lc){
	AudioStream *st=lc->audiostream;
	float gain=lp_config_get_float(lc->config,"sound","mic_gain",-1);
	if (gain!=-1)
		audio_stream_set_mic_gain(st,gain);
	float recv_gain = lc->sound_conf.soft_play_lev;
	if (recv_gain != 0) {
		linphone_core_set_soft_play_level(lc,recv_gain);
	}
	if (linphone_core_echo_limiter_enabled(lc)){
		float speed=lp_config_get_float(lc->config,"sound","el_speed",-1);
		float thres=lp_config_get_float(lc->config,"sound","el_thres",-1);
		float force=lp_config_get_float(lc->config,"sound","el_force",-1);
		int sustain=lp_config_get_int(lc->config,"sound","el_sustain",-1);
		MSFilter *f=NULL;
		if (st->el_type==ELControlMic){
			f=st->volsend;
			if (speed==-1) speed=0.03;
			if (force==-1) force=10;
		}
		else if (st->el_type==ELControlSpeaker){
			f=st->volrecv;
			if (speed==-1) speed=0.02;
			if (force==-1) force=5;
		}
		if (speed!=-1)
			ms_filter_call_method(f,MS_VOLUME_SET_EA_SPEED,&speed);
		if (thres!=-1)
			ms_filter_call_method(f,MS_VOLUME_SET_EA_THRESHOLD,&thres);
		if (force!=-1)
			ms_filter_call_method(f,MS_VOLUME_SET_EA_FORCE,&force);
		if (sustain!=-1)
			ms_filter_call_method(f,MS_VOLUME_SET_EA_SUSTAIN,&sustain);

	}
	if (st->volsend){
		float ng_thres=lp_config_get_float(lc->config,"sound","ng_thres",0.05);
		float ng_floorgain=lp_config_get_float(lc->config,"sound","ng_floorgain",0);
		ms_filter_call_method(st->volsend,MS_VOLUME_SET_NOISE_GATE_THRESHOLD,&ng_thres);
		ms_filter_call_method(st->volsend,MS_VOLUME_SET_NOISE_GATE_FLOORGAIN,&ng_floorgain);
	}
	parametrize_equalizer(lc,st);
	if (lc->vtable.dtmf_received!=NULL){
		/* replace by our default action*/
		audio_stream_play_received_dtmfs(lc->audiostream,FALSE);
		rtp_session_signal_connect(lc->audiostream->session,"telephone-event",(RtpCallback)linphone_core_dtmf_received,(unsigned long)lc);
	}
}

static RtpProfile *make_profile(LinphoneCore *lc, const SalMediaDescription *md, const SalStreamDescription *desc, int *used_pt){
	int bw;
	const MSList *elem;
	RtpProfile *prof=rtp_profile_new("Call profile");
	bool_t first=TRUE;
	int remote_bw=0;
	
	for(elem=desc->payloads;elem!=NULL;elem=elem->next){
		PayloadType *pt=(PayloadType*)elem->data;
	
		if (first) {
			if (desc->type==SalAudio){
				linphone_core_update_allocated_audio_bandwidth_in_call(lc,pt);
			}
			*used_pt=payload_type_get_number(pt);
			first=FALSE;
		}
		if (desc->bandwidth>0) remote_bw=desc->bandwidth;
		else if (md->bandwidth>0) {
			/*case where b=AS is given globally, not per stream*/
			remote_bw=md->bandwidth;
			if (desc->type==SalVideo){
				remote_bw-=lc->audio_bw;
			}
		}
		
		if (desc->type==SalAudio){			
				bw=get_min_bandwidth(lc->up_audio_bw,remote_bw);
		}else bw=get_min_bandwidth(lc->up_video_bw,remote_bw);
		if (bw>0) pt->normal_bitrate=bw*1000;
		else if (desc->type==SalAudio){
			pt->normal_bitrate=-1;
		}
		if (desc->ptime>0){
			char tmp[40];
			snprintf(tmp,sizeof(tmp),"ptime=%i",desc->ptime);
			payload_type_append_send_fmtp(pt,tmp);
		}
		rtp_profile_set_payload(prof,payload_type_get_number(pt),pt);
	}
	return prof;
}

void linphone_core_start_media_streams(LinphoneCore *lc, LinphoneCall *call){
#ifdef PRINTF_DEBUG
	printf("%s(%d)\n",__FUNCTION__,__LINE__);
#endif
	LinphoneAddress *me=linphone_core_get_primary_contact_parsed(lc);
	const char *tool="linphone-" LINPHONE_VERSION;
	char *cname;
	int used_pt=-1;
	if(lc->audiostream == NULL)
	{
		ms_warning("init media stream is needed before starting");
		linphone_core_init_media_streams(lc,call);
		/*
		 * example of problem :
		 * 2 incomings calls, you answer and pause one, afterward if you try to answer the other call you will get SEGFAULT
		 */
	}
	/* adjust rtp jitter compensation. It must be at least the latency of the sound card */
	int jitt_comp=MAX(lc->sound_conf.latency,lc->rtp_conf.audio_jitt_comp);

	if (call->media_start_time==0) call->media_start_time=time(NULL);

	cname=linphone_address_as_string_uri_only(me);
	{
		const SalStreamDescription *stream=sal_media_description_find_stream(call->resultdesc,
		    					SalProtoRtpAvp,SalAudio);
		if (stream){
			call->audio_profile=make_profile(lc,call->resultdesc,stream,&used_pt);
			if (!lc->use_files){
				MSSndCard *playcard=lc->sound_conf.lsd_card ? 
					lc->sound_conf.lsd_card : lc->sound_conf.play_sndcard;
				MSSndCard *captcard=lc->sound_conf.capt_sndcard;
				if (playcard==NULL) {
					ms_warning("No card defined for playback !");
					goto end;
				}
				if (captcard==NULL) {
					ms_warning("No card defined for capture !");
					goto end;
				}
				audio_stream_start_now(
					lc->audiostream,
					call->audio_profile,
					stream->addr[0]!='\0' ? stream->addr : call->resultdesc->addr,
					stream->port,
					stream->port+1,
					used_pt,
					jitt_comp,
					playcard,
					captcard,
					linphone_core_echo_cancellation_enabled(lc));
			}else{
				audio_stream_start_with_files(
					lc->audiostream,
					call->audio_profile,
					stream->addr[0]!='\0' ? stream->addr : call->resultdesc->addr,
					stream->port,
					stream->port+1,
					used_pt,
					100,
					lc->play_file,
					lc->rec_file);
			}
			post_configure_audio_streams(lc);
			audio_stream_set_rtcp_information(lc->audiostream, cname, tool);
		}else ms_warning("No audio stream defined ?");
	}
#ifdef VIDEO_ENABLED
	{
		const SalStreamDescription *stream=sal_media_description_find_stream(call->resultdesc,
		    					SalProtoRtpAvp,SalVideo);
		/* shutdown preview */
		if (lc->previewstream!=NULL) {
			video_preview_stop(lc->previewstream);
			lc->previewstream=NULL;
		}
		if (stream && (lc->video_conf.display || lc->video_conf.capture)) {
			const char *addr=stream->addr[0]!='\0' ? stream->addr : call->resultdesc->addr;
			call->video_profile=make_profile(lc,call->resultdesc,stream,&used_pt);
			video_stream_set_sent_video_size(lc->videostream,linphone_core_get_preferred_video_size(lc));
			video_stream_enable_self_view(lc->videostream,lc->video_conf.selfview);
			if (lc->video_conf.display && lc->video_conf.capture)
				video_stream_start(lc->videostream,
				call->video_profile, addr, stream->port,
				stream->port+1,
				used_pt, jitt_comp, lc->video_conf.device);
			else if (lc->video_conf.display)
				video_stream_recv_only_start(lc->videostream,
				call->video_profile, addr, stream->port,
				used_pt, jitt_comp);
			else if (lc->video_conf.capture)
				video_stream_send_only_start(lc->videostream,
				call->video_profile, addr, stream->port,
				stream->port+1,
				used_pt, jitt_comp, lc->video_conf.device);
			video_stream_set_rtcp_information(lc->videostream, cname,tool);
		}
	}
#endif
	goto end;
	end:
		ms_free(cname);
		linphone_address_destroy(me);
		call->state=LinphoneCallAVRunning;
}

static void linphone_call_log_fill_stats(LinphoneCallLog *log, AudioStream *st){
	audio_stream_get_local_rtp_stats (st,&log->local_stats);
}

void linphone_core_stop_media_streams(LinphoneCore *lc, LinphoneCall *call){
#ifdef PRINTF_DEBUG
	printf("%s(%d)\n",__FUNCTION__,__LINE__);
#endif
	if (lc->audiostream!=NULL) {
		linphone_call_log_fill_stats (call->log,lc->audiostream);
		audio_stream_stop(lc->audiostream);
		lc->audiostream=NULL;
	}
#ifdef VIDEO_ENABLED
	if (lc->videostream!=NULL){
		if (lc->video_conf.display && lc->video_conf.capture)
			video_stream_stop(lc->videostream);
		else if (lc->video_conf.display)
			video_stream_recv_only_stop(lc->videostream);
		else if (lc->video_conf.capture)
			video_stream_send_only_stop(lc->videostream);
		lc->videostream=NULL;
	}
	if (linphone_core_video_preview_enabled(lc)){
		if (lc->previewstream==NULL){
			lc->previewstream=video_preview_start(lc->video_conf.device, lc->video_conf.vsize);
		}
	}
#endif
	if (call->audio_profile){
		rtp_profile_clear_all(call->audio_profile);
		rtp_profile_destroy(call->audio_profile);
		call->audio_profile=NULL;
	}
	if (call->video_profile){
		rtp_profile_clear_all(call->video_profile);
		rtp_profile_destroy(call->video_profile);
		call->video_profile=NULL;
	}
}

/**
 * Accept an incoming call.
 *
 * @ingroup call_control
 * Basically the application is notified of incoming calls within the
 * invite_recv callback of the #LinphoneCoreVTable structure.
 * The application can later respond positively to the call using
 * this method.
 * @param lc the LinphoneCore object
 * @param url the SIP address of the originator of the call, or NULL.
 *            This argument is useful for managing multiple calls simulatenously,
 *            however this feature is not supported yet.
 *            Using NULL will accept the unique incoming call in progress.
**/
int linphone_core_accept_call(LinphoneCore *lc, LinphoneCall *call)
{
	LinphoneProxyConfig *cfg=NULL;
	const char *contact=NULL;
	
	if (call==NULL){
		//if just one call is present answer the only one ...
		if(ms_list_size(linphone_core_get_calls(lc)) != 1)
			return -1;
		else
			call = linphone_core_get_calls(lc)->data;
	}

	if (call->state==LinphoneCallAVRunning){
		/*call already accepted*/
		return -1;
	}

	/*stop ringing */
	if (lc->ringstream!=NULL) {
		ms_message("stop ringing");
		ring_stop(lc->ringstream);
		ms_message("ring stopped");
		lc->ringstream=NULL;
	}
	if(linphone_core_set_as_current_call(lc,call)!=0)
	{
		ms_message("another call is already in process\n");
	}
	
	linphone_core_get_default_proxy(lc,&cfg);
	/*try to be best-effort in giving real local or routable contact address*/
	contact=get_fixed_contact(lc,call,cfg);
	if (contact)
		sal_op_set_contact(call->op,contact);
	
	sal_call_accept(call->op);
	if (lc->vtable.display_status!=NULL)
		lc->vtable.display_status(lc,_("Connected."));
	gstate_new_state(lc, GSTATE_CALL_IN_CONNECTED, NULL);
	call->resultdesc=sal_call_get_final_media_description(call->op);
	if (call->resultdesc){
		sal_media_description_ref(call->resultdesc);
		if(call == linphone_core_get_current_call(lc))
			linphone_core_start_media_streams(lc, call);
	}else call->media_pending=TRUE;
	ms_message("call answered.");
	return 0;
}

/**
 * Terminates a call.
 *
 * @ingroup call_control
 * @param lc The LinphoneCore
 * @param url the destination of the call to be terminated, use NULL if there is
 *            only one call (which is case in this version of liblinphone).
**/
int linphone_core_terminate_call(LinphoneCore *lc, LinphoneCall *the_call)
{
	LinphoneCall *call;
	if (the_call == NULL){
		call = linphone_core_get_current_call(lc);
		if(call == NULL)
		{
			return -1;
		}
	}
	else
	{
		call = the_call;
	}
	sal_call_terminate(call->op);

	/*stop ringing*/
	if (lc->ringstream!=NULL) {
		ring_stop(lc->ringstream);
		lc->ringstream=NULL;
	}
<<<<<<< HEAD
	if(call == linphone_core_get_current_call(lc))
		linphone_core_stop_media_streams(lc,call);
	lc->vtable.display_status(lc,_("Call ended") );
=======
	linphone_core_stop_media_streams(lc,call);
	if (lc->vtable.display_status!=NULL)
		lc->vtable.display_status(lc,_("Call ended") );
>>>>>>> 9bd55d0b
	gstate_new_state(lc, GSTATE_CALL_END, NULL);
	linphone_call_set_terminated(call);
	linphone_call_unref(call);
	return 0;
}

/**
 * Terminates all the calls.
 *
 * @ingroup call_control
 * @param lc The LinphoneCore
**/
int linphone_core_terminate_all_calls(LinphoneCore *lc){
	while(lc->calls)
	{
		LinphoneCall *the_call = lc->calls->data;
		linphone_core_terminate_call(lc,the_call);
	}
	ms_list_free(lc->calls);
	return -1;
}

/**
 * Returns the calls MSList
 *
 * @ingroup call_control
**/
MSList *linphone_core_get_calls(LinphoneCore *lc)
{
	return ms_list_copy(lc->calls);
}

/**
 * Returns TRUE if there is a call running or pending.
 *
 * @ingroup call_control
**/
bool_t linphone_core_in_call(const LinphoneCore *lc){
	return linphone_core_get_current_call((LinphoneCore *)lc)!=NULL;
}

/**
 * Returns The _LinphoneCall struct of the current call if one is in call
 *
 * @ingroup call_control
**/
LinphoneCall *linphone_core_get_current_call(LinphoneCore *lc)
{
	if(lc->current_call != NULL)
		return lc->current_call;
	return NULL;
}

/**
 * Permits to pause the call
 *
 * @ingroup call_control
**/
int linphone_core_pause_call(LinphoneCore *lc, LinphoneCall *the_call)
{
	LinphoneCall *call = the_call;
	if(lc == NULL)
	{
		ms_error("LinphoneCore was null\n");
		return -1;
	}
	if(call == NULL)
	{
		if(linphone_core_in_call(lc))
		{
			call = linphone_core_get_current_call(lc);
		}
		else
		{
			ms_error("LinphoneCall was null\n");
			return -2;
		}
	}
	if(linphone_core_get_current_call(lc) != call)
	{
		ms_error("The call asked to be paused was not the current on\n");
		return -3;
	}
	if(sal_call_hold(call->op,TRUE) != 0)
	{
		lc->vtable.display_warning(lc,_("Could not pause the call"));
	}
	call->state = LinphoneCallPaused;
	linphone_core_unset_the_current_call(lc);
	linphone_core_stop_media_streams(lc,call);
	//have to be done ... because if another call is incoming before this pause, you will get sound on the end point paused
	linphone_core_init_media_streams(lc,call);
	lc->vtable.display_status(lc,_("Pause the current call"));
	return 0;
}

/**
 * Permits to resume the call
 *
 * @ingroup call_control
**/
int linphone_core_resume_call(LinphoneCore *lc, LinphoneCall *the_call)
{
	char temp[255];
	LinphoneCall *call = the_call;
	if(lc == NULL)
	{
		ms_error("LinphoneCore was null\n");
		return -1;
	}
	if(call == NULL)
	{
		MSList *calls = linphone_core_get_calls(lc);
		if(ms_list_size(calls) == 1)
		{
			call = ((LinphoneCall *)calls->data);
			ms_list_free(calls);
		}
		else
		{
			ms_error("LinphoneCall was null\n");
			ms_list_free(calls);
			return -2;
		}
	}
	if(call->state ==  LinphoneCallInit || call->state ==  LinphoneCallPreEstablishing || call->state ==  LinphoneCallRinging )
	{
		ms_warning("we cannot resume a call when the communication is not established");
		return -3;
	}
	if(linphone_core_get_current_call(lc) != NULL)
	{
		ms_error("There is already a call in process pause or stop it first\n");
		return -4;
	}
	linphone_core_init_media_streams(lc,call);
	if(sal_call_hold(call->op,FALSE) != 0)
	{
		lc->vtable.display_warning(lc,_("Could not resume the call"));
	}
	call->state = LinphoneCallAVRunning;
	linphone_core_set_as_current_call(lc,call);
	linphone_core_start_media_streams(lc,call);
	snprintf(temp,sizeof(temp),"Resume the call with %s",linphone_call_get_remote_address_as_string(call));
	lc->vtable.display_status(lc,temp);
	
	return 0;
}

/**
 * Compare the remote address with the one in call
 * 
 * @param a the call
 * @param b the remote address to compare with
 * @return 0 if it's the good call else 1
 */
static int linphone_call_remote_address_compare(const void * a, const void * b)
{
	if(b == NULL || a ==NULL)
		return 1;
	char *the_remote_address = ((char *)b);
	LinphoneCall *call = ((LinphoneCall *)a);
#ifdef DEBUG 
	ms_message("the remote address:%s\n",the_remote_address);
	ms_message("the call:%p => %s\n",call,linphone_call_get_remote_address_as_string(call));
#endif
	if(!strcmp(linphone_call_get_remote_address_as_string(call),the_remote_address))
	{
		return 0;
	}
	return 1;
}

/**
 * Get the call with the remote_address specified
 * @param lc
 * @param remote_address
 * @return the LinphoneCall of the call if found
 */
LinphoneCall *linphone_core_get_call_by_remote_address(LinphoneCore *lc, const char *remote_address){

	MSList *the_call = ms_list_find_custom(lc->calls,linphone_call_remote_address_compare,(void *)remote_address);
	if(the_call != NULL)
	{
		return ((LinphoneCall *)the_call->data);
	}
	return NULL;
}

int linphone_core_send_publish(LinphoneCore *lc,
			       LinphoneOnlineStatus presence_mode)
{
	const MSList *elem;
	for (elem=linphone_core_get_proxy_config_list(lc);elem!=NULL;elem=ms_list_next(elem)){
		LinphoneProxyConfig *cfg=(LinphoneProxyConfig*)elem->data;
		if (cfg->publish) linphone_proxy_config_send_publish(cfg,presence_mode);
	}
	return 0;
}

/**
 * Set the incoming call timeout in seconds.
 *
 * @ingroup call_control
 * If an incoming call isn't answered for this timeout period, it is 
 * automatically declined.
**/
void linphone_core_set_inc_timeout(LinphoneCore *lc, int seconds){
	lc->sip_conf.inc_timeout=seconds;
}

/**
 * Returns the incoming call timeout
 *
 * @ingroup call_control
 * See linphone_core_set_inc_timeout() for details.
**/
int linphone_core_get_inc_timeout(LinphoneCore *lc){
	return lc->sip_conf.inc_timeout;
}

void linphone_core_set_presence_info(LinphoneCore *lc,int minutes_away,
													const char *contact,
													LinphoneOnlineStatus presence_mode)
{
	if (minutes_away>0) lc->minutes_away=minutes_away;
	
	if (lc->alt_contact!=NULL) {
		ms_free(lc->alt_contact);
		lc->alt_contact=NULL;
	}
	if (contact) lc->alt_contact=ms_strdup(contact);
	if (lc->presence_mode!=presence_mode){
		linphone_core_notify_all_friends(lc,presence_mode);
		/*
		   Improve the use of all LINPHONE_STATUS available.
		   !TODO Do not mix "presence status" with "answer status code"..
		   Use correct parameter to follow sip_if_match/sip_etag.
		 */
		linphone_core_send_publish(lc,presence_mode);
	}
	lc->prev_mode=lc->presence_mode;
	lc->presence_mode=presence_mode;
}

LinphoneOnlineStatus linphone_core_get_presence_info(const LinphoneCore *lc){
	return lc->presence_mode;
}

/**
 * Get playback sound level in 0-100 scale.
 *
 * @ingroup media_parameters
**/
int linphone_core_get_play_level(LinphoneCore *lc)
{
	return lc->sound_conf.play_lev;
}

/**
 * Get ring sound level in 0-100 scale
 *
 * @ingroup media_parameters
**/
int linphone_core_get_ring_level(LinphoneCore *lc)
{
	return lc->sound_conf.ring_lev;
}

/**
 * Get sound capture level in 0-100 scale
 *
 * @ingroup media_parameters
**/
int linphone_core_get_rec_level(LinphoneCore *lc){
	return lc->sound_conf.rec_lev;
}

/**
 * Set sound ring level in 0-100 scale
 *
 * @ingroup media_parameters
**/
void linphone_core_set_ring_level(LinphoneCore *lc, int level){
	MSSndCard *sndcard;
	lc->sound_conf.ring_lev=level;
	sndcard=lc->sound_conf.ring_sndcard;
	if (sndcard) ms_snd_card_set_level(sndcard,MS_SND_CARD_PLAYBACK,level);
}


void linphone_core_set_soft_play_level(LinphoneCore *lc, float level){
	float gain=level;
	lc->sound_conf.soft_play_lev=level;
	AudioStream *st=lc->audiostream;
	if (!st) return; /*just return*/

	if (st->volrecv){
		ms_filter_call_method(st->volrecv,MS_VOLUME_SET_DB_GAIN,&gain);
	}else ms_warning("Could not apply gain: gain control wasn't activated.");
}
float linphone_core_get_soft_play_level(LinphoneCore *lc) {
	float gain=0;
	AudioStream *st=lc->audiostream;
	if (st->volrecv){
		ms_filter_call_method(st->volrecv,MS_VOLUME_GET,&gain);
	}else ms_warning("Could not get gain: gain control wasn't activated.");

	return gain;
}

/**
 * Set sound playback level in 0-100 scale
 *
 * @ingroup media_parameters
**/
void linphone_core_set_play_level(LinphoneCore *lc, int level){
	MSSndCard *sndcard;
	lc->sound_conf.play_lev=level;
	sndcard=lc->sound_conf.play_sndcard;
	if (sndcard) ms_snd_card_set_level(sndcard,MS_SND_CARD_PLAYBACK,level);
}

/**
 * Set sound capture level in 0-100 scale
 *
 * @ingroup media_parameters
**/
void linphone_core_set_rec_level(LinphoneCore *lc, int level)
{
	MSSndCard *sndcard;
	lc->sound_conf.rec_lev=level;
	sndcard=lc->sound_conf.capt_sndcard;
	if (sndcard) ms_snd_card_set_level(sndcard,MS_SND_CARD_CAPTURE,level);
}

static MSSndCard *get_card_from_string_id(const char *devid, unsigned int cap){
	MSSndCard *sndcard=NULL;
	if (devid!=NULL){
		sndcard=ms_snd_card_manager_get_card(ms_snd_card_manager_get(),devid);
		if (sndcard!=NULL &&
			(ms_snd_card_get_capabilities(sndcard) & cap)==0 ){
			ms_warning("%s card does not have the %s capability, ignoring.",
				devid,
				cap==MS_SND_CARD_CAP_CAPTURE ? "capture" : "playback");
			sndcard=NULL;
		}
	}
	if (sndcard==NULL) {
		/* get a card that has read+write capabilities */
		sndcard=ms_snd_card_manager_get_default_card(ms_snd_card_manager_get());
		/* otherwise refine to the first card having the right capability*/
		if (sndcard==NULL){
			const MSList *elem=ms_snd_card_manager_get_list(ms_snd_card_manager_get());
			for(;elem!=NULL;elem=elem->next){
				sndcard=(MSSndCard*)elem->data;
				if (ms_snd_card_get_capabilities(sndcard) & cap) break;
			}
		}
		if (sndcard==NULL){/*looks like a bug! take the first one !*/
			const MSList *elem=ms_snd_card_manager_get_list(ms_snd_card_manager_get());
			if (elem) sndcard=(MSSndCard*)elem->data;
        }
	}
	if (sndcard==NULL) ms_error("Could not find a suitable soundcard !");
	return sndcard;
}

/**
 * Returns true if the specified sound device can capture sound.
 *
 * @ingroup media_parameters
 * @param devid the device name as returned by linphone_core_get_sound_devices()
**/
bool_t linphone_core_sound_device_can_capture(LinphoneCore *lc, const char *devid){
	MSSndCard *sndcard;
	sndcard=ms_snd_card_manager_get_card(ms_snd_card_manager_get(),devid);
	if (sndcard!=NULL && (ms_snd_card_get_capabilities(sndcard) & MS_SND_CARD_CAP_CAPTURE)) return TRUE;
	return FALSE;
}

/**
 * Returns true if the specified sound device can play sound.
 *
 * @ingroup media_parameters
 * @param devid the device name as returned by linphone_core_get_sound_devices()
**/
bool_t linphone_core_sound_device_can_playback(LinphoneCore *lc, const char *devid){
	MSSndCard *sndcard;
	sndcard=ms_snd_card_manager_get_card(ms_snd_card_manager_get(),devid);
	if (sndcard!=NULL && (ms_snd_card_get_capabilities(sndcard) & MS_SND_CARD_CAP_PLAYBACK)) return TRUE;
	return FALSE;
}

/**
 * Sets the sound device used for ringing.
 *
 * @ingroup media_parameters
 * @param devid the device name as returned by linphone_core_get_sound_devices()
**/
int linphone_core_set_ringer_device(LinphoneCore *lc, const char * devid){
	MSSndCard *card=get_card_from_string_id(devid,MS_SND_CARD_CAP_PLAYBACK);
	lc->sound_conf.ring_sndcard=card;
	if (card && lc->ready)
		lp_config_set_string(lc->config,"sound","ringer_dev_id",ms_snd_card_get_string_id(card));
	return 0;
}

/**
 * Sets the sound device used for playback.
 *
 * @ingroup media_parameters
 * @param devid the device name as returned by linphone_core_get_sound_devices()
**/
int linphone_core_set_playback_device(LinphoneCore *lc, const char * devid){
	MSSndCard *card=get_card_from_string_id(devid,MS_SND_CARD_CAP_PLAYBACK);
	lc->sound_conf.play_sndcard=card;
	if (card && lc->ready)
		lp_config_set_string(lc->config,"sound","playback_dev_id",ms_snd_card_get_string_id(card));
	return 0;
}

/**
 * Sets the sound device used for capture.
 *
 * @ingroup media_parameters
 * @param devid the device name as returned by linphone_core_get_sound_devices()
**/
int linphone_core_set_capture_device(LinphoneCore *lc, const char * devid){
	MSSndCard *card=get_card_from_string_id(devid,MS_SND_CARD_CAP_CAPTURE);
	lc->sound_conf.capt_sndcard=card;
	if (card && lc->ready)
		lp_config_set_string(lc->config,"sound","capture_dev_id",ms_snd_card_get_string_id(card));
	return 0;
}

/**
 * Returns the name of the currently assigned sound device for ringing.
 *
 * @ingroup media_parameters
**/
const char * linphone_core_get_ringer_device(LinphoneCore *lc)
{
	if (lc->sound_conf.ring_sndcard) return ms_snd_card_get_string_id(lc->sound_conf.ring_sndcard);
	return NULL;
}

/**
 * Returns the name of the currently assigned sound device for playback.
 *
 * @ingroup media_parameters
**/
const char * linphone_core_get_playback_device(LinphoneCore *lc)
{
	return lc->sound_conf.play_sndcard ? ms_snd_card_get_string_id(lc->sound_conf.play_sndcard) : NULL;
}

/**
 * Returns the name of the currently assigned sound device for capture.
 *
 * @ingroup media_parameters
**/
const char * linphone_core_get_capture_device(LinphoneCore *lc)
{
	return lc->sound_conf.capt_sndcard ? ms_snd_card_get_string_id(lc->sound_conf.capt_sndcard) : NULL;
}

/**
 * Returns an unmodifiable array of available sound devices.
 *
 * @ingroup media_parameters
 * The array is NULL terminated.
**/
const char**  linphone_core_get_sound_devices(LinphoneCore *lc){
	build_sound_devices_table(lc);
	return lc->sound_conf.cards;
}

/**
 * Returns an unmodifiable array of available video capture devices.
 *
 * @ingroup media_parameters
 * The array is NULL terminated.
**/
const char**  linphone_core_get_video_devices(const LinphoneCore *lc){
	return lc->video_conf.cams;
}

char linphone_core_get_sound_source(LinphoneCore *lc)
{
	return lc->sound_conf.source;
}

void linphone_core_set_sound_source(LinphoneCore *lc, char source)
{
	MSSndCard *sndcard=lc->sound_conf.capt_sndcard;
	lc->sound_conf.source=source;
	if (!sndcard) return;
	switch(source){
		case 'm':
			ms_snd_card_set_capture(sndcard,MS_SND_CARD_MIC);
			break;
		case 'l':
			ms_snd_card_set_capture(sndcard,MS_SND_CARD_LINE);
			break;
	}

}


/**
 * Sets the path to a wav file used for ringing.
 *
 * The file must be a wav 16bit linear.
 *
 * @ingroup media_parameters
**/
void linphone_core_set_ring(LinphoneCore *lc,const char *path){
	if (lc->sound_conf.local_ring!=0){
		ms_free(lc->sound_conf.local_ring);
	}
	lc->sound_conf.local_ring=ms_strdup(path);
	if (lc->ready && lc->sound_conf.local_ring)
		lp_config_set_string(lc->config,"sound","local_ring",lc->sound_conf.local_ring);
}

/**
 * Returns the path to the wav file used for ringing.
 *
 * @ingroup media_parameters
**/
const char *linphone_core_get_ring(const LinphoneCore *lc){
	return lc->sound_conf.local_ring;
}

static void notify_end_of_ring(void *ud ,unsigned int event, void * arg){
	LinphoneCore *lc=(LinphoneCore*)ud;
	lc->preview_finished=1;
}

int linphone_core_preview_ring(LinphoneCore *lc, const char *ring,LinphoneCoreCbFunc func,void * userdata)
{
	if (lc->ringstream!=0){
		ms_warning("Cannot start ring now,there's already a ring being played");
		return -1;
	}
	lc_callback_obj_init(&lc->preview_finished_cb,func,userdata);
	lc->preview_finished=0;
	if (lc->sound_conf.ring_sndcard!=NULL){
		MSSndCard *ringcard=lc->sound_conf.lsd_card ? lc->sound_conf.lsd_card : lc->sound_conf.ring_sndcard;
		lc->ringstream=ring_start_with_cb(ring,2000,ringcard,notify_end_of_ring,(void *)lc);
	}
	return 0;
}

/**
 * Sets the path to a wav file used for ringing back.
 *
 * Ringback means the ring that is heard when it's ringing at the remote party.
 * The file must be a wav 16bit linear.
 *
 * @ingroup media_parameters
**/
void linphone_core_set_ringback(LinphoneCore *lc, const char *path){
	if (lc->sound_conf.remote_ring!=0){
		ms_free(lc->sound_conf.remote_ring);
	}
	lc->sound_conf.remote_ring=ms_strdup(path);
}

/**
 * Returns the path to the wav file used for ringing back.
 *
 * @ingroup media_parameters
**/
const char * linphone_core_get_ringback(const LinphoneCore *lc){
	return lc->sound_conf.remote_ring;
}

/**
 * Enables or disable echo cancellation.
 *
 * @ingroup media_parameters
**/
void linphone_core_enable_echo_cancellation(LinphoneCore *lc, bool_t val){
	lc->sound_conf.ec=val;
	if (lc->ready)
		lp_config_set_int(lc->config,"sound","echocancellation",val);
}

/**
 * Returns TRUE if echo cancellation is enabled.
 *
 * @ingroup media_parameters
**/
bool_t linphone_core_echo_cancellation_enabled(LinphoneCore *lc){
	return lc->sound_conf.ec;
}

void linphone_core_enable_echo_limiter(LinphoneCore *lc, bool_t val){
	lc->sound_conf.ea=val;
}

bool_t linphone_core_echo_limiter_enabled(const LinphoneCore *lc){
	return lc->sound_conf.ea;
}

/**
 * Mutes or unmutes the local microphone.
 *
 * @ingroup media_parameters
**/
void linphone_core_mute_mic(LinphoneCore *lc, bool_t val){
	if (lc->audiostream!=NULL){
		 audio_stream_set_mic_gain(lc->audiostream,
			(val==TRUE) ? 0 : 1.0);
	}
}

bool_t linphone_core_is_mic_muted(LinphoneCore *lc) {
	float gain=1.0;
	if (lc->audiostream && lc->audiostream->volsend){
			ms_filter_call_method(lc->audiostream->volsend,MS_VOLUME_GET_GAIN,&gain);
	}else ms_warning("Could not get gain: gain control wasn't activated. ");

	return gain==0;
}

void linphone_core_enable_agc(LinphoneCore *lc, bool_t val){
	lc->sound_conf.agc=val;
}

bool_t linphone_core_agc_enabled(const LinphoneCore *lc){
	return lc->sound_conf.agc;
}

/**
 * Send the specified dtmf.
 *
 * @ingroup media_parameters
 * This function only works during calls. The dtmf is automatically played to the user.
 * @param lc The LinphoneCore object
 * @param dtmf The dtmf name specified as a char, such as '0', '#' etc...
 *
**/
void linphone_core_send_dtmf(LinphoneCore *lc, char dtmf)
{
	/*By default we send DTMF RFC2833 if we do not have enabled SIP_INFO but we can also send RFC2833 and SIP_INFO*/
	if (linphone_core_get_use_rfc2833_for_dtmf(lc)!=0 || linphone_core_get_use_info_for_dtmf(lc)==0)
	{
		/* In Band DTMF */
		if (lc->audiostream!=NULL){
			audio_stream_send_dtmf(lc->audiostream,dtmf);
		}
		else
		{
			ms_error("we cannot send RFC2833 dtmf when we are not in communication");
		}
	}
	if (linphone_core_get_use_info_for_dtmf(lc)!=0){
		/* Out of Band DTMF (use INFO method) */
		LinphoneCall *call=linphone_core_get_current_call(lc);
		if (call==NULL){
			return;
		}
		sal_call_send_dtmf(call->op,dtmf);
	}
}

void linphone_core_set_stun_server(LinphoneCore *lc, const char *server){
	if (lc->net_conf.stun_server!=NULL)
		ms_free(lc->net_conf.stun_server);
	if (server)
		lc->net_conf.stun_server=ms_strdup(server);
	else lc->net_conf.stun_server=NULL;
}

const char * linphone_core_get_stun_server(const LinphoneCore *lc){
	return lc->net_conf.stun_server;
}

const char * linphone_core_get_relay_addr(const LinphoneCore *lc){
	return lc->net_conf.relay;
}

int linphone_core_set_relay_addr(LinphoneCore *lc, const char *addr){
	if (lc->net_conf.relay!=NULL){
		ms_free(lc->net_conf.relay);
		lc->net_conf.relay=NULL;
	}
	if (addr){
		lc->net_conf.relay=ms_strdup(addr);
	}
	return 0;
}

void linphone_core_set_nat_address(LinphoneCore *lc, const char *addr)
{
	if (lc->net_conf.nat_address!=NULL){
		ms_free(lc->net_conf.nat_address);
	}
	if (addr!=NULL) lc->net_conf.nat_address=ms_strdup(addr);
	else lc->net_conf.nat_address=NULL;
	if (lc->sip_conf.contact) update_primary_contact(lc);
}

const char *linphone_core_get_nat_address(const LinphoneCore *lc)
{
	return lc->net_conf.nat_address;
}

void linphone_core_set_firewall_policy(LinphoneCore *lc, LinphoneFirewallPolicy pol){
	lc->net_conf.firewall_policy=pol;
	if (lc->sip_conf.contact) update_primary_contact(lc);
}

LinphoneFirewallPolicy linphone_core_get_firewall_policy(const LinphoneCore *lc){
	return lc->net_conf.firewall_policy;
}

/**
 * Get the list of call logs (past calls).
 *
 * @ingroup call_logs
**/
const MSList * linphone_core_get_call_logs(LinphoneCore *lc){
	lc->missed_calls=0;
	return lc->call_logs;
}

/**
 * Erase the call log.
 *
 * @ingroup call_logs
**/
void linphone_core_clear_call_logs(LinphoneCore *lc){
	lc->missed_calls=0;
	ms_list_for_each(lc->call_logs,(void (*)(void*))linphone_call_log_destroy);
	lc->call_logs=ms_list_free(lc->call_logs);
	call_logs_write_to_config_file(lc);
}

static void toggle_video_preview(LinphoneCore *lc, bool_t val){
#ifdef VIDEO_ENABLED
	if (lc->videostream==NULL){
		if (val){
			if (lc->previewstream==NULL){
				lc->previewstream=video_preview_start(lc->video_conf.device,
							lc->video_conf.vsize);
			}
		}else{
			if (lc->previewstream!=NULL){
				video_preview_stop(lc->previewstream);
				lc->previewstream=NULL;
			}
		}
	}
#endif
}

/**
 * Enables video globally.
 *
 * @ingroup media_parameters
 * This function does not have any effect during calls. It just indicates LinphoneCore to
 * initiate future calls with video or not. The two boolean parameters indicate in which
 * direction video is enabled. Setting both to false disables video entirely.
 *
 * @param vcap_enabled indicates whether video capture is enabled
 * @param display_enabled indicates whether video display should be shown
 *
**/
void linphone_core_enable_video(LinphoneCore *lc, bool_t vcap_enabled, bool_t display_enabled){
#ifndef VIDEO_ENABLED
	if (vcap_enabled || display_enabled)
		ms_warning("This version of linphone was built without video support.");
#endif
	lc->video_conf.capture=vcap_enabled;
	lc->video_conf.display=display_enabled;

	/* need to re-apply network bandwidth settings*/
	linphone_core_set_download_bandwidth(lc,
		linphone_core_get_download_bandwidth(lc));
	linphone_core_set_upload_bandwidth(lc,
		linphone_core_get_upload_bandwidth(lc));
}

/**
 * Returns TRUE if video is enabled, FALSE otherwise.
 * @ingroup media_parameters
**/
bool_t linphone_core_video_enabled(LinphoneCore *lc){
	return (lc->video_conf.display || lc->video_conf.capture);
}

/**
 * Controls video preview enablement.
 *
 * @ingroup media_parameters
 * Video preview refers to the action of displaying the local webcam image
 * to the user while not in call.
**/
void linphone_core_enable_video_preview(LinphoneCore *lc, bool_t val){
	lc->video_conf.show_local=val;
}

/**
 * Returns TRUE if video previewing is enabled.
 * @ingroup media_parameters
**/
bool_t linphone_core_video_preview_enabled(const LinphoneCore *lc){
	return lc->video_conf.show_local;
}

/**
 * Enables or disable self view during calls.
 *
 * @ingroup media_parameters
 * Self-view refers to having local webcam image inserted in corner
 * of the video window during calls.
 * This function works at any time, including during calls.
**/
void linphone_core_enable_self_view(LinphoneCore *lc, bool_t val){
	lc->video_conf.selfview=val;
#ifdef VIDEO_ENABLED
	if (lc->videostream){
		video_stream_enable_self_view(lc->videostream,val);
	}
#endif
}

/**
 * Returns TRUE if self-view is enabled, FALSE otherwise.
 *
 * @ingroup media_parameters
 *
 * Refer to linphone_core_enable_self_view() for details.
**/
bool_t linphone_core_self_view_enabled(const LinphoneCore *lc){
	return lc->video_conf.selfview;
}

/**
 * Sets the active video device.
 *
 * @ingroup media_parameters
 * @param id the name of the video device as returned by linphone_core_get_video_devices()
**/
int linphone_core_set_video_device(LinphoneCore *lc, const char *id){
	MSWebCam *olddev=lc->video_conf.device;
	const char *vd;
	if (id!=NULL){
		lc->video_conf.device=ms_web_cam_manager_get_cam(ms_web_cam_manager_get(),id);
		if (lc->video_conf.device==NULL){
			ms_warning("Could not found video device %s",id);
		}
	}
	if (lc->video_conf.device==NULL)
		lc->video_conf.device=ms_web_cam_manager_get_default_cam(ms_web_cam_manager_get());
	if (olddev!=NULL && olddev!=lc->video_conf.device){
		toggle_video_preview(lc,FALSE);/*restart the video local preview*/
	}
	if (lc->ready && lc->video_conf.device){
		vd=ms_web_cam_get_string_id(lc->video_conf.device);
		if (vd && strstr(vd,"Static picture")!=NULL){
			vd=NULL;
		}
		lp_config_set_string(lc->config,"video","device",vd);
	}
	return 0;
}

/**
 * Returns the name of the currently active video device.
 *
 * @ingroup media_parameters
**/
const char *linphone_core_get_video_device(const LinphoneCore *lc){
	if (lc->video_conf.device) return ms_web_cam_get_string_id(lc->video_conf.device);
	return NULL;
}

int linphone_core_set_static_picture(LinphoneCore *lc, const char *path) {
#ifdef VIDEO_ENABLED
	VideoStream *vs = NULL;
	/* Select the video stream from the call in the first place */
	if (lc && lc->videostream) {
		vs = lc->videostream;
	}
	/* If not in call, select the video stream from the preview */
	if (vs == NULL && lc && lc->previewstream) {
		vs = lc->previewstream;
	}
	
	/* If we have a video stream (either preview, either from call), we
		 have a source and it is using the static picture filter, then
		 force the filter to use that picture. */
	if (vs && vs->source) {
		if (ms_filter_get_id(vs->source) == MS_STATIC_IMAGE_ID) {
			ms_filter_call_method(vs->source, MS_FILTER_SET_IMAGE,
														(void *)path);
		}
	}

	/* Tell the static image filter to use that image from now on so
		 that the image will be used next time it has to be read */
	ms_static_image_set_default_image(path);
#else
	ms_warning("Video support not compiled.");
#endif
	return 0;
}

/**
 * Returns the native window handle of the video window, casted as an unsigned long.
 *
 * @ingroup media_parameters
**/
unsigned long linphone_core_get_native_video_window_id(const LinphoneCore *lc){
#ifdef VIDEO_ENABLED
	if (lc->videostream)
		return video_stream_get_native_window_id(lc->videostream);
	if (lc->previewstream)
		return video_stream_get_native_window_id(lc->previewstream);
#endif
	return 0;
}

static MSVideoSizeDef supported_resolutions[]={
	{	{MS_VIDEO_SIZE_SVGA_W,MS_VIDEO_SIZE_SVGA_H}	,	"svga"	},
	{	{MS_VIDEO_SIZE_4CIF_W,MS_VIDEO_SIZE_4CIF_H}	,	"4cif"	},
	{	{MS_VIDEO_SIZE_VGA_W,MS_VIDEO_SIZE_VGA_H}	,	"vga"	},
	{	{MS_VIDEO_SIZE_CIF_W,MS_VIDEO_SIZE_CIF_H}	,	"cif"	},
	{	{MS_VIDEO_SIZE_QVGA_W,MS_VIDEO_SIZE_QVGA_H}	,	"qvga"	},
	{	{MS_VIDEO_SIZE_QCIF_W,MS_VIDEO_SIZE_QCIF_H}	,	"qcif"	},
	{	{0,0}			,	NULL	}
};

/**
 * Returns the zero terminated table of supported video resolutions.
 *
 * @ingroup media_parameters
**/
const MSVideoSizeDef *linphone_core_get_supported_video_sizes(LinphoneCore *lc){
	return supported_resolutions;
}

static MSVideoSize video_size_get_by_name(const char *name){
	MSVideoSizeDef *pdef=supported_resolutions;
	MSVideoSize null_vsize={0,0};
	for(;pdef->name!=NULL;pdef++){
		if (strcasecmp(name,pdef->name)==0){
			return pdef->vsize;
		}
	}
	ms_warning("Video resolution %s is not supported in linphone.",name);
	return null_vsize;
}

static const char *video_size_get_name(MSVideoSize vsize){
	MSVideoSizeDef *pdef=supported_resolutions;
	for(;pdef->name!=NULL;pdef++){
		if (pdef->vsize.width==vsize.width && pdef->vsize.height==vsize.height){
			return pdef->name;
		}
	}
	return NULL;
}

static bool_t video_size_supported(MSVideoSize vsize){
	if (video_size_get_name(vsize)) return TRUE;
	ms_warning("Video resolution %ix%i is not supported in linphone.",vsize.width,vsize.height);
	return FALSE;
}

/**
 * Sets the preferred video size.
 *
 * @ingroup media_parameters
 * This applies only to the stream that is captured and sent to the remote party,
 * since we accept all standard video size on the receive path.
**/
void linphone_core_set_preferred_video_size(LinphoneCore *lc, MSVideoSize vsize){
	if (video_size_supported(vsize)){
		MSVideoSize oldvsize=lc->video_conf.vsize;
		lc->video_conf.vsize=vsize;
		if (!ms_video_size_equal(oldvsize,vsize) && lc->previewstream!=NULL){
			toggle_video_preview(lc,FALSE);
			toggle_video_preview(lc,TRUE);
		}
		if (lc->ready)
			lp_config_set_string(lc->config,"video","size",video_size_get_name(vsize));
	}
}

/**
 * Sets the preferred video size by its name.
 *
 * @ingroup media_parameters
 * This is identical to linphone_core_set_preferred_video_size() except
 * that it takes the name of the video resolution as input.
 * Video resolution names are: qcif, svga, cif, vga, 4cif, svga ...
**/
void linphone_core_set_preferred_video_size_by_name(LinphoneCore *lc, const char *name){
	MSVideoSize vsize=video_size_get_by_name(name);
	MSVideoSize default_vsize={MS_VIDEO_SIZE_CIF_W,MS_VIDEO_SIZE_CIF_H};
	if (vsize.width!=0)	linphone_core_set_preferred_video_size(lc,vsize);
	else linphone_core_set_preferred_video_size(lc,default_vsize);
}

/**
 * Returns the current preferred video size for sending.
 *
 * @ingroup media_parameters
**/
MSVideoSize linphone_core_get_preferred_video_size(LinphoneCore *lc){
	return lc->video_conf.vsize;
}

void linphone_core_use_files(LinphoneCore *lc, bool_t yesno){
	lc->use_files=yesno;
}

void linphone_core_set_play_file(LinphoneCore *lc, const char *file){
	if (lc->play_file!=NULL){
		ms_free(lc->play_file);
		lc->play_file=NULL;
	}
	if (file!=NULL) {
		lc->play_file=ms_strdup(file);
		if (lc->audiostream->ticker)
			audio_stream_play(lc->audiostream,file);
	}
}

void linphone_core_set_record_file(LinphoneCore *lc, const char *file){
	if (lc->rec_file!=NULL){
		ms_free(lc->rec_file);
		lc->rec_file=NULL;
	}
	if (file!=NULL) {
		lc->rec_file=ms_strdup(file);
		if (lc->audiostream)
			audio_stream_record(lc->audiostream,file);
	}
}

/**
 * Retrieves the user pointer that was given to linphone_core_new()
 *
 * @ingroup initializing
**/
void *linphone_core_get_user_data(LinphoneCore *lc){
	return lc->data;
}

int linphone_core_get_mtu(const LinphoneCore *lc){
	return lc->net_conf.mtu;
}

void linphone_core_set_mtu(LinphoneCore *lc, int mtu){
	lc->net_conf.mtu=mtu;
	if (mtu>0){
		if (mtu<500){
			ms_error("MTU too small !");
			mtu=500;
		}
		ms_set_mtu(mtu);
		ms_message("MTU is supposed to be %i, rtp payload max size will be %i",mtu, ms_get_payload_max_size());
	}else ms_set_mtu(0);//use mediastreamer2 default value
}

void linphone_core_set_waiting_callback(LinphoneCore *lc, LinphoneWaitingCallback cb, void *user_context){
	lc->wait_cb=cb;
	lc->wait_ctx=user_context;
}

void linphone_core_start_waiting(LinphoneCore *lc, const char *purpose){
	if (lc->wait_cb){
		lc->wait_ctx=lc->wait_cb(lc,lc->wait_ctx,LinphoneWaitingStart,purpose,0);
	}
}

void linphone_core_update_progress(LinphoneCore *lc, const char *purpose, float progress){
	if (lc->wait_cb){
		lc->wait_ctx=lc->wait_cb(lc,lc->wait_ctx,LinphoneWaitingProgress,purpose,progress);
	}else{
#ifdef WIN32
		Sleep(50000);
#else
		usleep(50000);
#endif
	}
}

void linphone_core_stop_waiting(LinphoneCore *lc){
	if (lc->wait_cb){
		lc->wait_ctx=lc->wait_cb(lc,lc->wait_ctx,LinphoneWaitingFinished,NULL,0);
	}
}

void linphone_core_set_audio_transports(LinphoneCore *lc, RtpTransport *rtp, RtpTransport *rtcp){
	lc->a_rtp=rtp;
	lc->a_rtcp=rtcp;
}

/**
 * Retrieve RTP statistics regarding current call.
 * @param local RTP statistics computed locally.
 * @param remote RTP statistics computed by far end (obtained via RTCP feedback).
 *
 * @note Remote RTP statistics is not implemented yet.
 *
 * @returns 0 or -1 if no call is running.
**/
 
int linphone_core_get_current_call_stats(LinphoneCore *lc, rtp_stats_t *local, rtp_stats_t *remote){
	LinphoneCall *call=linphone_core_get_current_call (lc);
	if (call!=NULL){
		if (lc->audiostream!=NULL){
			memset(remote,0,sizeof(*remote));
			audio_stream_get_local_rtp_stats (lc->audiostream,local);
			return 0;
		}
	}
	return -1;
}

void net_config_uninit(LinphoneCore *lc)
{
	net_config_t *config=&lc->net_conf;
	lp_config_set_int(lc->config,"net","download_bw",config->download_bw);
	lp_config_set_int(lc->config,"net","upload_bw",config->upload_bw);

	if (config->stun_server!=NULL){
		lp_config_set_string(lc->config,"net","stun_server",config->stun_server);
		ms_free(lc->net_conf.stun_server);
	}
	if (config->nat_address!=NULL){
		lp_config_set_string(lc->config,"net","nat_address",config->nat_address);
		ms_free(lc->net_conf.nat_address);
	}
	lp_config_set_int(lc->config,"net","firewall_policy",config->firewall_policy);
	lp_config_set_int(lc->config,"net","mtu",config->mtu);	
}


void sip_config_uninit(LinphoneCore *lc)
{
	MSList *elem;
	int i;
	sip_config_t *config=&lc->sip_conf;
	lp_config_set_int(lc->config,"sip","sip_port",config->sip_port);
	lp_config_set_int(lc->config,"sip","guess_hostname",config->guess_hostname);
	lp_config_set_string(lc->config,"sip","contact",config->contact);
	lp_config_set_int(lc->config,"sip","inc_timeout",config->inc_timeout);
	lp_config_set_int(lc->config,"sip","use_info",config->use_info);
	lp_config_set_int(lc->config,"sip","use_rfc2833",config->use_rfc2833);
	lp_config_set_int(lc->config,"sip","use_ipv6",config->ipv6_enabled);
	lp_config_set_int(lc->config,"sip","register_only_when_network_is_up",config->register_only_when_network_is_up);


	lp_config_set_int(lc->config,"sip","default_proxy",linphone_core_get_default_proxy(lc,NULL));
	
	for(elem=config->proxies,i=0;elem!=NULL;elem=ms_list_next(elem),i++){
		LinphoneProxyConfig *cfg=(LinphoneProxyConfig*)(elem->data);
		linphone_proxy_config_write_to_config_file(lc->config,cfg,i);
		linphone_proxy_config_edit(cfg);	/* to unregister */
	}

	if (lc->sal){
	    int i;
		for (i=0;i<20;i++){
			sal_iterate(lc->sal);
#ifndef WIN32
			usleep(100000);
#else
			Sleep(100);
#endif
		}
	}

	ms_list_for_each(config->proxies,(void (*)(void*)) linphone_proxy_config_destroy);
	ms_list_free(config->proxies);
	config->proxies=NULL;
	
	linphone_proxy_config_write_to_config_file(lc->config,NULL,i);	/*mark the end */

	for(elem=lc->auth_info,i=0;elem!=NULL;elem=ms_list_next(elem),i++){
		LinphoneAuthInfo *ai=(LinphoneAuthInfo*)(elem->data);
		linphone_auth_info_write_config(lc->config,ai,i);
	}
	linphone_auth_info_write_config(lc->config,NULL,i); /* mark the end */
	ms_list_for_each(lc->auth_info,(void (*)(void*))linphone_auth_info_destroy);
	ms_list_free(lc->auth_info);
	lc->auth_info=NULL;
	
	sal_uninit(lc->sal);
	lc->sal=NULL;

	if (lc->sip_conf.guessed_contact)
		ms_free(lc->sip_conf.guessed_contact);
	if (config->contact)
		ms_free(config->contact);
	
}

void rtp_config_uninit(LinphoneCore *lc)
{
	rtp_config_t *config=&lc->rtp_conf;
	lp_config_set_int(lc->config,"rtp","audio_rtp_port",config->audio_rtp_port);
	lp_config_set_int(lc->config,"rtp","video_rtp_port",config->video_rtp_port);
	lp_config_set_int(lc->config,"rtp","audio_jitt_comp",config->audio_jitt_comp);
	lp_config_set_int(lc->config,"rtp","video_jitt_comp",config->video_jitt_comp);
	lp_config_set_int(lc->config,"rtp","nortp_timeout",config->nortp_timeout);
}

void sound_config_uninit(LinphoneCore *lc)
{
	sound_config_t *config=&lc->sound_conf;
	ms_free(config->cards);

	lp_config_set_string(lc->config,"sound","remote_ring",config->remote_ring);

	if (config->local_ring) ms_free(config->local_ring);
	if (config->remote_ring) ms_free(config->remote_ring);
	ms_snd_card_manager_destroy();
}

void video_config_uninit(LinphoneCore *lc)
{
	lp_config_set_int(lc->config,"video","enabled",linphone_core_video_enabled(lc));
	lp_config_set_string(lc->config,"video","size",video_size_get_name(linphone_core_get_preferred_video_size(lc)));
	lp_config_set_int(lc->config,"video","display",lc->video_conf.display);
	lp_config_set_int(lc->config,"video","capture",lc->video_conf.capture);
	lp_config_set_int(lc->config,"video","show_local",linphone_core_video_preview_enabled(lc));
	lp_config_set_int(lc->config,"video","self_view",linphone_core_self_view_enabled(lc));
	if (lc->video_conf.cams)
		ms_free(lc->video_conf.cams);
}

void codecs_config_uninit(LinphoneCore *lc)
{
	PayloadType *pt;
	codecs_config_t *config=&lc->codecs_conf;
	MSList *node;
	char key[50];
	int index;
	index=0;
	for(node=config->audio_codecs;node!=NULL;node=ms_list_next(node)){
		pt=(PayloadType*)(node->data);
		sprintf(key,"audio_codec_%i",index);
		lp_config_set_string(lc->config,key,"mime",pt->mime_type);
		lp_config_set_int(lc->config,key,"rate",pt->clock_rate);
		lp_config_set_int(lc->config,key,"enabled",linphone_core_payload_type_enabled(lc,pt));
		index++;
	}
	sprintf(key,"audio_codec_%i",index);
	lp_config_clean_section (lc->config,key);
	
	index=0;
	for(node=config->video_codecs;node!=NULL;node=ms_list_next(node)){
		pt=(PayloadType*)(node->data);
		sprintf(key,"video_codec_%i",index);
		lp_config_set_string(lc->config,key,"mime",pt->mime_type);
		lp_config_set_int(lc->config,key,"rate",pt->clock_rate);
		lp_config_set_int(lc->config,key,"enabled",linphone_core_payload_type_enabled(lc,pt));
		lp_config_set_string(lc->config,key,"recv_fmtp",pt->recv_fmtp);
		index++;
	}
	sprintf(key,"video_codec_%i",index);
	lp_config_clean_section (lc->config,key);
	
	ms_list_free(lc->codecs_conf.audio_codecs);
	ms_list_free(lc->codecs_conf.video_codecs);
}

void ui_config_uninit(LinphoneCore* lc)
{
	if (lc->friends){
		ms_list_for_each(lc->friends,(void (*)(void *))linphone_friend_destroy);
		ms_list_free(lc->friends);
		lc->friends=NULL;
	}
}

/**
 * Returns the LpConfig object used to manage the storage (config) file.
 *
 * @ingroup misc
 * The application can use the LpConfig object to insert its own private 
 * sections and pairs of key=value in the configuration file.
 * 
**/
LpConfig *linphone_core_get_config(LinphoneCore *lc){
	return lc->config;
}

static void linphone_core_uninit(LinphoneCore *lc)
{
	while(lc->calls)
	{
		LinphoneCall *the_call = lc->calls->data;
		linphone_core_terminate_call(lc,the_call);
		linphone_core_iterate(lc);
#ifdef WIN32
		Sleep(50000);
#else
		usleep(50000);
#endif
	}

	if (lc->friends)
		ms_list_for_each(lc->friends,(void (*)(void *))linphone_friend_close_subscriptions);
	gstate_new_state(lc, GSTATE_POWER_SHUTDOWN, NULL);
#ifdef VIDEO_ENABLED
	if (lc->previewstream!=NULL){
		video_preview_stop(lc->previewstream);
		lc->previewstream=NULL;
	}
#endif
	ms_event_queue_destroy(lc->msevq);
	/* save all config */
	net_config_uninit(lc);
	sip_config_uninit(lc);
	rtp_config_uninit(lc);
	sound_config_uninit(lc);
	video_config_uninit(lc);
	codecs_config_uninit(lc);
	ui_config_uninit(lc);
	if (lp_config_needs_commit(lc->config)) lp_config_sync(lc->config);
	lp_config_destroy(lc->config);
	lc->config = NULL; /* Mark the config as NULL to block further calls */
	sip_setup_unregister_all();

	ms_list_for_each(lc->call_logs,(void (*)(void*))linphone_call_log_destroy);
	lc->call_logs=ms_list_free(lc->call_logs);

	linphone_core_free_payload_types();

	ortp_exit();
	gstate_new_state(lc, GSTATE_POWER_OFF, NULL);
}

static void set_network_reachable(LinphoneCore* lc,bool_t isReachable){
	ms_message("Network state is now [%s]",isReachable?"UP":"DOWN");
	// second get the list of available proxies
	const MSList *elem=linphone_core_get_proxy_config_list(lc);
	for(;elem!=NULL;elem=elem->next){
		LinphoneProxyConfig *cfg=(LinphoneProxyConfig*)elem->data;
		if (linphone_proxy_config_register_enabled(cfg) ) {
			if (!isReachable) {
				cfg->registered=0;
			}else{
				cfg->commit=TRUE;
			}
		}
	}
	lc->network_reachable=isReachable;
}

void linphone_core_set_network_reachable(LinphoneCore* lc,bool_t isReachable) {
	//first disable automatic mode
	if (lc->auto_net_state_mon) {
		ms_message("Disabling automatic network state monitoring");
		lc->auto_net_state_mon=FALSE;
	}
	set_network_reachable(lc,isReachable);
}

bool_t linphone_core_is_network_reachabled(LinphoneCore* lc) {
	return lc->network_reachable;
}
ortp_socket_t linphone_core_get_sip_socket(LinphoneCore *lc){
	return sal_get_socket(lc->sal);
}
/**
 * Destroys a LinphoneCore
 *
 * @ingroup initializing
**/
void linphone_core_destroy(LinphoneCore *lc){
	linphone_core_uninit(lc);
	ms_free(lc);
}
/**
 * Get the number of Call
 *
 * @ingroup call_control
**/
int linphone_core_get_calls_nb(const LinphoneCore *lc)
{
	int returned;
	if(lc->calls == NULL)
	{
		returned = 0;
	}
	else
	{
		returned = ms_list_size(lc->calls);
	}
	return returned;
}

/**
 * Check if we do not have exceed the number of simultaneous call
 *
 * @ingroup call_control
**/
bool_t linphone_core_can_we_add_call(LinphoneCore *lc)
{
	if(linphone_core_get_calls_nb(lc) < NB_MAX_CALLS)
		return TRUE;
	return FALSE;
}

/**
 * Unset the current call
 *
 * @ingroup call_control
**/
int linphone_core_unset_the_current_call(LinphoneCore *lc)
{
	if(lc->current_call == NULL)
		return -1;
	lc->current_call = NULL;
	ms_message("Current call unset\n");
	return 0;
}

/**
 * Set the call in parameter as the new current call
 *
 * @ingroup call_control
**/
int linphone_core_set_as_current_call(LinphoneCore *lc, LinphoneCall *call)
{
	if(lc->current_call != NULL)
		return -1;
	lc->current_call = call;
	return 0;
}

/**
 * Add the call in the LinphoneCall list
 *
 * @ingroup call_control
**/
int linphone_core_add_call( LinphoneCore *lc, LinphoneCall *call)
{
	if(linphone_core_can_we_add_call(lc))
	{
		MSList *the_calls = lc->calls;
		the_calls = ms_list_append(the_calls,(void *)call);
		lc->calls = the_calls;
		return 0;
	}
	return -1;
}

/**
 * Add the call in the LinphoneCall list
 *
 * @ingroup call_control
**/
int linphone_core_del_call( LinphoneCore *lc, LinphoneCall *call)
{
	MSList *it;

	MSList *the_calls = lc->calls;
	if(call == linphone_core_get_current_call(lc))
	{
		linphone_core_unset_the_current_call(lc);
	}	
	it=ms_list_find(the_calls,call);
	if (it) 
	{
		the_calls = ms_list_remove_link(the_calls,it);
	}
	else
	{
		ms_warning("could not find the call into the list\n");
		return -1;
	}
	lc->calls = the_calls;
	return 0;
}<|MERGE_RESOLUTION|>--- conflicted
+++ resolved
@@ -156,7 +156,6 @@
 	LinphoneCore *lc=call->core;
 	
 	calllog->duration=time(NULL)-call->start_time;
-<<<<<<< HEAD
 	
 	if (status==LinphoneCallMissed){
 		char *info;
@@ -164,34 +163,10 @@
 		info=ortp_strdup_printf(ngettext("You have missed %i call.",
                     "You have missed %i calls.", lc->missed_calls),
                 lc->missed_calls);
-		lc->vtable.display_status(lc,info);
+				if (lc->vtable.display_status!=NULL)
+					lc->vtable.display_status(lc,info);
 		ms_free(info);
 	}else calllog->status=status;
-=======
-	switch(call->state){
-		case LCStateInit:
-		case LCStatePreEstablishing:
-			calllog->status=LinphoneCallAborted;
-			break;
-		case LCStateRinging:
-			if (calllog->dir==LinphoneCallIncoming){
-				char *info;
-				calllog->status=LinphoneCallMissed;
-				lc->missed_calls++;
-				info=ortp_strdup_printf(ngettext("You have missed %i call.",
-                            "You have missed %i calls.", lc->missed_calls),
-                        lc->missed_calls);
-				if (lc->vtable.display_status!=NULL)
-					lc->vtable.display_status(lc,info);
-				ms_free(info);
-			}
-			else calllog->status=LinphoneCallAborted;
-			break;
-		case LCStateAVRunning:
-			calllog->status=LinphoneCallSuccess;
-			break;
-	}
->>>>>>> 9bd55d0b
 	lc->call_logs=ms_list_prepend(lc->call_logs,(void *)calllog);
 	if (ms_list_size(lc->call_logs)>lc->max_call_logs){
 		MSList *elem,*prevelem=NULL;
@@ -1416,7 +1391,6 @@
 	(vs!=NULL) ? (rtp_session_compute_send_bandwidth(vs)*1e-3) : 0);
 }
 
-<<<<<<< HEAD
 static void linphone_core_disconnected(LinphoneCore *lc, LinphoneCall *call){
 	char temp[256];
 	char *from;
@@ -1431,14 +1405,9 @@
 	{
 		snprintf(temp,sizeof(temp),"Remote end seems to have disconnected, the call is going to be closed.");
 	}
+	if (lc->vtable.display_warning!=NULL)
 	lc->vtable.display_warning(lc,temp);
 	linphone_core_terminate_call(lc,call);//TODO failure ??
-=======
-static void linphone_core_disconnected(LinphoneCore *lc){
-	if (lc->vtable.display_warning!=NULL)
-		lc->vtable.display_warning(lc,_("Remote end seems to have disconnected, the call is going to be closed."));
-	linphone_core_terminate_call(lc,NULL);
->>>>>>> 9bd55d0b
 }
 
 static void monitor_network_state(LinphoneCore *lc, time_t curtime){
@@ -1669,14 +1638,10 @@
 		if (lc->vtable.display_status!=NULL)
 			lc->vtable.display_status(lc,_("Looking for telephone number destination..."));
 		if (enum_lookup(enum_domain,&enumres)<0){
-<<<<<<< HEAD
-			lc->vtable.display_status(lc,_("Could not resolve this number."));
+			if (lc->vtable.display_status!=NULL)
+				lc->vtable.display_status(lc,_("Could not resolve this number."));
 			if(lc->vtable.failure_recv)
 				lc->vtable.failure_recv(lc,NULL,400);
-=======
-			if (lc->vtable.display_status!=NULL)
-				lc->vtable.display_status(lc,_("Could not resolve this number."));
->>>>>>> 9bd55d0b
 			ms_free(enum_domain);
 			return NULL;
 		}
@@ -1871,18 +1836,11 @@
 	
 	if (err<0){
 		ms_warning("Could not initiate call.");
-<<<<<<< HEAD
-		lc->vtable.display_status(lc,_("could not call"));
+		if (lc->vtable.display_status!=NULL)
+			lc->vtable.display_status(lc,_("could not call"));
 		if(call == linphone_core_get_current_call(lc))
 			linphone_core_stop_media_streams(lc,call);
 		linphone_call_unref(call);
-=======
-		if (lc->vtable.display_status!=NULL)
-			lc->vtable.display_status(lc,_("could not call"));
-		linphone_core_stop_media_streams(lc,call);
-		linphone_call_destroy(call);
-		lc->call=NULL;
->>>>>>> 9bd55d0b
 	}else gstate_new_state(lc, GSTATE_CALL_OUT_INVITE, real_url);
 	ms_free(real_url);
 	ms_free(from);
@@ -2416,15 +2374,10 @@
 		ring_stop(lc->ringstream);
 		lc->ringstream=NULL;
 	}
-<<<<<<< HEAD
 	if(call == linphone_core_get_current_call(lc))
 		linphone_core_stop_media_streams(lc,call);
-	lc->vtable.display_status(lc,_("Call ended") );
-=======
-	linphone_core_stop_media_streams(lc,call);
 	if (lc->vtable.display_status!=NULL)
 		lc->vtable.display_status(lc,_("Call ended") );
->>>>>>> 9bd55d0b
 	gstate_new_state(lc, GSTATE_CALL_END, NULL);
 	linphone_call_set_terminated(call);
 	linphone_call_unref(call);
