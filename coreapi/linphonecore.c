--- conflicted
+++ resolved
@@ -28,12 +28,6 @@
 #include "mediastreamer2/msvolume.h"
 #include "mediastreamer2/msequalizer.h"
 #include "mediastreamer2/dtmfgen.h"
-<<<<<<< HEAD
-
-#include <ortp/telephonyevents.h>
-
-=======
->>>>>>> f6d765bc
 
 #ifdef INET6
 #ifndef WIN32
@@ -1005,7 +999,9 @@
  * It should be unique within your application.
  * @param vtable a LinphoneCoreVTable structure holding your application callbacks
  * @param config_path a path to a config file. If it does not exists it will be created.
- *        The config file is used to store all user settings, call logs, friends, proxies...
+ *        The config file is used to store all settings, call logs, friends, proxies... so that all these settings
+ *	       become persistent over the life of the LinphoneCore object.
+ *	       It is allowed to set a NULL config file. In that case LinphoneCore will not store any settings.
  * @param factory_config_path a path to a read-only config file that can be used to 
  *        to store hard-coded preference such as proxy settings or internal preferences.
  *        The settings in this factory file always override the one in the normal config file.
@@ -1990,7 +1986,10 @@
  *
  * @ingroup call_control
  * @param lc the LinphoneCore object
- * @param url the destination of the call (sip address).
+ * @param real_parsed_url the destination of the call (sip address).
+ * 
+ * The LinphoneAddress can be constructed directly using linphone_address_new(), or
+ * created by linphone_core_interpret_url().
 **/
 LinphoneCall * linphone_core_invite_address(LinphoneCore *lc, const LinphoneAddress *real_parsed_url)
 {
@@ -2087,11 +2086,6 @@
 	return 0;
 }
 
-/**
- * Returns true if an incoming call is pending, ie waiting for being answered or declined.
- *
- * @ingroup call_control
-**/
 bool_t linphone_core_inc_invite_pending(LinphoneCore*lc){
 	LinphoneCall *call = linphone_core_get_current_call(lc);
 	if(call != NULL)
@@ -2108,14 +2102,13 @@
  *
  * @ingroup call_control
  * Basically the application is notified of incoming calls within the
- * invite_recv callback of the #LinphoneCoreVTable structure.
- * The application can later respond positively to the call using
+ * call_state_changed callback of the #LinphoneCoreVTable structure, where it will receive
+ * a LinphoneCallIncoming event with the associated LinphoneCall object.
+ * The application can later accept the call using
  * this method.
  * @param lc the LinphoneCore object
- * @param url the SIP address of the originator of the call, or NULL.
- *            This argument is useful for managing multiple calls simulatenously,
- *            however this feature is not supported yet.
- *            Using NULL will accept the unique incoming call in progress.
+ * @param call the LinphoneCall object representing the call to be answered.
+ * 
 **/
 int linphone_core_accept_call(LinphoneCore *lc, LinphoneCall *call)
 {
@@ -2203,9 +2196,8 @@
  * Terminates a call.
  *
  * @ingroup call_control
- * @param lc The LinphoneCore
- * @param url the destination of the call to be terminated, use NULL if there is
- *            only one call (which is case in this version of liblinphone).
+ * @param lc the LinphoneCore
+ * @param the_call the LinphoneCall object representing the call to be terminated.
 **/
 int linphone_core_terminate_call(LinphoneCore *lc, LinphoneCall *the_call)
 {
@@ -2287,7 +2279,8 @@
 }
 
 /**
- * Permits to pause the call
+ * Pauses the call. If a music file has been setup using linphone_core_set_play_file(),
+ * this file will be played to the remote user.
  *
  * @ingroup call_control
 **/
@@ -2314,7 +2307,7 @@
 }
 
 /**
- * Permits to resume the call
+ * Resumes the call.
  *
  * @ingroup call_control
 **/
@@ -3298,6 +3291,7 @@
 	}
 }
 
+
 static MSFilter *get_dtmf_gen(LinphoneCore *lc){
 	LinphoneCall *call=linphone_core_get_current_call (lc);
 	if (call){
@@ -3330,48 +3324,6 @@
 		ms_filter_call_method(f, MS_DTMF_GEN_PLAY, &dtmf);
 	else ms_filter_call_method(f, MS_DTMF_GEN_START, &dtmf);
 }
-
-static MSFilter *get_dtmf_gen(LinphoneCore *lc){
-	LinphoneCall *call=linphone_core_get_current_call (lc);
-	if (call){
-		AudioStream *stream=lc->audiostream;
-		if (stream){
-			return stream->dtmfgen;
-		}
-	}
-	if (lc->ringstream==NULL){
-		MSSndCard *ringcard= lc->sound_conf.ring_sndcard;
-		lc->ringstream=ring_start(NULL,0,ringcard);
-		lc->dmfs_playing_start_time=time(NULL);
-	}else{
-		if (lc->dmfs_playing_start_time!=0)
-			lc->dmfs_playing_start_time=time(NULL);
-	}
-	return lc->ringstream->gendtmf;
-}
-
-/**
- * Plays a dtmf to the local user.
-**/
-void linphone_core_play_dtmf(LinphoneCore *lc, char dtmf, int duration_ms){
-	MSFilter *f=get_dtmf_gen(lc);
-	if (f==NULL){
-		ms_error("No dtmf generator at this time !");
-		return;
-	}
-	if (duration_ms>0)
-		ms_filter_call_method(f, MS_DTMF_GEN_PLAY, &dtmf);
-	else ms_filter_call_method(f, MS_DTMF_GEN_START, &dtmf);
-}
-
-/**
- * Stops playing a dtmf started by linphone_core_play_dtmf().
-**/
-void linphone_core_stop_dtmf(LinphoneCore *lc){
-	MSFilter *f=get_dtmf_gen(lc);
-	ms_filter_call_method_noarg (f, MS_DTMF_GEN_STOP);
-}
-
 
 /**
  * Stops playing a dtmf started by linphone_core_play_dtmf().
