--- conflicted
+++ resolved
@@ -47,16 +47,12 @@
 #include <net/if.h>
 #include <ifaddrs.h>
 #endif
-<<<<<<< HEAD
-
+#include <math.h>
 #if _MSC_VER
 #define snprintf _snprintf
 #define popen _popen
 #define pclose _pclose
 #endif
-=======
-#include <math.h>
->>>>>>> d4a36148
 
 #if !defined(WIN32)
 
