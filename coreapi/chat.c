/***************************************************************************
 *            chat.c
 *
 *  Sun Jun  5 19:34:18 2005
 *  Copyright  2005  Simon Morlat
 *  Email simon dot morlat at linphone dot org
 ****************************************************************************/

/*
 *  This program is free software; you can redistribute it and/or modify
 *  it under the terms of the GNU General Public License as published by
 *  the Free Software Foundation; either version 2 of the License, or
 *  (at your option) any later version.
 *
 *  This program is distributed in the hope that it will be useful,
 *  but WITHOUT ANY WARRANTY; without even the implied warranty of
 *  MERCHANTABILITY or FITNESS FOR A PARTICULAR PURPOSE.  See the
 *  GNU General Public License for more details.
 *
 *  You should have received a copy of the GNU General Public License
 *  along with this program; if not, write to the Free Software
 *  Foundation, Inc., 59 Temple Place - Suite 330, Boston, MA 02111-1307, USA.
 */

#include "linphonecore.h"
#include "private.h"
#include "lpconfig.h"
#include "belle-sip/belle-sip.h"
#include "lime.h"
#include "ortp/b64.h"

#include <libxml/parser.h>
#include <libxml/xmlwriter.h>

#define COMPOSING_DEFAULT_IDLE_TIMEOUT 15
#define COMPOSING_DEFAULT_REFRESH_TIMEOUT 60
#define COMPOSING_DEFAULT_REMOTE_REFRESH_TIMEOUT 120


static void _linphone_chat_room_send_message(LinphoneChatRoom *cr, LinphoneChatMessage* msg);

static void process_io_error_upload(void *data, const belle_sip_io_error_event_t *event){
	LinphoneChatMessage* msg=(LinphoneChatMessage *)data;
	ms_error("I/O Error during file upload to %s - msg [%p] chat room[%p]", linphone_core_get_file_transfer_server(msg->chat_room->lc), msg, msg->chat_room);
	if (msg->cb) {
		msg->cb(msg, LinphoneChatMessageStateNotDelivered, msg->cb_ud);
	}
#define FILE_TRANSFER_KEY_SIZE 32
}
static void process_auth_requested_upload(void *data, belle_sip_auth_event_t *event){
	LinphoneChatMessage* msg=(LinphoneChatMessage *)data;
	ms_error("Error during file upload : auth requested to connect %s - msg [%p] chat room[%p]", linphone_core_get_file_transfer_server(msg->chat_room->lc), msg, msg->chat_room);
	if (msg->cb) {
		msg->cb(msg, LinphoneChatMessageStateNotDelivered, msg->cb_ud);
	}
}

static void process_io_error_download(void *data, const belle_sip_io_error_event_t *event){
	LinphoneChatMessage* msg=(LinphoneChatMessage *)data;
	ms_error("I/O Error during file download %s - msg [%p] chat room[%p]", msg->external_body_url, msg, msg->chat_room);
	if (msg->cb) {
		msg->cb(msg, LinphoneChatMessageStateFileTransferError, msg->cb_ud);
	}
}
static void process_auth_requested_download(void *data, belle_sip_auth_event_t *event){
	LinphoneChatMessage* msg=(LinphoneChatMessage *)data;
	ms_error("Error during file download : auth requested to get %s - msg [%p] chat room[%p]", msg->external_body_url, msg, msg->chat_room);
	if (msg->cb) {
		msg->cb(msg, LinphoneChatMessageStateFileTransferError, msg->cb_ud);
	}
}

/**
 * Callback called during upload or download of a file from server
 * It is just forwarding the call and some parameters to the vtable defined callback
 */
static void linphone_chat_message_file_transfer_on_progress(belle_sip_body_handler_t *bh, belle_sip_message_t *msg, void *data, size_t offset, size_t total){
	LinphoneChatMessage* chatMsg=(LinphoneChatMessage *)data;
	LinphoneCore *lc = chatMsg->chat_room->lc;
	/* call back given by application level */
	linphone_core_notify_file_transfer_progress_indication(lc, chatMsg, chatMsg->file_transfer_information, offset, total);
	return;
}

/**
 * Callback called when posting a file to server (following rcs5.1 recommendation)
 *
 * @param	bh		the body handler
 * @param	msg		the belle sip message
 * @param	data	the user data associated to the handler, contains the linphoneChatMessage we're working on
 * @param	offset	current position in the input buffer
 * @param	buffer	the ouput buffer we to copy the data to be uploaded
 * @param	size	size in byte of the data requested, as output it will contain the effective copied size
 *
 */
static int linphone_chat_message_file_transfer_on_send_body(belle_sip_user_body_handler_t *bh, belle_sip_message_t *msg, void *data, size_t offset, uint8_t *buffer, size_t *size){
	LinphoneChatMessage* chatMsg=(LinphoneChatMessage *)data;
	LinphoneCore *lc = chatMsg->chat_room->lc;
	char *buf = (char *)buffer;

	/* if we've not reach the end of file yet, ask for more data*/
	if (offset<chatMsg->file_transfer_information->size){
		
		if (chatMsg->file_transfer_information->key != NULL) { /* if we have a key to cipher the message, use it! */
			char *plainBuffer;
			/* get data from callback to a plainBuffer */
			/* if this chunk is not the last one, the lenght must be a multiple of block cipher size(16 bytes)*/
			if (offset+*size<chatMsg->file_transfer_information->size) {
				*size -=(*size%16);
			}
			plainBuffer = (char *)malloc(*size);
			linphone_core_notify_file_transfer_send(lc, chatMsg, chatMsg->file_transfer_information, plainBuffer, size);
			lime_encryptFile(&(chatMsg->file_transfer_information->cryptoContext), chatMsg->file_transfer_information->key, *size, plainBuffer, (char*)buffer); 
			free(plainBuffer);
			/* check if we reach the end of file */
			if (offset+*size>=chatMsg->file_transfer_information->size) {
				/* conclude file ciphering by calling it context with a zero size */
				lime_encryptFile(&(chatMsg->file_transfer_information->cryptoContext), NULL, 0, NULL, NULL);
			}
		} else {
			/* get data from call back directly to the output buffer */
			linphone_core_notify_file_transfer_send(lc, chatMsg, chatMsg->file_transfer_information, buf, size);
		}
	}

	return BELLE_SIP_CONTINUE;
}

/**
 * Callback function called when we have a response from server during a file upload to server (rcs5.1 recommandation)
 * Note: The first post is empty and the server shall reply a 204 (No content) message, this will trigger a new post request to the server
 * to upoad the file. The server response to this second post is processed by this same function
 *
 * @param	data	the user define pointer associated with the request, it contains the linphoneChatMessage we're trying to send
 * @param	event	the response from server
 */
static void linphone_chat_message_process_response_from_post_file(void *data, const belle_http_response_event_t *event){
	LinphoneChatMessage* msg=(LinphoneChatMessage *)data;

	/* check the answer code */
	if (event->response){
		int code=belle_http_response_get_status_code(event->response);
		if (code == 204) { /* this is the reply to the first post to the server - an empty message */
			/* start uploading the file */
			belle_http_request_listener_callbacks_t cbs={0};
			belle_http_request_listener_t *l;
			belle_generic_uri_t *uri;
			belle_http_request_t *req;
			belle_sip_multipart_body_handler_t *bh;
			char* ua;
			char *first_part_header;
			belle_sip_body_handler_t *first_part_bh;

			/* shall we encrypt the file */
			if (msg->chat_room->lc->lime == 1) {
				/* generate a random 192 bits key + 64 bits of initial vector and store it into the file_transfer_information->key field of the message */
				msg->file_transfer_information->key = (unsigned char *)malloc(FILE_TRANSFER_KEY_SIZE);
				sal_get_random_bytes(msg->file_transfer_information->key, FILE_TRANSFER_KEY_SIZE);
				/* temporary storage for the Content-disposition header value : use a generic filename to not leak it 
				 * Actual filename stored in msg->file_transfer_information->name will be set in encrypted message sended to the  */
				first_part_header = belle_sip_strdup_printf("form-data; name=\"File\"; filename=\"filename.txt\"");
			} else {
				/* temporary storage for the Content-disposition header value */
				first_part_header = belle_sip_strdup_printf("form-data; name=\"File\"; filename=\"%s\"", msg->file_transfer_information->name);
			}

			/* create a user body handler to take care of the file and add the content disposition and content-type headers */
			if (msg->file_transfer_filepath != NULL) {
				first_part_bh=(belle_sip_body_handler_t *)belle_sip_file_body_handler_new(msg->file_transfer_filepath,NULL,msg);
			} else {
				first_part_bh=(belle_sip_body_handler_t *)belle_sip_user_body_handler_new(msg->file_transfer_information->size,NULL,NULL,linphone_chat_message_file_transfer_on_send_body,msg);
			}
			belle_sip_body_handler_add_header(first_part_bh, belle_sip_header_create("Content-disposition", first_part_header));
			belle_sip_free(first_part_header);
			belle_sip_body_handler_add_header(first_part_bh, (belle_sip_header_t *)belle_sip_header_content_type_create(msg->file_transfer_information->type, msg->file_transfer_information->subtype));

			/* insert it in a multipart body handler which will manage the boundaries of multipart message */
			bh=belle_sip_multipart_body_handler_new(linphone_chat_message_file_transfer_on_progress, msg, first_part_bh);

			/* create the http request: do not include the message header at this point, it is done by bellesip when setting the multipart body handler in the message */
			ua = ms_strdup_printf("%s/%s", linphone_core_get_user_agent_name(), linphone_core_get_user_agent_version());
			uri=belle_generic_uri_parse(linphone_core_get_file_transfer_server(msg->chat_room->lc));
			req=belle_http_request_create("POST",
										  uri,
										  belle_sip_header_create("User-Agent",ua),
										  NULL);
			ms_free(ua);
			belle_sip_message_set_body_handler(BELLE_SIP_MESSAGE(req),BELLE_SIP_BODY_HANDLER(bh));
			cbs.process_response=linphone_chat_message_process_response_from_post_file;
			cbs.process_io_error=process_io_error_upload;
			cbs.process_auth_requested=process_auth_requested_upload;
			l=belle_http_request_listener_create_from_callbacks(&cbs,msg);
			msg->http_request=req; /* update the reference to the http request to be able to cancel it during upload */
			belle_http_provider_send_request(msg->chat_room->lc->http_provider,req,l);
		}
		if (code == 200 ) { /* file has been uplaoded correctly, get server reply and send it */
			const char *body = belle_sip_message_get_body((belle_sip_message_t *)event->response);
			
			/* TODO Check that the transfer has not been cancelled, note this shall be removed once the belle sip API will provide a cancel request as we shall never reach this part if the transfer is actually cancelled */
			if (msg->http_request == NULL) {
				return;
			}
			/* if we have an encryption key for the file, we must insert it into the message and restore the correct filename */
			if (msg->file_transfer_information->key != NULL) { 
				/* parse the message body */
				xmlDocPtr xmlMessageBody = xmlParseDoc((const xmlChar *)body);
	
				xmlNodePtr cur = xmlDocGetRootElement(xmlMessageBody);
				if (cur != NULL) {
					cur = cur->xmlChildrenNode;
					while (cur!=NULL) {
						if (!xmlStrcmp(cur->name, (const xmlChar *)"file-info")) { /* we found a file info node, check it has a type="file" attribute */
							xmlChar *typeAttribute = xmlGetProp(cur, (const xmlChar *)"type");
							if(!xmlStrcmp(typeAttribute, (const xmlChar *)"file")) { /* this is the node we are looking for : add a file-key children node */
								xmlNodePtr fileInfoNodeChildren = cur->xmlChildrenNode; /* need to parse the children node to update the file-name one */
								/* convert key to base64 */
								int b64Size =  b64_encode(NULL, FILE_TRANSFER_KEY_SIZE, NULL, 0);
								char *keyb64 = (char *)malloc(b64Size+1);
								int xmlStringLength;

								b64Size = b64_encode(msg->file_transfer_information->key, FILE_TRANSFER_KEY_SIZE, keyb64, b64Size);
								keyb64[b64Size] = '\0'; /* libxml need a null terminated string */

								/* add the node containing the key to the file-info node */
								xmlNewTextChild(cur, NULL, (const xmlChar *)"file-key", (const xmlChar *)keyb64);
								xmlFree(typeAttribute);
								free(keyb64);

								/* look for the file-name node and update its content */
								while (fileInfoNodeChildren!=NULL) {
									if (!xmlStrcmp(fileInfoNodeChildren->name, (const xmlChar *)"file-name")) { /* we found a the file-name node, update its content with the real filename */
										/* update node content */
										xmlNodeSetContent(fileInfoNodeChildren, (const xmlChar *)(msg->file_transfer_information->name));
										break;
									}
									fileInfoNodeChildren = fileInfoNodeChildren->next;
								}


								/* dump the xml into msg->message */
								xmlDocDumpFormatMemoryEnc(xmlMessageBody, (xmlChar **)&msg->message, &xmlStringLength, "UTF-8", 0);

								break;
							}
							xmlFree(typeAttribute);
						}
						cur = cur->next;
					}
				}
				xmlFreeDoc(xmlMessageBody);

			} else { /* no encryption key, transfer in plain, just copy the message sent by server */
				msg->message = ms_strdup(body);
			}

			msg->content_type = ms_strdup("application/vnd.gsma.rcs-ft-http+xml");
			if (msg->cb) {
				msg->cb(msg, LinphoneChatMessageStateFileTransferDone, msg->cb_ud);
			}
			_linphone_chat_room_send_message(msg->chat_room, msg);
		}
	}
}


static void _linphone_chat_message_destroy(LinphoneChatMessage* msg);

BELLE_SIP_DECLARE_NO_IMPLEMENTED_INTERFACES(LinphoneChatMessage);

BELLE_SIP_INSTANCIATE_VPTR(LinphoneChatMessage,belle_sip_object_t,
	(belle_sip_object_destroy_t)_linphone_chat_message_destroy,
	NULL, // clone
	NULL, // marshal
	FALSE
);


/**
 * @addtogroup chatroom
 * @{
 */

/**
 * Inconditionnaly disable incoming chat messages.
 * @param lc the core
 * @param deny_reason the deny reason (#LinphoneReasonNone has no effect).
**/
void linphone_core_disable_chat(LinphoneCore *lc, LinphoneReason deny_reason){
	lc->chat_deny_code=deny_reason;
}

/**
 * Enable reception of incoming chat messages.
 * By default it is enabled but it can be disabled with linphone_core_disable_chat().
 * @param lc the core
**/
void linphone_core_enable_chat(LinphoneCore *lc){
	lc->chat_deny_code=LinphoneReasonNone;
}

/**
 * Returns whether chat is enabled.
**/
bool_t linphone_core_chat_enabled(const LinphoneCore *lc){
	return lc->chat_deny_code!=LinphoneReasonNone;
}

/**
 * Returns an list of chat rooms
 * @param[in] lc #LinphoneCore object
 * @return \mslist{LinphoneChatRoom}
**/
MSList* linphone_core_get_chat_rooms(LinphoneCore *lc) {
	return lc->chatrooms;
}

static bool_t linphone_chat_room_matches(LinphoneChatRoom *cr, const LinphoneAddress *from){
	return linphone_address_weak_equal(cr->peer_url,from);
}

static void _linphone_chat_room_destroy(LinphoneChatRoom *obj);

BELLE_SIP_DECLARE_NO_IMPLEMENTED_INTERFACES(LinphoneChatRoom);

BELLE_SIP_INSTANCIATE_VPTR(LinphoneChatRoom, belle_sip_object_t,
	(belle_sip_object_destroy_t)_linphone_chat_room_destroy,
	NULL, // clone
	NULL, // marshal
	FALSE
);

static LinphoneChatRoom * _linphone_core_create_chat_room(LinphoneCore *lc, LinphoneAddress *addr) {
	LinphoneChatRoom *cr = belle_sip_object_new(LinphoneChatRoom);
	cr->lc = lc;
	cr->peer = linphone_address_as_string(addr);
	cr->peer_url = addr;
	lc->chatrooms = ms_list_append(lc->chatrooms, (void *)cr);
	return cr;
}

static LinphoneChatRoom * _linphone_core_create_chat_room_from_url(LinphoneCore *lc, const char *to) {
	LinphoneAddress *parsed_url = NULL;
	if ((parsed_url = linphone_core_interpret_url(lc, to)) != NULL) {
		return _linphone_core_create_chat_room(lc, parsed_url);
	}
	return NULL;
}

LinphoneChatRoom * _linphone_core_get_chat_room(LinphoneCore *lc, const LinphoneAddress *addr){
	LinphoneChatRoom *cr=NULL;
	MSList *elem;
	for(elem=lc->chatrooms;elem!=NULL;elem=ms_list_next(elem)){
		cr=(LinphoneChatRoom*)elem->data;
		if (linphone_chat_room_matches(cr,addr)){
			break;
		}
		cr=NULL;
	}
	return cr;
}

static LinphoneChatRoom * _linphone_core_get_or_create_chat_room(LinphoneCore* lc, const char* to) {
	LinphoneAddress *to_addr=linphone_core_interpret_url(lc,to);
	LinphoneChatRoom *ret;

	if (to_addr==NULL){
		ms_error("linphone_core_get_or_create_chat_room(): Cannot make a valid address with %s",to);
		return NULL;
	}
	ret=_linphone_core_get_chat_room(lc,to_addr);
	linphone_address_destroy(to_addr);
	if (!ret){
		ret=_linphone_core_create_chat_room_from_url(lc,to);
	}
	return ret;
}

/**
 * Create a new chat room for messaging from a sip uri like sip:joe@sip.linphone.org if not already existing, else return exisiting one
 * @param lc #LinphoneCore object
 * @param to destination address for messages
 * @return #LinphoneChatRoom where messaging can take place.
 * @deprecated Use linphone_core_get_chat_room() or linphone_core_get_chat_room_from_uri() instead.
 */
LinphoneChatRoom* linphone_core_get_or_create_chat_room(LinphoneCore* lc, const char* to) {
	return _linphone_core_get_or_create_chat_room(lc, to);
}

/**
 * Create a new chat room for messaging from a sip uri like sip:joe@sip.linphone.org
 * @param lc #LinphoneCore object
 * @param to destination address for messages
 * @return #LinphoneChatRoom where messaging can take place.
 * @deprecated Use linphone_core_get_chat_room() or linphone_core_get_chat_room_from_uri() instead.
 */
LinphoneChatRoom * linphone_core_create_chat_room(LinphoneCore *lc, const char *to) {
	return _linphone_core_get_or_create_chat_room(lc, to);
}

/**
 * Get a chat room whose peer is the supplied address. If it does not exist yet, it will be created.
 * @param lc the linphone core
 * @param addr a linphone address.
 * @returns #LinphoneChatRoom where messaging can take place.
**/
LinphoneChatRoom *linphone_core_get_chat_room(LinphoneCore *lc, const LinphoneAddress *addr){
	LinphoneChatRoom *ret = _linphone_core_get_chat_room(lc, addr);
	if (!ret) {
		ret = _linphone_core_create_chat_room(lc, linphone_address_clone(addr));
	}
	return ret;
}

/**
 * Get a chat room for messaging from a sip uri like sip:joe@sip.linphone.org. If it does not exist yet, it will be created.
 * @param lc The linphone core
 * @param to The destination address for messages.
 * @returns #LinphoneChatRoom where messaging can take place.
**/
LinphoneChatRoom * linphone_core_get_chat_room_from_uri(LinphoneCore *lc, const char *to) {
	return _linphone_core_get_or_create_chat_room(lc, to);
}

static void linphone_chat_room_delete_composing_idle_timer(LinphoneChatRoom *cr) {
	if (cr->composing_idle_timer) {
		if(cr-> lc && cr->lc->sal)
			sal_cancel_timer(cr->lc->sal, cr->composing_idle_timer);
		belle_sip_object_unref(cr->composing_idle_timer);
		cr->composing_idle_timer = NULL;
	}
}

static void linphone_chat_room_delete_composing_refresh_timer(LinphoneChatRoom *cr) {
	if (cr->composing_refresh_timer) {
		if(cr->lc && cr->lc->sal)
			sal_cancel_timer(cr->lc->sal, cr->composing_refresh_timer);
		belle_sip_object_unref(cr->composing_refresh_timer);
		cr->composing_refresh_timer = NULL;
	}
}

static void linphone_chat_room_delete_remote_composing_refresh_timer(LinphoneChatRoom *cr) {
	if (cr->remote_composing_refresh_timer) {
		if(cr->lc && cr->lc->sal)
			sal_cancel_timer(cr->lc->sal, cr->remote_composing_refresh_timer);
		belle_sip_object_unref(cr->remote_composing_refresh_timer);
		cr->remote_composing_refresh_timer = NULL;
	}
}

static void _linphone_chat_room_destroy(LinphoneChatRoom *cr){
	ms_list_free_with_data(cr->transient_messages, (void (*)(void*))linphone_chat_message_unref);
	linphone_chat_room_delete_composing_idle_timer(cr);
	linphone_chat_room_delete_composing_refresh_timer(cr);
	linphone_chat_room_delete_remote_composing_refresh_timer(cr);
	if (cr->lc != NULL) {
		cr->lc->chatrooms=ms_list_remove(cr->lc->chatrooms,(void *) cr);
	}
	linphone_address_destroy(cr->peer_url);
	ms_free(cr->peer);
}

/**
 * Destroy a LinphoneChatRoom.
 * @param cr #LinphoneChatRoom object
 * @deprecated Use linphone_chat_room_unref() instead.
 */
void linphone_chat_room_destroy(LinphoneChatRoom *cr) {
	linphone_chat_room_unref(cr);
}

void linphone_chat_room_release(LinphoneChatRoom *cr) {
	cr->lc = NULL;
	linphone_chat_room_unref(cr);
}

LinphoneChatRoom * linphone_chat_room_ref(LinphoneChatRoom *cr) {
	belle_sip_object_ref(cr);
	return cr;
}

void linphone_chat_room_unref(LinphoneChatRoom *cr) {
	belle_sip_object_unref(cr);
}

void * linphone_chat_room_get_user_data(const LinphoneChatRoom *cr) {
	return cr->user_data;
}

void linphone_chat_room_set_user_data(LinphoneChatRoom *cr, void *ud) {
	cr->user_data = ud;
}


static void _linphone_chat_room_send_message(LinphoneChatRoom *cr, LinphoneChatMessage* msg){
	SalOp *op=NULL;
	LinphoneCall *call;
	char* content_type;
	const char *identity=NULL;
	time_t t=time(NULL);
	linphone_chat_message_ref(msg);
	/* Check if we shall upload a file to a server */
	if (msg->file_transfer_information != NULL && msg->content_type == NULL) {
		/* open a transaction with the server and send an empty request(RCS5.1 section 3.5.4.8.3.1) */
		belle_http_request_listener_callbacks_t cbs={0};
		belle_http_request_listener_t *l;
		belle_generic_uri_t *uri;
		belle_http_request_t *req;

		uri=belle_generic_uri_parse(linphone_core_get_file_transfer_server(cr->lc));

		req=belle_http_request_create("POST",
				uri,
				NULL,
				NULL,
				NULL);
		cbs.process_response=linphone_chat_message_process_response_from_post_file;
		cbs.process_io_error=process_io_error_upload;
		cbs.process_auth_requested=process_auth_requested_upload;
		l=belle_http_request_listener_create_from_callbacks(&cbs,msg); /* give msg to listener to be able to start the actual file upload when server answer a 204 No content */
		msg->http_request = req; /* keep a reference on the request to be able to cancel it */
		belle_http_provider_send_request(cr->lc->http_provider,req,l);
		linphone_chat_message_unref(msg);
		return;
	}

	if (lp_config_get_int(cr->lc->config,"sip","chat_use_call_dialogs",0)){
		if((call = linphone_core_get_call_by_remote_address(cr->lc,cr->peer))!=NULL){
			if (call->state==LinphoneCallConnected ||
			call->state==LinphoneCallStreamsRunning ||
			call->state==LinphoneCallPaused ||
			call->state==LinphoneCallPausing ||
			call->state==LinphoneCallPausedByRemote){
				ms_message("send SIP message through the existing call.");
				op = call->op;
				identity=linphone_core_find_best_identity(cr->lc,linphone_call_get_remote_address(call));
			}
		}
	}
	msg->time=t;
	if (op==NULL){
		LinphoneProxyConfig *proxy=linphone_core_lookup_known_proxy(cr->lc,cr->peer_url);
		if (proxy){
			identity=linphone_proxy_config_get_identity(proxy);
		}else identity=linphone_core_get_primary_contact(cr->lc);
		/*sending out of calls*/
		msg->op = op = sal_op_new(cr->lc->sal);
		linphone_configure_op(cr->lc,op,cr->peer_url,msg->custom_headers,lp_config_get_int(cr->lc->config,"sip","chat_msg_with_contact",0));
		sal_op_set_user_pointer(op, msg); /*if out of call, directly store msg*/
	}


	if (msg->external_body_url) {
		content_type=ms_strdup_printf("message/external-body; access-type=URL; URL=\"%s\"",msg->external_body_url);
		sal_message_send(op,identity,cr->peer,content_type, NULL, NULL);
		ms_free(content_type);
	} else {
		if (cr->lc->lime == 1) { /* shall we try to encrypt messages? */
			linphone_chat_message_ref(msg); /* ref the message or it may be destroyed by callback if the encryption failed */
			if ((msg->content_type != NULL) && (strcmp(msg->content_type, "application/vnd.gsma.rcs-ft-http+xml") == 0 )) { /* it's a file transfer, content type shall be set to application/cipher.vnd.gsma.rcs-ft-http+xml*/
				sal_message_send(op, identity, cr->peer, "application/cipher.vnd.gsma.rcs-ft-http+xml", msg->message, linphone_address_as_string_uri_only(linphone_chat_room_get_peer_address(cr)));
			} else {
				sal_message_send(op, identity, cr->peer, "xml/cipher", msg->message, linphone_address_as_string_uri_only(linphone_chat_room_get_peer_address(cr)));
			}
		} else {
			if (msg->content_type == NULL) {
				sal_text_send(op, identity, cr->peer,msg->message);
			} else { /* rcs file transfer */
				sal_message_send(op, identity, cr->peer, msg->content_type, msg->message, NULL);
			}
		}
	}

	msg->dir=LinphoneChatMessageOutgoing;
	msg->from=linphone_address_new(identity);
	msg->storage_id=linphone_chat_message_store(msg);

	// add to transient list
	cr->transient_messages = ms_list_append(cr->transient_messages, linphone_chat_message_ref(msg));

	if (cr->is_composing == LinphoneIsComposingActive) {
		cr->is_composing = LinphoneIsComposingIdle;
	}
	linphone_chat_room_delete_composing_idle_timer(cr);
	linphone_chat_room_delete_composing_refresh_timer(cr);
	linphone_chat_message_unref(msg);
}

/**
 * Send a message to peer member of this chat room.
 * @deprecated linphone_chat_room_send_message2() gives more control on the message expedition.
 * @param cr #LinphoneChatRoom object
 * @param msg message to be sent
 */
void linphone_chat_room_send_message(LinphoneChatRoom *cr, const char *msg) {
	_linphone_chat_room_send_message(cr,linphone_chat_room_create_message(cr,msg));
}

void linphone_chat_room_message_received(LinphoneChatRoom *cr, LinphoneCore *lc, LinphoneChatMessage *msg){
	if (msg->message){
		/*legacy API*/
		linphone_core_notify_text_message_received(lc, cr, msg->from, msg->message);
	}
	linphone_core_notify_message_received(lc, cr,msg);
	cr->remote_is_composing = LinphoneIsComposingIdle;
	linphone_core_notify_is_composing_received(cr->lc, cr);
}

void linphone_core_message_received(LinphoneCore *lc, SalOp *op, const SalMessage *sal_msg){
	LinphoneChatRoom *cr=NULL;
	LinphoneAddress *addr;
<<<<<<< HEAD
	char *cleanfrom;
=======
>>>>>>> 2e515642
	LinphoneChatMessage* msg;
	const SalCustomHeader *ch;

	addr=linphone_address_new(sal_msg->from);
	linphone_address_clean(addr);
	cr=linphone_core_get_chat_room(lc,addr);
<<<<<<< HEAD
	cleanfrom=linphone_address_as_string(addr);
	if (cr==NULL){
		/* create a new chat room */
		cr=linphone_core_create_chat_room(lc,cleanfrom);
	}
=======
	
>>>>>>> 2e515642
	if (sal_msg->content_type != NULL) { /* content_type field is, for now, used only for rcs file transfer but we shall strcmp it with "application/vnd.gsma.rcs-ft-http+xml" */
		xmlChar *file_url = NULL;
		xmlDocPtr xmlMessageBody;
		xmlNodePtr cur;

		msg = linphone_chat_room_create_message(cr, NULL); /* create a message with empty body */
		msg->content_type = ms_strdup(sal_msg->content_type); /* add the content_type "application/vnd.gsma.rcs-ft-http+xml" */
		msg->file_transfer_information = ms_new0(LinphoneContent,1);

		/* parse the message body to get all informations from it */
		xmlMessageBody = xmlParseDoc((const xmlChar *)sal_msg->text);

		cur = xmlDocGetRootElement(xmlMessageBody);
		if (cur != NULL) {
			cur = cur->xmlChildrenNode;
			while (cur!=NULL) {
				if (!xmlStrcmp(cur->name, (const xmlChar *)"file-info")) { /* we found a file info node, check it has a type="file" attribute */
					xmlChar *typeAttribute = xmlGetProp(cur, (const xmlChar *)"type");
					if(!xmlStrcmp(typeAttribute, (const xmlChar *)"file")) { /* this is the node we are looking for */
						cur = cur->xmlChildrenNode; /* now loop on the content of the file-info node */
						while (cur!=NULL) {
							if (!xmlStrcmp(cur->name, (const xmlChar *)"file-size")) {
								xmlChar *fileSizeString = xmlNodeListGetString(xmlMessageBody, cur->xmlChildrenNode, 1);
								msg->file_transfer_information->size = strtol((const char*)fileSizeString, NULL, 10);
								xmlFree(fileSizeString);
							}

							if (!xmlStrcmp(cur->name, (const xmlChar *)"file-name")) {
								msg->file_transfer_information->name = (char *)xmlNodeListGetString(xmlMessageBody, cur->xmlChildrenNode, 1);
							}
							if (!xmlStrcmp(cur->name, (const xmlChar *)"content-type")) {
								xmlChar *contentType = xmlNodeListGetString(xmlMessageBody, cur->xmlChildrenNode, 1);
								int contentTypeIndex = 0;
								while (contentType[contentTypeIndex]!='/' && contentType[contentTypeIndex]!='\0') {
									contentTypeIndex++;
								}
								msg->file_transfer_information->type = ms_strndup((char *)contentType, contentTypeIndex);
								msg->file_transfer_information->subtype = ms_strdup(((char *)contentType+contentTypeIndex+1));
								xmlFree(contentType);
							}
							if (!xmlStrcmp(cur->name, (const xmlChar *)"data")) {
								file_url = 	xmlGetProp(cur, (const xmlChar *)"url");
							}

							if (!xmlStrcmp(cur->name, (const xmlChar *)"file-key")) { /* there is a key in the message: file has been encrypted */
								/* convert the key from base 64 */
								xmlChar *keyb64 = xmlNodeListGetString(xmlMessageBody, cur->xmlChildrenNode, 1);
								int keyLength = b64_decode((char *)keyb64, strlen((char *)keyb64), NULL, 0);
								msg->file_transfer_information->key = (uint8_t *)malloc(keyLength);
								b64_decode((char *)keyb64, strlen((char *)keyb64), msg->file_transfer_information->key, keyLength);
								xmlFree(keyb64);
							}

							cur=cur->next;
						}
						xmlFree(typeAttribute);
						break;
					}
					xmlFree(typeAttribute);
				}
				cur = cur->next;
			}
		}
		xmlFreeDoc(xmlMessageBody);

		linphone_chat_message_set_external_body_url(msg, (const char *)file_url);
		xmlFree(file_url);
	} else { /* message is not rcs file transfer, create it with provided sal_msg->text as ->message */
		msg = linphone_chat_room_create_message(cr, sal_msg->text);
	}
	linphone_chat_message_set_from(msg, cr->peer_url);

	{
		LinphoneAddress *to;
		to=sal_op_get_to(op) ? linphone_address_new(sal_op_get_to(op)) : linphone_address_new(linphone_core_get_identity(lc));
		msg->to=to;
	}

	msg->time=sal_msg->time;
	msg->state=LinphoneChatMessageStateDelivered;
	msg->is_read=FALSE;
	msg->dir=LinphoneChatMessageIncoming;
	ch=sal_op_get_recv_custom_header(op);
	if (ch) msg->custom_headers=sal_custom_header_clone(ch);

	if (sal_msg->url) {
		linphone_chat_message_set_external_body_url(msg, sal_msg->url);
	}

	linphone_address_destroy(addr);
	msg->storage_id=linphone_chat_message_store(msg);
	linphone_chat_room_message_received(cr,lc,msg);
	linphone_chat_message_unref(msg);
<<<<<<< HEAD
	ms_free(cleanfrom);
=======
>>>>>>> 2e515642
}

static int linphone_chat_room_remote_refresh_composing_expired(void *data, unsigned int revents) {
	LinphoneChatRoom *cr = (LinphoneChatRoom *)data;
	belle_sip_object_unref(cr->remote_composing_refresh_timer);
	cr->remote_composing_refresh_timer = NULL;
	cr->remote_is_composing = LinphoneIsComposingIdle;
	linphone_core_notify_is_composing_received(cr->lc, cr);
	return BELLE_SIP_STOP;
}

static const char *iscomposing_prefix = "/xsi:isComposing";

static void process_im_is_composing_notification(LinphoneChatRoom *cr, xmlparsing_context_t *xml_ctx) {
	char xpath_str[MAX_XPATH_LENGTH];
	xmlXPathObjectPtr iscomposing_object;
	const char *state_str = NULL;
	const char *refresh_str = NULL;
	int refresh_duration = lp_config_get_int(cr->lc->config, "sip", "composing_remote_refresh_timeout", COMPOSING_DEFAULT_REMOTE_REFRESH_TIMEOUT);
	int i;
	LinphoneIsComposingState state = LinphoneIsComposingIdle;

	if (linphone_create_xml_xpath_context(xml_ctx) < 0) return;

	xmlXPathRegisterNs(xml_ctx->xpath_ctx, (const xmlChar *)"xsi", (const xmlChar *)"urn:ietf:params:xml:ns:im-iscomposing");
	iscomposing_object = linphone_get_xml_xpath_object_for_node_list(xml_ctx, iscomposing_prefix);
	if ((iscomposing_object != NULL) && (iscomposing_object->nodesetval != NULL)) {
		for (i = 1; i <= iscomposing_object->nodesetval->nodeNr; i++) {
			snprintf(xpath_str, sizeof(xpath_str), "%s[%i]/xsi:state", iscomposing_prefix, i);
			state_str = linphone_get_xml_text_content(xml_ctx, xpath_str);
			if (state_str == NULL) continue;
			snprintf(xpath_str, sizeof(xpath_str), "%s[%i]/xsi:refresh", iscomposing_prefix, i);
			refresh_str = linphone_get_xml_text_content(xml_ctx, xpath_str);
		}
	}

	if (state_str != NULL) {
		if (strcmp(state_str, "active") == 0) {
			state = LinphoneIsComposingActive;
			if (refresh_str != NULL) {
				refresh_duration = atoi(refresh_str);
			}
			if (!cr->remote_composing_refresh_timer) {
				cr->remote_composing_refresh_timer = sal_create_timer(cr->lc->sal, linphone_chat_room_remote_refresh_composing_expired, cr, refresh_duration * 1000, "composing remote refresh timeout");
			} else {
				belle_sip_source_set_timeout(cr->remote_composing_refresh_timer, refresh_duration * 1000);
			}
		} else {
			linphone_chat_room_delete_remote_composing_refresh_timer(cr);
		}

		cr->remote_is_composing = state;
		linphone_core_notify_is_composing_received(cr->lc, cr);
	}
}

static void linphone_chat_room_notify_is_composing(LinphoneChatRoom *cr, const char *text) {
	xmlparsing_context_t *xml_ctx = linphone_xmlparsing_context_new();
	xmlSetGenericErrorFunc(xml_ctx, linphone_xmlparsing_genericxml_error);
	xml_ctx->doc = xmlReadDoc((const unsigned char*)text, 0, NULL, 0);
	if (xml_ctx->doc != NULL) {
		process_im_is_composing_notification(cr, xml_ctx);
	} else {
		ms_warning("Wrongly formatted presence XML: %s", xml_ctx->errorBuffer);
	}
	linphone_xmlparsing_context_destroy(xml_ctx);
}

void linphone_core_is_composing_received(LinphoneCore *lc, SalOp *op, const SalIsComposing *is_composing) {
	LinphoneChatRoom *cr = linphone_core_get_or_create_chat_room(lc, is_composing->from);
	if (cr != NULL) {
		linphone_chat_room_notify_is_composing(cr, is_composing->text);
	}
}

bool_t linphone_chat_room_is_remote_composing(const LinphoneChatRoom *cr) {
	return (cr->remote_is_composing == LinphoneIsComposingActive) ? TRUE : FALSE;
}

/**
 * Returns back pointer to LinphoneCore object.
 * @deprecated use linphone_chat_room_get_core()
**/
LinphoneCore* linphone_chat_room_get_lc(LinphoneChatRoom *cr){
	return cr->lc;
}

/**
 * Returns back pointer to LinphoneCore object.
**/
LinphoneCore* linphone_chat_room_get_core(LinphoneChatRoom *cr){
	return cr->lc;
}

/**
 * get peer address \link linphone_core_create_chat_room() associated to \endlink this #LinphoneChatRoom
 * @param cr #LinphoneChatRoom object
 * @return #LinphoneAddress peer address
 */
const LinphoneAddress* linphone_chat_room_get_peer_address(LinphoneChatRoom *cr) {
	return cr->peer_url;
}

/**
 * Create a message attached to a dedicated chat room;
 * @param cr the chat room.
 * @param message text message, NULL if absent.
 * @return a new #LinphoneChatMessage
 */
LinphoneChatMessage* linphone_chat_room_create_message(LinphoneChatRoom *cr, const char* message) {
	LinphoneChatMessage* msg = belle_sip_object_new(LinphoneChatMessage);
	msg->chat_room=(LinphoneChatRoom*)cr;
	msg->message=message?ms_strdup(message):NULL;
	msg->is_read=TRUE;
	msg->content_type = NULL; /* this property is used only when transfering file */
	msg->file_transfer_information = NULL; /* this property is used only when transfering file */
	msg->http_request = NULL;
	return msg;
}

/**
 * Create a message attached to a dedicated chat room;
 * @param cr the chat room.
 * @param message text message, NULL if absent.
 * @param external_body_url the URL given in external body or NULL.
 * @param state the LinphoneChatMessage.State of the message.
 * @param time the time_t at which the message has been received/sent.
 * @param is_read TRUE if the message should be flagged as read, FALSE otherwise.
 * @param is_incoming TRUE if the message has been received, FALSE otherwise.
 * @return a new #LinphoneChatMessage
 */
LinphoneChatMessage* linphone_chat_room_create_message_2(
		LinphoneChatRoom *cr, const char* message, const char* external_body_url,
		LinphoneChatMessageState state, time_t time, bool_t is_read, bool_t is_incoming) {
	LinphoneCore *lc=linphone_chat_room_get_lc(cr);

	LinphoneChatMessage* msg = belle_sip_object_new(LinphoneChatMessage);
	msg->chat_room=(LinphoneChatRoom*)cr;
	msg->message=message?ms_strdup(message):NULL;
	msg->external_body_url=external_body_url?ms_strdup(external_body_url):NULL;
	msg->time=time;
	msg->state=state;
	msg->is_read=is_read;
	msg->content_type = NULL; /* this property is used only when transfering file */
	msg->file_transfer_information = NULL; /* this property is used only when transfering file */
	if (is_incoming) {
		msg->dir=LinphoneChatMessageIncoming;
		linphone_chat_message_set_from(msg, linphone_chat_room_get_peer_address(cr));
		linphone_chat_message_set_to(msg, linphone_address_new(linphone_core_get_identity(lc)));
	} else {
		msg->dir=LinphoneChatMessageOutgoing;
		linphone_chat_message_set_to(msg, linphone_chat_room_get_peer_address(cr));
		linphone_chat_message_set_from(msg, linphone_address_new(linphone_core_get_identity(lc)));
	}
	return msg;
}

/**
 * Send a message to peer member of this chat room.
 * @param cr #LinphoneChatRoom object
 * @param msg #LinphoneChatMessage message to be sent
 * @param status_cb LinphoneChatMessageStateChangeCb status callback invoked when message is delivered or could not be delivered. May be NULL
 * @param ud user data for the status cb.
 * @note The LinphoneChatMessage must not be destroyed until the the callback is called.
 */
void linphone_chat_room_send_message2(LinphoneChatRoom *cr, LinphoneChatMessage* msg,LinphoneChatMessageStateChangedCb status_cb, void* ud) {
	msg->cb=status_cb;
	msg->cb_ud=ud;
	msg->state=LinphoneChatMessageStateInProgress;
	_linphone_chat_room_send_message(cr, msg);
}

static char * linphone_chat_room_create_is_composing_xml(LinphoneChatRoom *cr) {
	xmlBufferPtr buf;
	xmlTextWriterPtr writer;
	int err;
	char *content = NULL;

	buf = xmlBufferCreate();
	if (buf == NULL) {
		ms_error("Error creating the XML buffer");
		return content;
	}
	writer = xmlNewTextWriterMemory(buf, 0);
	if (writer == NULL) {
		ms_error("Error creating the XML writer");
		return content;
	}

	err = xmlTextWriterStartDocument(writer, "1.0", "UTF-8", NULL);
	if (err >= 0) {
		err = xmlTextWriterStartElementNS(writer, NULL, (const xmlChar *)"isComposing", (const xmlChar *)"urn:ietf:params:xml:ns:im-iscomposing");
	}
	if (err >= 0) {
		err = xmlTextWriterWriteAttributeNS(writer, (const xmlChar *)"xmlns", (const xmlChar *)"xsi",
			NULL, (const xmlChar *)"http://www.w3.org/2001/XMLSchema-instance");
	}
	if (err >= 0) {
		err = xmlTextWriterWriteAttributeNS(writer, (const xmlChar *)"xsi", (const xmlChar *)"schemaLocation",
			NULL, (const xmlChar *)"urn:ietf:params:xml:ns:im-composing iscomposing.xsd");
	}
	if (err >= 0) {
		err = xmlTextWriterWriteElement(writer, (const xmlChar *)"state",
			(cr->is_composing == LinphoneIsComposingActive) ? (const xmlChar *)"active" : (const xmlChar *)"idle");
	}
	if ((err >= 0) && (cr->is_composing == LinphoneIsComposingActive)) {
		char refresh_str[4] = { 0 };
		int refresh_timeout = lp_config_get_int(cr->lc->config, "sip", "composing_refresh_timeout", COMPOSING_DEFAULT_REFRESH_TIMEOUT);
		snprintf(refresh_str, sizeof(refresh_str), "%u", refresh_timeout);
		err = xmlTextWriterWriteElement(writer, (const xmlChar *)"refresh", (const xmlChar *)refresh_str);
	}
	if (err >= 0) {
		/* Close the "isComposing" element. */
		err = xmlTextWriterEndElement(writer);
	}
	if (err >= 0) {
		err = xmlTextWriterEndDocument(writer);
	}
	if (err > 0) {
		/* xmlTextWriterEndDocument returns the size of the content. */
		content = ms_strdup((char *)buf->content);
	}
	xmlFreeTextWriter(writer);
	xmlBufferFree(buf);
	return content;
}

static void linphone_chat_room_send_is_composing_notification(LinphoneChatRoom *cr) {
	SalOp *op = NULL;
	LinphoneCall *call;
	const char *identity = NULL;
	char *content = NULL;

	if (lp_config_get_int(cr->lc->config, "sip", "chat_use_call_dialogs", 0)) {
		if ((call = linphone_core_get_call_by_remote_address(cr->lc, cr->peer)) != NULL) {
			if (call->state == LinphoneCallConnected ||
			call->state == LinphoneCallStreamsRunning ||
			call->state == LinphoneCallPaused ||
			call->state == LinphoneCallPausing ||
			call->state == LinphoneCallPausedByRemote) {
				ms_message("send SIP message through the existing call.");
				op = call->op;
				identity = linphone_core_find_best_identity(cr->lc, linphone_call_get_remote_address(call));
			}
		}
	}
	if (op == NULL) {
		LinphoneProxyConfig *proxy = linphone_core_lookup_known_proxy(cr->lc, cr->peer_url);
		if (proxy)
			identity = linphone_proxy_config_get_identity(proxy);
		else
			identity = linphone_core_get_primary_contact(cr->lc);
		/*sending out of calls*/
		op = sal_op_new(cr->lc->sal);
		linphone_configure_op(cr->lc, op, cr->peer_url, NULL, lp_config_get_int(cr->lc->config, "sip", "chat_msg_with_contact", 0));
	}
	content = linphone_chat_room_create_is_composing_xml(cr);
	if (content != NULL) {
		sal_message_send(op, identity, cr->peer, "application/im-iscomposing+xml", content, NULL);
		ms_free(content);
	}
}

static int linphone_chat_room_stop_composing(void *data, unsigned int revents) {
	LinphoneChatRoom *cr = (LinphoneChatRoom *)data;
	cr->is_composing = LinphoneIsComposingIdle;
	linphone_chat_room_send_is_composing_notification(cr);
	linphone_chat_room_delete_composing_refresh_timer(cr);
	belle_sip_object_unref(cr->composing_idle_timer);
	cr->composing_idle_timer = NULL;
	return BELLE_SIP_STOP;
}

static int linphone_chat_room_refresh_composing(void *data, unsigned int revents) {
	LinphoneChatRoom *cr = (LinphoneChatRoom *)data;
	linphone_chat_room_send_is_composing_notification(cr);
	return BELLE_SIP_CONTINUE;
}

void linphone_chat_room_compose(LinphoneChatRoom *cr) {
	int idle_timeout = lp_config_get_int(cr->lc->config, "sip", "composing_idle_timeout", COMPOSING_DEFAULT_IDLE_TIMEOUT);
	int refresh_timeout = lp_config_get_int(cr->lc->config, "sip", "composing_refresh_timeout", COMPOSING_DEFAULT_REFRESH_TIMEOUT);
	if (cr->is_composing == LinphoneIsComposingIdle) {
		cr->is_composing = LinphoneIsComposingActive;
		linphone_chat_room_send_is_composing_notification(cr);
		if (!cr->composing_refresh_timer) {
			cr->composing_refresh_timer = sal_create_timer(cr->lc->sal, linphone_chat_room_refresh_composing, cr, refresh_timeout * 1000, "composing refresh timeout");
		} else {
			belle_sip_source_set_timeout(cr->composing_refresh_timer, refresh_timeout * 1000);
		}
		if (!cr->composing_idle_timer) {
			cr->composing_idle_timer = sal_create_timer(cr->lc->sal, linphone_chat_room_stop_composing, cr, idle_timeout * 1000, "composing idle timeout");
		}
	}
	belle_sip_source_set_timeout(cr->composing_idle_timer, idle_timeout * 1000);
}

/**
 * Returns a #LinphoneChatMessageState as a string.
 */
const char* linphone_chat_message_state_to_string(const LinphoneChatMessageState state) {
	switch (state) {
		case LinphoneChatMessageStateIdle:return "LinphoneChatMessageStateIdle";
		case LinphoneChatMessageStateInProgress:return "LinphoneChatMessageStateInProgress";
		case LinphoneChatMessageStateDelivered:return "LinphoneChatMessageStateDelivered";
		case LinphoneChatMessageStateNotDelivered:return "LinphoneChatMessageStateNotDelivered";
		case LinphoneChatMessageStateFileTransferError:return "LinphoneChatMessageStateFileTransferError";
		default: return "Unknown state";
	}

}

/**
 * Returns the chatroom this message belongs to.
**/
LinphoneChatRoom* linphone_chat_message_get_chat_room(LinphoneChatMessage *msg){
	return msg->chat_room;
}

/**
 * Returns the peer (remote) address for the message.
**/
const LinphoneAddress* linphone_chat_message_get_peer_address(LinphoneChatMessage *msg) {
	return linphone_chat_room_get_peer_address(msg->chat_room);
}

/**
 *User pointer set function
 */
void linphone_chat_message_set_user_data(LinphoneChatMessage* message,void* ud) {
	message->message_userdata=ud;
}

/**
 * User pointer get function
 */
void* linphone_chat_message_get_user_data(const LinphoneChatMessage* message) {
	return message->message_userdata;
}

/**
 * Linphone message can carry external body as defined by rfc2017
 * @param message #LinphoneChatMessage
 * @return external body url or NULL if not present.
 */
const char* linphone_chat_message_get_external_body_url(const LinphoneChatMessage* message) {
	return message->external_body_url;
}

/**
 * Linphone message can carry external body as defined by rfc2017
 *
 * @param message a LinphoneChatMessage
 * @param url ex: access-type=URL; URL="http://www.foo.com/file"
 */
void linphone_chat_message_set_external_body_url(LinphoneChatMessage* message,const char* url) {
	if (message->external_body_url) {
		ms_free(message->external_body_url);
	}
	message->external_body_url=url?ms_strdup(url):NULL;
}


/**
 * Linphone message has an app-specific field that can store a text. The application might want
 * to use it for keeping data over restarts, like thumbnail image path.
 * @param message #LinphoneChatMessage
 * @return the application-specific data or NULL if none has been stored.
 */
const char* linphone_chat_message_get_appdata(const LinphoneChatMessage* message){
	return message->appdata;
}

/**
 * Linphone message has an app-specific field that can store a text. The application might want
 * to use it for keeping data over restarts, like thumbnail image path.
 *
 * Invoking this function will attempt to update the message storage to reflect the changeif it is
 * enabled.
 *
 * @param message #LinphoneChatMessage
 * @param data the data to store into the message
 */
void linphone_chat_message_set_appdata(LinphoneChatMessage* message, const char* data){
	if( message->appdata ){
		ms_free(message->appdata);
	}
	message->appdata = data? ms_strdup(data) : NULL;
	linphone_chat_message_store_appdata(message);
}


/**
 * Get the file_transfer_information (used by call backs to recover informations during a rcs file transfer)
 *
 * @param message #LinphoneChatMessage
 * @return a pointer to the LinphoneContent structure or NULL if not present.
 */
const LinphoneContent *linphone_chat_message_get_file_transfer_information(const LinphoneChatMessage*message) {
	return message->file_transfer_information;
}

static void on_recv_body(belle_sip_user_body_handler_t *bh, belle_sip_message_t *msg, void *data, size_t offset, const uint8_t *buffer, size_t size){
	LinphoneChatMessage* chatMsg=(LinphoneChatMessage *)data;
	LinphoneCore *lc = chatMsg->chat_room->lc;

	/* first call may be with a zero size, ignore it */
	if (size == 0) {
		return;
	}
	/* TODO: while belle sip doesn't implement the cancel http request method, test if a request is still linked to the message before forwarding the data to callback */
	if (chatMsg->http_request == NULL) {
		return;
	}

	if (chatMsg->file_transfer_information->key != NULL) { /* we have a key, we must decrypt the file */
		/* get data from callback to a plainBuffer */
		char *plainBuffer = (char *)malloc(size);
		lime_decryptFile(&(chatMsg->file_transfer_information->cryptoContext), chatMsg->file_transfer_information->key, size, plainBuffer, (char *)buffer);
		/* call back given by application level */
		linphone_core_notify_file_transfer_recv(lc, chatMsg, chatMsg->file_transfer_information, plainBuffer, size);
		free(plainBuffer);
	} else { /* regular file, no deciphering */
		/* call back given by application level */
		linphone_core_notify_file_transfer_recv(lc, chatMsg, chatMsg->file_transfer_information, (char *)buffer, size);
	}

	return;
}


static LinphoneContent* linphone_chat_create_file_transfer_information_from_headers(const belle_sip_message_t* message ){
	LinphoneContent *content = ms_new0(LinphoneContent,1);

	belle_sip_header_content_length_t* content_length_hdr = BELLE_SIP_HEADER_CONTENT_LENGTH(belle_sip_message_get_header(message, "Content-Length"));
	belle_sip_header_content_type_t* content_type_hdr = BELLE_SIP_HEADER_CONTENT_TYPE(belle_sip_message_get_header(message, "Content-Type"));
	const char* type = NULL,*subtype = NULL;

	content->name = ms_strdup("");

	if( content_type_hdr ){
		type = belle_sip_header_content_type_get_type(content_type_hdr);
		subtype = belle_sip_header_content_type_get_subtype(content_type_hdr);
		ms_message("Extracted content type %s / %s from header", type?type:"", subtype?subtype:"");
		if( type ) content->type = ms_strdup(type);
		if( subtype ) content->type = ms_strdup(subtype);
	}

	if( content_length_hdr ){
		content->size = belle_sip_header_content_length_get_content_length(content_length_hdr);
		ms_message("Extracted content length %i from header", (int)content->size);
	}


	return content;
}

static void linphone_chat_process_response_headers_from_get_file(void *data, const belle_http_response_event_t *event){
	if (event->response){
		/*we are receiving a response, set a specific body handler to acquire the response.
		 * if not done, belle-sip will create a memory body handler, the default*/
		LinphoneChatMessage *message=(LinphoneChatMessage *)belle_sip_object_data_get(BELLE_SIP_OBJECT(event->request),"message");
		belle_sip_message_t* response = BELLE_SIP_MESSAGE(event->response);
		size_t body_size = 0;

		if( message->file_transfer_information == NULL ){
			ms_warning("No file transfer information for message %p: creating...", message);
			message->file_transfer_information = linphone_chat_create_file_transfer_information_from_headers(response);
		}

		if( message->file_transfer_information ){
			body_size = message->file_transfer_information->size;
		}

		if (message->file_transfer_filepath == NULL) {
			belle_sip_message_set_body_handler(
				(belle_sip_message_t*)event->response,
				(belle_sip_body_handler_t*)belle_sip_user_body_handler_new(body_size, linphone_chat_message_file_transfer_on_progress,on_recv_body,NULL,message)
			);
		} else {
			belle_sip_message_set_body_handler(
				(belle_sip_message_t *)event->response,
				(belle_sip_body_handler_t *)belle_sip_file_body_handler_new(message->file_transfer_filepath, linphone_chat_message_file_transfer_on_progress, message)
			);
		}
	}
}

static void linphone_chat_process_response_from_get_file(void *data, const belle_http_response_event_t *event){
	/* check the answer code */
	if (event->response){
		int code=belle_http_response_get_status_code(event->response);
		if (code==200) {
			LinphoneChatMessage* chatMsg=(LinphoneChatMessage *)data;
			LinphoneCore *lc = chatMsg->chat_room->lc;
			/* if we the file was encrypted, finish the decryption and free context */
			if (chatMsg->file_transfer_information->key) {
				lime_decryptFile(&(chatMsg->file_transfer_information->cryptoContext), NULL, 0, NULL, NULL);
			}
			/* file downloaded succesfully, call again the callback with size at zero */
			linphone_core_notify_file_transfer_recv(lc, chatMsg, chatMsg->file_transfer_information, NULL, 0);
			if (chatMsg->cb) {
				chatMsg->cb(chatMsg, LinphoneChatMessageStateFileTransferDone, chatMsg->cb_ud);
			}
		}
	}
}

/**
 * Start the download of the file from remote server
 *
 * @param message #LinphoneChatMessage
 * @param status_cb LinphoneChatMessageStateChangeCb status callback invoked when file is downloaded or could not be downloaded
 */
void linphone_chat_message_start_file_download(LinphoneChatMessage *message, LinphoneChatMessageStateChangedCb status_cb, void *ud) {
	belle_http_request_listener_callbacks_t cbs={0};
	belle_http_request_listener_t *l;
	belle_generic_uri_t *uri;
	belle_http_request_t *req;
	const char *url=message->external_body_url;
	char* ua = ms_strdup_printf("%s/%s", linphone_core_get_user_agent_name(), linphone_core_get_user_agent_version());

	uri=belle_generic_uri_parse(url);

	req=belle_http_request_create("GET",
				uri,
				belle_sip_header_create("User-Agent",ua),
				NULL);

	ms_free(ua);

	cbs.process_response_headers=linphone_chat_process_response_headers_from_get_file;
	cbs.process_response=linphone_chat_process_response_from_get_file;
	cbs.process_io_error=process_io_error_download;
	cbs.process_auth_requested=process_auth_requested_download;
	l=belle_http_request_listener_create_from_callbacks(&cbs, (void *)message);
	belle_sip_object_data_set(BELLE_SIP_OBJECT(req),"message",(void *)message,NULL);
	message->http_request = req; /* keep a reference on the request to be able to cancel the download */
	message->cb = status_cb;
	message->cb_ud = ud;
	message->state = LinphoneChatMessageStateInProgress; /* start the download, status is In Progress */
	belle_http_provider_send_request(message->chat_room->lc->http_provider,req,l);
}

/**
 * Cancel an ongoing file transfer attached to this message.(upload or download)
 * @param msg	#LinphoneChatMessage
 */
void linphone_chat_message_cancel_file_transfer(LinphoneChatMessage *msg) {
	ms_message("Cancelled file transfer %s - msg [%p] chat room[%p]", (msg->external_body_url==NULL)?linphone_core_get_file_transfer_server(msg->chat_room->lc):msg->external_body_url, msg, msg->chat_room);
	/* TODO: here we shall call the cancel http request from bellesip API when it is available passing msg->http_request */
	/* waiting for this API, just set to NULL the reference to the request in the message and any request */
	msg->http_request = NULL;
	if (msg->cb) {
		msg->cb(msg, LinphoneChatMessageStateNotDelivered, msg->cb_ud);
	}
}


/**
 * Set origin of the message
 * @param[in] message #LinphoneChatMessage obj
 * @param[in] from #LinphoneAddress origin of this message (copied)
 */
void linphone_chat_message_set_from_address(LinphoneChatMessage* message, const LinphoneAddress* from) {
	if(message->from) linphone_address_destroy(message->from);
	message->from=linphone_address_clone(from);
}

/**
 * Get origin of the message
 * @param[in] message #LinphoneChatMessage obj
 * @return #LinphoneAddress
 */
const LinphoneAddress* linphone_chat_message_get_from_address(const LinphoneChatMessage* message) {
	return message->from;
}

/**
 * Set destination of the message
 * @param[in] message #LinphoneChatMessage obj
 * @param[in] to #LinphoneAddress destination of this message (copied)
 */
void linphone_chat_message_set_to_address(LinphoneChatMessage* message, const LinphoneAddress* to) {
	if(message->to) linphone_address_destroy(message->to);
	message->to=linphone_address_clone(to);
}

/**
 * Get destination of the message
 * @param[in] message #LinphoneChatMessage obj
 * @return #LinphoneAddress
 */
const LinphoneAddress* linphone_chat_message_get_to_address(const LinphoneChatMessage* message){
	if (message->to) return message->to;
	if (message->dir==LinphoneChatMessageOutgoing){
		return message->chat_room->peer_url;
	}
	return NULL;
}

/**
 * Returns the origin address of a message if it was a outgoing message, or the destination address if it was an incoming message.
 *@param message #LinphoneChatMessage obj
 *@return #LinphoneAddress
 */
LinphoneAddress *linphone_chat_message_get_local_address(const LinphoneChatMessage* message){
	return message->dir==LinphoneChatMessageOutgoing ? message->from : message->to;
}

/**
 * Get the time the message was sent.
 */
time_t linphone_chat_message_get_time(const LinphoneChatMessage* message) {
	return message->time;
}

/**
 * Get the state of the message
 *@param message #LinphoneChatMessage obj
 *@return #LinphoneChatMessageState
 */
LinphoneChatMessageState linphone_chat_message_get_state(const LinphoneChatMessage* message) {
	return message->state;
}

/**
 * Get text part of this message
 * @return text or NULL if no text.
 */
const char * linphone_chat_message_get_text(const LinphoneChatMessage* message) {
	return message->message;
}

/**
 * Add custom headers to the message.
 * @param message the message
 * @param header_name name of the header_name
 * @param header_value header value
**/
void linphone_chat_message_add_custom_header(LinphoneChatMessage* message, const char *header_name, const char *header_value){
	message->custom_headers=sal_custom_header_append(message->custom_headers,header_name,header_value);
}

/**
 * Retrieve a custom header value given its name.
 * @param message the message
 * @param header_name header name searched
**/
const char * linphone_chat_message_get_custom_header(LinphoneChatMessage* message, const char *header_name){
	return sal_custom_header_find(message->custom_headers,header_name);
}

/**
 * Returns TRUE if the message has been read, otherwise returns FALSE.
 * @param message the message
**/
bool_t linphone_chat_message_is_read(LinphoneChatMessage* message) {
	return message->is_read;
}

/**
 * Returns TRUE if the message has been sent, returns FALSE if the message has been received.
 * @param message the message
**/
bool_t linphone_chat_message_is_outgoing(LinphoneChatMessage* message) {
	return message->dir == LinphoneChatMessageOutgoing;
}

/**
 * Returns the id used to identify this message in the storage database
 * @param message the message
 * @return the id
 */
unsigned int linphone_chat_message_get_storage_id(LinphoneChatMessage* message) {
	return message->storage_id;
}

/**
 * Duplicate a LinphoneChatMessage
**/
LinphoneChatMessage* linphone_chat_message_clone(const LinphoneChatMessage* msg) {
	/*struct _LinphoneChatMessage {
	 char* message;
	 LinphoneChatRoom* chat_room;
	 LinphoneChatMessageStateChangeCb cb;
	 void* cb_ud;
	 void* message_userdata;
	 char* external_body_url;
	 LinphoneAddress* from;
	 time_t time;
	 SalCustomHeader *custom_headers;
	 LinphoneChatMessageState state;
	 };*/
	LinphoneChatMessage* new_message = linphone_chat_room_create_message(msg->chat_room,msg->message);
	if (msg->external_body_url) new_message->external_body_url=ms_strdup(msg->external_body_url);
	if (msg->appdata) new_message->appdata = ms_strdup(msg->appdata);
	new_message->cb=msg->cb;
	new_message->cb_ud=msg->cb_ud;
	new_message->message_userdata=msg->message_userdata;
	new_message->cb=msg->cb;
	new_message->time=msg->time;
	new_message->state=msg->state;
	new_message->storage_id=msg->storage_id;
	if (msg->from) new_message->from=linphone_address_clone(msg->from);
	if (msg->file_transfer_filepath) new_message->file_transfer_filepath=ms_strdup(msg->file_transfer_filepath);
	return new_message;
}

/**
 * Destroys a LinphoneChatMessage.
**/
void linphone_chat_message_destroy(LinphoneChatMessage* msg){
	belle_sip_object_unref(msg);
}


/**
 * Destroys a LinphoneChatMessage.
**/
static void _linphone_chat_message_destroy(LinphoneChatMessage* msg) {
	if (msg->op) sal_op_release(msg->op);
	if (msg->message) ms_free(msg->message);
	if (msg->external_body_url) ms_free(msg->external_body_url);
	if (msg->appdata) ms_free(msg->appdata);
	if (msg->from) linphone_address_destroy(msg->from);
	if (msg->to) linphone_address_destroy(msg->to);
	if (msg->custom_headers) sal_custom_header_free(msg->custom_headers);
	if (msg->content_type) ms_free(msg->content_type);
	if (msg->file_transfer_information) {
		linphone_content_uninit(msg->file_transfer_information);
		ms_free(msg->file_transfer_information);
	}
	if (msg->file_transfer_filepath != NULL) {
		ms_free(msg->file_transfer_filepath);
	}
	ms_message("LinphoneChatMessage [%p] destroyed.",msg);
}


/**
 * Acquire a reference to the chat message.
 * @param msg the chat message
 * @return the same chat message
**/
LinphoneChatMessage * linphone_chat_message_ref(LinphoneChatMessage *msg){
	belle_sip_object_ref(msg);
	return msg;
}

/**
 * Release reference to the chat message.
 * @param msg the chat message.
**/
void linphone_chat_message_unref(LinphoneChatMessage *msg){
	belle_sip_object_unref(msg);
}

/**
 * Get full details about delivery error of a chat message.
 * @param msg a LinphoneChatMessage
 * @return a LinphoneErrorInfo describing the details.
**/
const LinphoneErrorInfo *linphone_chat_message_get_error_info(const LinphoneChatMessage *msg){
	return linphone_error_info_from_sal_op(msg->op);
}

LinphoneReason linphone_chat_message_get_reason(LinphoneChatMessage* msg) {
	return linphone_error_info_get_reason(linphone_chat_message_get_error_info(msg));
}


/**
 * Set the path to the file to read from or write to during the file transfer.
 * @param[in] msg LinphoneChatMessage object
 * @param[in] filepath The path to the file to use for the file transfer.
 */
void linphone_chat_message_set_file_transfer_filepath(LinphoneChatMessage *msg, const char *filepath) {
	if (msg->file_transfer_filepath != NULL) {
		ms_free(msg->file_transfer_filepath);
	}
	msg->file_transfer_filepath = ms_strdup(filepath);
}

/**
 * Get the path to the file to read from or write to during the file transfer.
 * @param[in] msg LinphoneChatMessage object
 * @return The path to the file to use for the file transfer.
 */
const char * linphone_chat_message_get_file_transfer_filepath(LinphoneChatMessage *msg) {
	return msg->file_transfer_filepath;
}


/**
 * Create a message attached to a dedicated chat room with a particular content. Use #linphone_chat_room_send_message2 to initiate the transfer
 * @param cr the chat room.
 * @param a #LinphoneContent initial content. #LinphoneCoreVTable.file_transfer_send is invoked later to notify file transfer progress and collect next chunk of the message if #LinphoneContent.data is NULL.
 * @return a new #LinphoneChatMessage
 */

LinphoneChatMessage* linphone_chat_room_create_file_transfer_message(LinphoneChatRoom *cr, LinphoneContent* initial_content) {
	LinphoneChatMessage* msg = belle_sip_object_new(LinphoneChatMessage);
	msg->chat_room=(LinphoneChatRoom*)cr;
	msg->message = NULL;
	msg->file_transfer_information = ms_new0(LinphoneContent,1);
	linphone_content_copy(msg->file_transfer_information, initial_content);
	msg->dir=LinphoneChatMessageOutgoing;
	linphone_chat_message_set_to(msg, linphone_chat_room_get_peer_address(cr));
	linphone_chat_message_set_from(msg, linphone_address_new(linphone_core_get_identity(cr->lc)));
	msg->content_type=NULL; /* this will be set to application/vnd.gsma.rcs-ft-http+xml when we will transfer the xml reply from server to the peers */
	msg->http_request=NULL; /* this will store the http request during file upload to the server */
	return msg;
}

/**
 * @}
 */<|MERGE_RESOLUTION|>--- conflicted
+++ resolved
@@ -609,25 +609,18 @@
 void linphone_core_message_received(LinphoneCore *lc, SalOp *op, const SalMessage *sal_msg){
 	LinphoneChatRoom *cr=NULL;
 	LinphoneAddress *addr;
-<<<<<<< HEAD
 	char *cleanfrom;
-=======
->>>>>>> 2e515642
 	LinphoneChatMessage* msg;
 	const SalCustomHeader *ch;
 
 	addr=linphone_address_new(sal_msg->from);
 	linphone_address_clean(addr);
 	cr=linphone_core_get_chat_room(lc,addr);
-<<<<<<< HEAD
 	cleanfrom=linphone_address_as_string(addr);
 	if (cr==NULL){
 		/* create a new chat room */
 		cr=linphone_core_create_chat_room(lc,cleanfrom);
 	}
-=======
-	
->>>>>>> 2e515642
 	if (sal_msg->content_type != NULL) { /* content_type field is, for now, used only for rcs file transfer but we shall strcmp it with "application/vnd.gsma.rcs-ft-http+xml" */
 		xmlChar *file_url = NULL;
 		xmlDocPtr xmlMessageBody;
@@ -721,10 +714,7 @@
 	msg->storage_id=linphone_chat_message_store(msg);
 	linphone_chat_room_message_received(cr,lc,msg);
 	linphone_chat_message_unref(msg);
-<<<<<<< HEAD
 	ms_free(cleanfrom);
-=======
->>>>>>> 2e515642
 }
 
 static int linphone_chat_room_remote_refresh_composing_expired(void *data, unsigned int revents) {
