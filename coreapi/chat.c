--- conflicted
+++ resolved
@@ -41,17 +41,13 @@
 #define MULTIPART_BOUNDARY "---------------------------14737809831466499882746641449"
 const char *multipart_boundary=MULTIPART_BOUNDARY;
 
-<<<<<<< HEAD
-#define FILE_TRANSFER_KEY_SIZE 32
-static size_t linphone_chat_message_compute_filepart_header_size(const char *filename, const char *content_type) {
-	return strlen(FILEPART_HEADER_1)+strlen(filename)+strlen(FILEPART_HEADER_2)+strlen(content_type)+strlen(FILEPART_HEADER_3);
-=======
 static void process_io_error_upload(void *data, const belle_sip_io_error_event_t *event){
 	LinphoneChatMessage* msg=(LinphoneChatMessage *)data;
 	ms_error("I/O Error during file upload to %s - msg [%p] chat room[%p]", msg->chat_room->lc->file_transfer_server, msg, msg->chat_room);
 	if (msg->cb) {
 		msg->cb(msg, LinphoneChatMessageStateNotDelivered, msg->chat_room->lc);
 	}
+#define FILE_TRANSFER_KEY_SIZE 32
 }
 static void process_auth_requested_upload(void *data, belle_sip_auth_event_t *event){
 	LinphoneChatMessage* msg=(LinphoneChatMessage *)data;
@@ -59,7 +55,6 @@
 	if (msg->cb) {
 		msg->cb(msg, LinphoneChatMessageStateNotDelivered, msg->chat_room->lc);
 	}
->>>>>>> 728ed307
 }
 
 static void process_io_error_download(void *data, const belle_sip_io_error_event_t *event){
@@ -104,25 +99,11 @@
 	LinphoneChatMessage* chatMsg=(LinphoneChatMessage *)data;
 	LinphoneCore *lc = chatMsg->chat_room->lc;
 	char *buf = (char *)buffer;
-
-<<<<<<< HEAD
-	char *content_type=belle_sip_strdup_printf("%s/%s", chatMsg->file_transfer_information->type, chatMsg->file_transfer_information->subtype);
 	size_t end_of_file=linphone_chat_message_compute_filepart_header_size(chatMsg->file_transfer_information->name, content_type)+chatMsg->file_transfer_information->size;
 
-	if (offset==0){
-		int partlen=linphone_chat_message_compute_filepart_header_size(chatMsg->file_transfer_information->name, content_type);
-		memcpy(buf,FILEPART_HEADER_1,strlen(FILEPART_HEADER_1));
-		buf += strlen(FILEPART_HEADER_1);
-		memcpy(buf,chatMsg->file_transfer_information->name,strlen(chatMsg->file_transfer_information->name));
-		buf += strlen(chatMsg->file_transfer_information->name);
-		memcpy(buf,FILEPART_HEADER_2,strlen(FILEPART_HEADER_2));
-		buf += strlen(FILEPART_HEADER_2);
-		memcpy(buf,content_type,strlen(content_type));
-		buf += strlen(content_type);
-		memcpy(buf,FILEPART_HEADER_3,strlen(FILEPART_HEADER_3));
-
-		*size=partlen;
-	}else if (offset<end_of_file){
+	/* if we've not reach the end of file yet, ask for more data*/
+	if (offset<chatMsg->file_transfer_information->size){
+		
 		if (chatMsg->file_transfer_information->key != NULL) { /* if we have a key to cipher the message, use it! */
 			/* get data from callback to a plainBuffer */
 			/* if this chunk is not the last one, the lenght must be a multiple of block cipher size(16 bytes)*/
@@ -130,12 +111,12 @@
 				*size -=(*size%16);
 			}
 			char *plainBuffer = (char *)malloc(*size);
-			lc->vtable.file_transfer_send(lc, chatMsg, chatMsg->file_transfer_information, plainBuffer, size);
+			linphone_core_notify_file_transfer_send(lc, chatMsg, chatMsg->file_transfer_information, buf, size);
 			lime_encryptFile(&(chatMsg->file_transfer_information->cryptoContext), chatMsg->file_transfer_information->key, *size, plainBuffer, (char*)buffer); 
 			free(plainBuffer);
 		} else {
 			/* get data from call back directly to the output buffer */
-			lc->vtable.file_transfer_send(lc, chatMsg, chatMsg->file_transfer_information, (char*)buffer, size);
+			linphone_core_notify_file_transfer_send(lc, chatMsg, chatMsg->file_transfer_information, buf, size);
 		}
 		/* DEBUG DEBUG : THIS SHALL NEVER HAPPEND */
 		if (*size == 0) {
@@ -146,12 +127,6 @@
 		if (chatMsg->file_transfer_information->key != NULL) { 
 			lime_encryptFile(&(chatMsg->file_transfer_information->cryptoContext), NULL, 0, NULL, NULL); 
 		}
-=======
-	/* if we've not reach the end of file yet, ask for more data*/
-	if (offset<chatMsg->file_transfer_information->size){
-		/* get data from call back */
-		linphone_core_notify_file_transfer_send(lc, chatMsg, chatMsg->file_transfer_information, buf, size);
->>>>>>> 728ed307
 	}
 
 	return BELLE_SIP_CONTINUE;
@@ -222,9 +197,13 @@
 			msg->http_request=req; /* update the reference to the http request to be able to cancel it during upload */
 			belle_http_provider_send_request(msg->chat_room->lc->http_provider,req,l);
 		}
-<<<<<<< HEAD
+			
 		if (code == 200 ) { /* file has been uplaoded correctly, get server reply and send it */
 			const char *body = belle_sip_message_get_body((belle_sip_message_t *)event->response);
+			
+			/* TODO Check that the transfer has not been cancelled, note this shall be removed once the belle sip API will provide a cancel request as we shall never reach this part if the transfer is actually cancelled */
+			if (msg->http_request == NULL) {
+				return;
 
 			/* if we have an encryption key for the file, we must insert it into the message */
 			if (msg->file_transfer_information->key != NULL) { 
@@ -264,20 +243,6 @@
 			} else { /* no encryption key, transfer in plain, just copy the message sent by server */
 				msg->message = ms_strdup(body);
 			}
-
-			linphone_content_uninit(msg->file_transfer_information);
-			ms_free(msg->file_transfer_information);
-			msg->file_transfer_information = NULL;
-=======
-		if (code == 200 ) { /* file has been uploaded correctly, get server reply and send it */
-			const char *body;
-			/* TODO Check that the transfer has not been cancelled, note this shall be removed once the belle sip API will provide a cancel request as we shall never reach this part if the transfer is actually cancelled */
-			if (msg->http_request == NULL) {
-				return;
-			}
-			body = belle_sip_message_get_body((belle_sip_message_t *)event->response);
-			msg->message = ms_strdup(body);
->>>>>>> 728ed307
 			msg->content_type = ms_strdup("application/vnd.gsma.rcs-ft-http+xml");
 			_linphone_chat_room_send_message(msg->chat_room, msg);
 		}
@@ -577,7 +542,6 @@
 		content_type=ms_strdup_printf("message/external-body; access-type=URL; URL=\"%s\"",msg->external_body_url);
 		sal_message_send(op,identity,cr->peer,content_type, NULL, NULL);
 		ms_free(content_type);
-<<<<<<< HEAD
 	} else {
 		if (cr->lc->lime == 1) { /* shall we try to encrypt messages? */
 			linphone_chat_message_ref(msg); /* ref the message or it may be destroyed by callback if the encryption failed */
@@ -592,16 +556,6 @@
 			} else { /* rcs file transfer */
 				sal_message_send(op, identity, cr->peer, msg->content_type, msg->message, NULL);
 			}
-=======
-	} else { /* the message is either text or have a file transfer using RCS recommendation */
-		if (msg->content_type == NULL) { /* if no content type is specified, it is a text message */
-			sal_text_send(op, identity, cr->peer,msg->message);
-		} else {
-			sal_message_send(op, identity, cr->peer, msg->content_type, msg->message);
-			// Remove the message to prevent the xml from the file uplaod to be stored in the database
-			ms_free(msg->message);
-			msg->message = NULL;
->>>>>>> 728ed307
 		}
 	}
 
@@ -654,12 +608,7 @@
 		/* create a new chat room */
 		cr=linphone_core_create_chat_room(lc,cleanfrom);
 	}
-<<<<<<< HEAD
-
-	if (sal_msg->content_type != NULL) { /* content_type field is, for now, used only for rcs file transfer bu twe shall strcmp it with "application/vnd.gsma.rcs-ft-http+xml" */
-=======
 	if (sal_msg->content_type != NULL) { /* content_type field is, for now, used only for rcs file transfer but we shall strcmp it with "application/vnd.gsma.rcs-ft-http+xml" */
->>>>>>> 728ed307
 		xmlChar *file_url = NULL;
 		xmlDocPtr xmlMessageBody;
 		xmlNodePtr cur;
@@ -1157,38 +1106,28 @@
 }
 
 static void on_recv_body(belle_sip_user_body_handler_t *bh, belle_sip_message_t *msg, void *data, size_t offset, const uint8_t *buffer, size_t size){
-<<<<<<< HEAD
 	/* first call may be with a zero size, ignore it */
 	if (size == 0) {
 		return;
 	}
 	LinphoneChatMessage* chatMsg=(LinphoneChatMessage *)data;
 	LinphoneCore *lc = chatMsg->chat_room->lc;
+	/* TODO: while belle sip doesn't implement the cancel http request method, test if a request is still linked to the message before forwarding the data to callback */
+	if (chatMsg->http_request == NULL) {
+		return;
 
 	if (chatMsg->file_transfer_information->key != NULL) { /* we have a key, we must decrypt the file */
 		/* get data from callback to a plainBuffer */
 		char *plainBuffer = (char *)malloc(size);
 		lime_decryptFile(&(chatMsg->file_transfer_information->cryptoContext), chatMsg->file_transfer_information->key, size, plainBuffer, (char *)buffer);
 		/* call back given by application level */
-		if (lc->vtable.file_transfer_received != NULL) {
-			lc->vtable.file_transfer_received(lc, chatMsg, chatMsg->file_transfer_information, plainBuffer, size);
-		}
+		linphone_core_notify_file_transfer_rec(lc, chatMsg, chatMsg->file_transfer_information, plainBuffer, size);
 		free(plainBuffer);
 	} else { /* regular file, no deciphering */
 		/* call back given by application level */
-		if (lc->vtable.file_transfer_received != NULL) {
-			lc->vtable.file_transfer_received(lc, chatMsg, chatMsg->file_transfer_information, (char *)buffer, size);
-		}
-=======
-	LinphoneChatMessage* chatMsg=(LinphoneChatMessage *)data;
-	LinphoneCore *lc = chatMsg->chat_room->lc;
-	/* TODO: while belle sip doesn't implement the cancel http request method, test if a request is still linked to the message before forwarding the data to callback */
-	if (chatMsg->http_request == NULL) {
-		return;
->>>>>>> 728ed307
-	}
-	/* call back given by application level */
-	linphone_core_notify_file_transfer_recv(lc, chatMsg, chatMsg->file_transfer_information, (char *)buffer, size);
+		linphone_core_notify_file_transfer_recd(lc, chatMsg, chatMsg->file_transfer_information, (char *)buffer, size);
+	}
+
 	return;
 }
 
