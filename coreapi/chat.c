/***************************************************************************
 *            chat.c
 *
 *  Sun Jun  5 19:34:18 2005
 *  Copyright  2005  Simon Morlat
 *  Email simon dot morlat at linphone dot org
 ****************************************************************************/

/*
 *  This program is free software; you can redistribute it and/or modify
 *  it under the terms of the GNU General Public License as published by
 *  the Free Software Foundation; either version 2 of the License, or
 *  (at your option) any later version.
 *
 *  This program is distributed in the hope that it will be useful,
 *  but WITHOUT ANY WARRANTY; without even the implied warranty of
 *  MERCHANTABILITY or FITNESS FOR A PARTICULAR PURPOSE.  See the
 *  GNU General Public License for more details.
 *
 *  You should have received a copy of the GNU General Public License
 *  along with this program; if not, write to the Free Software
 *  Foundation, Inc., 59 Temple Place - Suite 330, Boston, MA 02111-1307, USA.
 */

#include "linphonecore.h"
#include "private.h"
#include "lpconfig.h"
#include "belle-sip/belle-sip.h"
#include "lime.h"
#include "ortp/b64.h"

#include <libxml/parser.h>
#include <libxml/tree.h>
#include <libxml/xmlwriter.h>

#define COMPOSING_DEFAULT_IDLE_TIMEOUT 15
#define COMPOSING_DEFAULT_REFRESH_TIMEOUT 60
#define COMPOSING_DEFAULT_REMOTE_REFRESH_TIMEOUT 120

#define FILE_TRANSFER_KEY_SIZE 32

static void linphone_chat_message_release(LinphoneChatMessage *msg);

static LinphoneChatMessageCbs *linphone_chat_message_cbs_new(void) {
	return belle_sip_object_new(LinphoneChatMessageCbs);
}

BELLE_SIP_DECLARE_NO_IMPLEMENTED_INTERFACES(LinphoneChatMessageCbs);

BELLE_SIP_INSTANCIATE_VPTR(LinphoneChatMessageCbs, belle_sip_object_t,
						   NULL, // destroy
						   NULL, // clone
						   NULL, // marshal
						   FALSE);

static void linphone_chat_message_set_state(LinphoneChatMessage *msg, LinphoneChatMessageState state) {
	if (state != msg->state) {
		ms_message("Chat message %p: moving from state %s to %s", msg, linphone_chat_message_state_to_string(msg->state),
				   linphone_chat_message_state_to_string(state));
		msg->state = state;
		if (msg->message_state_changed_cb) {
			msg->message_state_changed_cb(msg, msg->state, msg->message_state_changed_user_data);
		}
		if (linphone_chat_message_cbs_get_msg_state_changed(msg->callbacks)) {
			linphone_chat_message_cbs_get_msg_state_changed(msg->callbacks)(msg, msg->state);
		}
	}
}

LinphoneChatMessageCbs *linphone_chat_message_cbs_ref(LinphoneChatMessageCbs *cbs) {
	belle_sip_object_ref(cbs);
	return cbs;
}

void linphone_chat_message_cbs_unref(LinphoneChatMessageCbs *cbs) {
	belle_sip_object_unref(cbs);
}

void *linphone_chat_message_cbs_get_user_data(const LinphoneChatMessageCbs *cbs) {
	return cbs->user_data;
}

void linphone_chat_message_cbs_set_user_data(LinphoneChatMessageCbs *cbs, void *ud) {
	cbs->user_data = ud;
}

LinphoneChatMessageCbsMsgStateChangedCb
linphone_chat_message_cbs_get_msg_state_changed(const LinphoneChatMessageCbs *cbs) {
	return cbs->msg_state_changed;
}

void linphone_chat_message_cbs_set_msg_state_changed(LinphoneChatMessageCbs *cbs,
													 LinphoneChatMessageCbsMsgStateChangedCb cb) {
	cbs->msg_state_changed = cb;
}

LinphoneChatMessageCbsFileTransferRecvCb
linphone_chat_message_cbs_get_file_transfer_recv(const LinphoneChatMessageCbs *cbs) {
	return cbs->file_transfer_recv;
}

void linphone_chat_message_cbs_set_file_transfer_recv(LinphoneChatMessageCbs *cbs,
													  LinphoneChatMessageCbsFileTransferRecvCb cb) {
	cbs->file_transfer_recv = cb;
}

LinphoneChatMessageCbsFileTransferSendCb
linphone_chat_message_cbs_get_file_transfer_send(const LinphoneChatMessageCbs *cbs) {
	return cbs->file_transfer_send;
}

void linphone_chat_message_cbs_set_file_transfer_send(LinphoneChatMessageCbs *cbs,
													  LinphoneChatMessageCbsFileTransferSendCb cb) {
	cbs->file_transfer_send = cb;
}

LinphoneChatMessageCbsFileTransferProgressIndicationCb
linphone_chat_message_cbs_get_file_transfer_progress_indication(const LinphoneChatMessageCbs *cbs) {
	return cbs->file_transfer_progress_indication;
}

void linphone_chat_message_cbs_set_file_transfer_progress_indication(
	LinphoneChatMessageCbs *cbs, LinphoneChatMessageCbsFileTransferProgressIndicationCb cb) {
	cbs->file_transfer_progress_indication = cb;
}

static void _linphone_chat_room_send_message(LinphoneChatRoom *cr, LinphoneChatMessage *msg);

static void process_io_error_upload(void *data, const belle_sip_io_error_event_t *event) {
	LinphoneChatMessage *msg = (LinphoneChatMessage *)data;
	ms_error("I/O Error during file upload to %s - msg [%p] chat room[%p]",
			 linphone_core_get_file_transfer_server(msg->chat_room->lc), msg, msg->chat_room);
	linphone_chat_message_cancel_file_transfer(msg);
}
static void process_auth_requested_upload(void *data, belle_sip_auth_event_t *event) {
	LinphoneChatMessage *msg = (LinphoneChatMessage *)data;
	ms_error("Error during file upload: auth requested to connect %s - msg [%p] chat room[%p]",
			 linphone_core_get_file_transfer_server(msg->chat_room->lc), msg, msg->chat_room);
	linphone_chat_message_cancel_file_transfer(msg);
}

static void process_io_error_download(void *data, const belle_sip_io_error_event_t *event) {
	LinphoneChatMessage *msg = (LinphoneChatMessage *)data;
	ms_error("I/O Error during file download %s - msg [%p] chat room[%p]", msg->external_body_url, msg, msg->chat_room);
	linphone_chat_message_set_state(msg, LinphoneChatMessageStateFileTransferError);
}
static void process_auth_requested_download(void *data, belle_sip_auth_event_t *event) {
	LinphoneChatMessage *msg = (LinphoneChatMessage *)data;
	linphone_chat_message_set_state(msg, LinphoneChatMessageStateFileTransferError);
	ms_error("Error during file download : auth requested to get %s - msg [%p] chat room[%p]", msg->external_body_url,
			 msg, msg->chat_room);
}

static void linphone_chat_message_file_transfer_on_progress(belle_sip_body_handler_t *bh, belle_sip_message_t *m,
															void *data, size_t offset, size_t total) {
	LinphoneChatMessage *msg = (LinphoneChatMessage *)data;
	if (!msg->http_request || belle_http_request_is_cancelled(msg->http_request)) {
		ms_warning("Cancelled request for msg [%p], ignoring %s", msg, __FUNCTION__);
		return;
	}
	if (linphone_chat_message_cbs_get_file_transfer_progress_indication(msg->callbacks)) {
		linphone_chat_message_cbs_get_file_transfer_progress_indication(msg->callbacks)(
			msg, msg->file_transfer_information, offset, total);
	} else {
		/* Legacy: call back given by application level */
		linphone_core_notify_file_transfer_progress_indication(msg->chat_room->lc, msg, msg->file_transfer_information,
															   offset, total);
	}
}

static int linphone_chat_message_file_transfer_on_send_body(belle_sip_user_body_handler_t *bh, belle_sip_message_t *m,
															void *data, size_t offset, uint8_t *buffer, size_t *size) {
	LinphoneChatMessage *msg = (LinphoneChatMessage *)data;
	LinphoneCore *lc = msg->chat_room->lc;
	char *buf = (char *)buffer;

	if (!msg->http_request || belle_http_request_is_cancelled(msg->http_request)) {
		ms_warning("Cancelled request for msg [%p], ignoring %s", msg, __FUNCTION__);
		return BELLE_SIP_STOP;
	}

	/* if we've not reach the end of file yet, ask for more data*/
	if (offset < linphone_content_get_size(msg->file_transfer_information)) {
		char *plainBuffer = NULL;

		if (linphone_content_get_key(msg->file_transfer_information) !=
			NULL) { /* if we have a key to cipher the msg, use it! */
			/* if this chunk is not the last one, the lenght must be a multiple of block cipher size(16 bytes)*/
			if (offset + *size < linphone_content_get_size(msg->file_transfer_information)) {
				*size -= (*size % 16);
			}
			plainBuffer = (char *)malloc(*size);
		}

		/* get data from call back */
		if (linphone_chat_message_cbs_get_file_transfer_send(msg->callbacks)) {
			LinphoneBuffer *lb = linphone_chat_message_cbs_get_file_transfer_send(msg->callbacks)(
				msg, msg->file_transfer_information, offset, *size);
			if (lb == NULL) {
				*size = 0;
			} else {
				*size = linphone_buffer_get_size(lb);
				memcpy(plainBuffer ? plainBuffer : buf, linphone_buffer_get_content(lb), *size);
				linphone_buffer_unref(lb);
			}
		} else {
			/* Legacy */
			linphone_core_notify_file_transfer_send(lc, msg, msg->file_transfer_information,
													plainBuffer ? plainBuffer : buf, size);
		}

		if (linphone_content_get_key(msg->file_transfer_information) !=
			NULL) { /* if we have a key to cipher the msg, use it! */
			lime_encryptFile(linphone_content_get_cryptoContext_address(msg->file_transfer_information),
							 (unsigned char *)linphone_content_get_key(msg->file_transfer_information), *size,
							 plainBuffer, (char *)buffer);
			free(plainBuffer);
			/* check if we reach the end of file */
			if (offset + *size >= linphone_content_get_size(msg->file_transfer_information)) {
				/* conclude file ciphering by calling it context with a zero size */
				lime_encryptFile(linphone_content_get_cryptoContext_address(msg->file_transfer_information), NULL, 0,
								 NULL, NULL);
			}
		}
	}

	return BELLE_SIP_CONTINUE;
}

static void linphone_chat_message_process_response_from_post_file(void *data,
																  const belle_http_response_event_t *event) {
	LinphoneChatMessage *msg = (LinphoneChatMessage *)data;

	/* check the answer code */
	if (event->response) {
		int code = belle_http_response_get_status_code(event->response);
		if (code == 204) { /* this is the reply to the first post to the server - an empty msg */
			/* start uploading the file */
			belle_http_request_listener_callbacks_t cbs = {0};
			belle_http_request_listener_t *l;
			belle_generic_uri_t *uri;
			belle_sip_multipart_body_handler_t *bh;
			char *ua;
			char *first_part_header;
			belle_sip_body_handler_t *first_part_bh;

			/* shall we encrypt the file */
			if (linphone_core_lime_for_file_sharing_enabled(msg->chat_room->lc)) {
				char keyBuffer
					[FILE_TRANSFER_KEY_SIZE]; /* temporary storage of generated key: 192 bits of key + 64 bits of
												 initial vector */
				/* generate a random 192 bits key + 64 bits of initial vector and store it into the
				 * file_transfer_information->key field of the msg */
				sal_get_random_bytes((unsigned char *)keyBuffer, FILE_TRANSFER_KEY_SIZE);
				linphone_content_set_key(
					msg->file_transfer_information, keyBuffer,
					FILE_TRANSFER_KEY_SIZE); /* key is duplicated in the content private structure */
				/* temporary storage for the Content-disposition header value : use a generic filename to not leak it
				 * Actual filename stored in msg->file_transfer_information->name will be set in encrypted msg
				 * sended to the  */
				first_part_header = belle_sip_strdup_printf("form-data; name=\"File\"; filename=\"filename.txt\"");
			} else {
				/* temporary storage for the Content-disposition header value */
				first_part_header = belle_sip_strdup_printf("form-data; name=\"File\"; filename=\"%s\"",
															linphone_content_get_name(msg->file_transfer_information));
			}

			/* create a user body handler to take care of the file and add the content disposition and content-type
			 * headers */
			if (msg->file_transfer_filepath != NULL) {
				first_part_bh =
					(belle_sip_body_handler_t *)belle_sip_file_body_handler_new(msg->file_transfer_filepath, NULL, msg);
			} else if (linphone_content_get_buffer(msg->file_transfer_information) != NULL) {
				first_part_bh = (belle_sip_body_handler_t *)belle_sip_memory_body_handler_new_from_buffer(
					linphone_content_get_buffer(msg->file_transfer_information),
					linphone_content_get_size(msg->file_transfer_information), NULL, msg);
			} else {
				first_part_bh = (belle_sip_body_handler_t *)belle_sip_user_body_handler_new(
					linphone_content_get_size(msg->file_transfer_information), NULL, NULL,
					linphone_chat_message_file_transfer_on_send_body, msg);
			}
			belle_sip_body_handler_add_header(first_part_bh,
											  belle_sip_header_create("Content-disposition", first_part_header));
			belle_sip_free(first_part_header);
			belle_sip_body_handler_add_header(first_part_bh,
											  (belle_sip_header_t *)belle_sip_header_content_type_create(
												  linphone_content_get_type(msg->file_transfer_information),
												  linphone_content_get_subtype(msg->file_transfer_information)));

			/* insert it in a multipart body handler which will manage the boundaries of multipart msg */
			bh = belle_sip_multipart_body_handler_new(linphone_chat_message_file_transfer_on_progress, msg,
													  first_part_bh);

			/* create the http request: do not include the msg header at this point, it is done by bellesip when
			 * setting the multipart body handler in the msg */
			ua = ms_strdup_printf("%s/%s", linphone_core_get_user_agent_name(), linphone_core_get_user_agent_version());
			uri = belle_generic_uri_parse(linphone_core_get_file_transfer_server(msg->chat_room->lc));
			if (msg->http_request)
				belle_sip_object_unref(msg->http_request);
			msg->http_request = belle_http_request_create("POST", uri, belle_sip_header_create("User-Agent", ua), NULL);
			belle_sip_object_ref(
				msg->http_request); /* keep a reference to the http request to be able to cancel it during upload */
			ms_free(ua);
			belle_sip_message_set_body_handler(BELLE_SIP_MESSAGE(msg->http_request), BELLE_SIP_BODY_HANDLER(bh));
			cbs.process_response = linphone_chat_message_process_response_from_post_file;
			cbs.process_io_error = process_io_error_upload;
			cbs.process_auth_requested = process_auth_requested_upload;
			l = belle_http_request_listener_create_from_callbacks(&cbs, msg);
			belle_http_provider_send_request(msg->chat_room->lc->http_provider, msg->http_request, l);
		} else if (code == 200) { /* file has been uplaoded correctly, get server reply and send it */
			const char *body = belle_sip_message_get_body((belle_sip_message_t *)event->response);
			belle_sip_object_unref(msg->http_request);
			msg->http_request = NULL;

			/* if we have an encryption key for the file, we must insert it into the msg and restore the correct
			 * filename */
			if (linphone_content_get_key(msg->file_transfer_information) != NULL) {
				/* parse the msg body */
				xmlDocPtr xmlMessageBody = xmlParseDoc((const xmlChar *)body);

				xmlNodePtr cur = xmlDocGetRootElement(xmlMessageBody);
				if (cur != NULL) {
					cur = cur->xmlChildrenNode;
					while (cur != NULL) {
						if (!xmlStrcmp(cur->name, (const xmlChar *)"file-info")) { /* we found a file info node, check
																					  it has a type="file" attribute */
							xmlChar *typeAttribute = xmlGetProp(cur, (const xmlChar *)"type");
							if (!xmlStrcmp(typeAttribute,
										   (const xmlChar *)"file")) { /* this is the node we are looking for : add a
																		  file-key children node */
								xmlNodePtr fileInfoNodeChildren =
									cur
										->xmlChildrenNode; /* need to parse the children node to update the file-name
															  one */
								/* convert key to base64 */
								int b64Size = b64_encode(NULL, FILE_TRANSFER_KEY_SIZE, NULL, 0);
								char *keyb64 = (char *)malloc(b64Size + 1);
								int xmlStringLength;

								b64Size = b64_encode(linphone_content_get_key(msg->file_transfer_information),
													 FILE_TRANSFER_KEY_SIZE, keyb64, b64Size);
								keyb64[b64Size] = '\0'; /* libxml need a null terminated string */

								/* add the node containing the key to the file-info node */
								xmlNewTextChild(cur, NULL, (const xmlChar *)"file-key", (const xmlChar *)keyb64);
								xmlFree(typeAttribute);
								free(keyb64);

								/* look for the file-name node and update its content */
								while (fileInfoNodeChildren != NULL) {
									if (!xmlStrcmp(
											fileInfoNodeChildren->name,
											(const xmlChar *)"file-name")) { /* we found a the file-name node, update
																				its content with the real filename */
										/* update node content */
										xmlNodeSetContent(fileInfoNodeChildren,
														  (const xmlChar *)(linphone_content_get_name(
															  msg->file_transfer_information)));
										break;
									}
									fileInfoNodeChildren = fileInfoNodeChildren->next;
								}

								/* dump the xml into msg->message */
								xmlDocDumpFormatMemoryEnc(xmlMessageBody, (xmlChar **)&msg->message, &xmlStringLength,
														  "UTF-8", 0);

								break;
							}
							xmlFree(typeAttribute);
						}
						cur = cur->next;
					}
				}
				xmlFreeDoc(xmlMessageBody);

			} else { /* no encryption key, transfer in plain, just copy the msg sent by server */
				msg->message = ms_strdup(body);
			}

			msg->content_type = ms_strdup("application/vnd.gsma.rcs-ft-http+xml");
			linphone_chat_message_set_state(msg, LinphoneChatMessageStateFileTransferDone);
			_linphone_chat_room_send_message(msg->chat_room, msg);
		} else {
			ms_warning("Unhandled HTTP code response %d for file transfer", code);
			linphone_chat_message_set_state(msg, LinphoneChatMessageStateNotDelivered);
		}
	}
}

static void _linphone_chat_message_destroy(LinphoneChatMessage *msg);

BELLE_SIP_DECLARE_NO_IMPLEMENTED_INTERFACES(LinphoneChatMessage);

BELLE_SIP_INSTANCIATE_VPTR(LinphoneChatMessage, belle_sip_object_t,
						   (belle_sip_object_destroy_t)_linphone_chat_message_destroy,
						   NULL, // clone
						   NULL, // marshal
						   FALSE);

void linphone_core_disable_chat(LinphoneCore *lc, LinphoneReason deny_reason) {
	lc->chat_deny_code = deny_reason;
}

void linphone_core_enable_chat(LinphoneCore *lc) {
	lc->chat_deny_code = LinphoneReasonNone;
}

bool_t linphone_core_chat_enabled(const LinphoneCore *lc) {
	return lc->chat_deny_code != LinphoneReasonNone;
}

const MSList *linphone_core_get_chat_rooms(LinphoneCore *lc) {
	return lc->chatrooms;
}

static bool_t linphone_chat_room_matches(LinphoneChatRoom *cr, const LinphoneAddress *from) {
	return linphone_address_weak_equal(cr->peer_url, from);
}

static void _linphone_chat_room_destroy(LinphoneChatRoom *obj);

BELLE_SIP_DECLARE_NO_IMPLEMENTED_INTERFACES(LinphoneChatRoom);

BELLE_SIP_INSTANCIATE_VPTR(LinphoneChatRoom, belle_sip_object_t,
						   (belle_sip_object_destroy_t)_linphone_chat_room_destroy,
						   NULL, // clone
						   NULL, // marshal
						   FALSE);

static LinphoneChatRoom *_linphone_core_create_chat_room(LinphoneCore *lc, LinphoneAddress *addr) {
	LinphoneChatRoom *cr = belle_sip_object_new(LinphoneChatRoom);
	cr->lc = lc;
	cr->peer = linphone_address_as_string(addr);
	cr->peer_url = addr;
	cr->unread_count = -1;
	lc->chatrooms = ms_list_append(lc->chatrooms, (void *)cr);
	return cr;
}

static LinphoneChatRoom *_linphone_core_create_chat_room_from_url(LinphoneCore *lc, const char *to) {
	LinphoneAddress *parsed_url = NULL;
	if ((parsed_url = linphone_core_interpret_url(lc, to)) != NULL) {
		return _linphone_core_create_chat_room(lc, parsed_url);
	}
	return NULL;
}

LinphoneChatRoom *_linphone_core_get_chat_room(LinphoneCore *lc, const LinphoneAddress *addr) {
	LinphoneChatRoom *cr = NULL;
	MSList *elem;
	for (elem = lc->chatrooms; elem != NULL; elem = ms_list_next(elem)) {
		cr = (LinphoneChatRoom *)elem->data;
		if (linphone_chat_room_matches(cr, addr)) {
			break;
		}
		cr = NULL;
	}
	return cr;
}

static LinphoneChatRoom *_linphone_core_get_or_create_chat_room(LinphoneCore *lc, const char *to) {
	LinphoneAddress *to_addr = linphone_core_interpret_url(lc, to);
	LinphoneChatRoom *ret;

	if (to_addr == NULL) {
		ms_error("linphone_core_get_or_create_chat_room(): Cannot make a valid address with %s", to);
		return NULL;
	}
	ret = _linphone_core_get_chat_room(lc, to_addr);
	linphone_address_destroy(to_addr);
	if (!ret) {
		ret = _linphone_core_create_chat_room_from_url(lc, to);
	}
	return ret;
}

LinphoneChatRoom *linphone_core_get_chat_room(LinphoneCore *lc, const LinphoneAddress *addr) {
	LinphoneChatRoom *ret = _linphone_core_get_chat_room(lc, addr);
	if (!ret) {
		ret = _linphone_core_create_chat_room(lc, linphone_address_clone(addr));
	}
	return ret;
}

void linphone_core_delete_chat_room(LinphoneCore *lc, LinphoneChatRoom *cr) {
	if (ms_list_find(lc->chatrooms, cr)) {
		lc->chatrooms = ms_list_remove(cr->lc->chatrooms, cr);
		linphone_chat_room_delete_history(cr);
		linphone_chat_room_unref(cr);
	} else {
		ms_error("linphone_core_delete_chat_room(): chatroom [%p] isn't part of LinphoneCore.", cr);
	}
}

LinphoneChatRoom *linphone_core_get_chat_room_from_uri(LinphoneCore *lc, const char *to) {
	return _linphone_core_get_or_create_chat_room(lc, to);
}

static void linphone_chat_room_delete_composing_idle_timer(LinphoneChatRoom *cr) {
	if (cr->composing_idle_timer) {
		if (cr->lc && cr->lc->sal)
			sal_cancel_timer(cr->lc->sal, cr->composing_idle_timer);
		belle_sip_object_unref(cr->composing_idle_timer);
		cr->composing_idle_timer = NULL;
	}
}

static void linphone_chat_room_delete_composing_refresh_timer(LinphoneChatRoom *cr) {
	if (cr->composing_refresh_timer) {
		if (cr->lc && cr->lc->sal)
			sal_cancel_timer(cr->lc->sal, cr->composing_refresh_timer);
		belle_sip_object_unref(cr->composing_refresh_timer);
		cr->composing_refresh_timer = NULL;
	}
}

static void linphone_chat_room_delete_remote_composing_refresh_timer(LinphoneChatRoom *cr) {
	if (cr->remote_composing_refresh_timer) {
		if (cr->lc && cr->lc->sal)
			sal_cancel_timer(cr->lc->sal, cr->remote_composing_refresh_timer);
		belle_sip_object_unref(cr->remote_composing_refresh_timer);
		cr->remote_composing_refresh_timer = NULL;
	}
}

static void _linphone_chat_room_destroy(LinphoneChatRoom *cr) {
	ms_list_free_with_data(cr->transient_messages, (void (*)(void *))linphone_chat_message_release);
	linphone_chat_room_delete_composing_idle_timer(cr);
	linphone_chat_room_delete_composing_refresh_timer(cr);
	linphone_chat_room_delete_remote_composing_refresh_timer(cr);
	if (cr->lc != NULL) {
		if (ms_list_find(cr->lc->chatrooms, cr)) {
			ms_error("LinphoneChatRoom[%p] is destroyed while still being used by the LinphoneCore. This is abnormal."
					 " linphone_core_get_chat_room() doesn't give a reference, there is no need to call "
					 "linphone_chat_room_unref(). "
					 "In order to remove a chat room from the core, use linphone_core_delete_chat_room().",
					 cr);
			cr->lc->chatrooms = ms_list_remove(cr->lc->chatrooms, cr);
		}
	}
	linphone_address_destroy(cr->peer_url);
	if (cr->pending_message)
		linphone_chat_message_destroy(cr->pending_message);
	if (cr->call)
		linphone_call_unref(cr->call);

	ms_free(cr->peer);
}

void linphone_chat_room_destroy(LinphoneChatRoom *cr) {
	linphone_chat_room_unref(cr);
}

void linphone_chat_room_release(LinphoneChatRoom *cr) {
	cr->lc = NULL;
	linphone_chat_room_unref(cr);
}

LinphoneChatRoom *linphone_chat_room_ref(LinphoneChatRoom *cr) {
	belle_sip_object_ref(cr);
	return cr;
}

void linphone_chat_room_unref(LinphoneChatRoom *cr) {
	belle_sip_object_unref(cr);
}

void *linphone_chat_room_get_user_data(const LinphoneChatRoom *cr) {
	return cr->user_data;
}

void linphone_chat_room_set_user_data(LinphoneChatRoom *cr, void *ud) {
	cr->user_data = ud;
}

static void _linphone_chat_room_send_message(LinphoneChatRoom *cr, LinphoneChatMessage *msg) {
	SalOp *op = NULL;
	LinphoneCall *call;
<<<<<<< HEAD
	char *content_type;
	const char *identity = NULL;
	time_t t = time(NULL);
=======
	char* content_type;
	const char *identity=NULL;
	time_t t=time(NULL);
	/*stubed rtt text*/
	if (cr->call && linphone_call_params_realtime_text_enabled(linphone_call_get_current_params(cr->call))) {
		char crlf[4]="CRLF";
		linphone_chat_message_put_char(msg,*(uint32_t*)crlf); /*CRLF*/
		msg->state = LinphoneChatMessageStateDelivered;
		return ;
	}
>>>>>>> 52a5ab76
	linphone_chat_message_ref(msg);

	/* Check if we shall upload a file to a server */
	if (msg->file_transfer_information != NULL && msg->content_type == NULL) {
		/* open a transaction with the server and send an empty request(RCS5.1 section 3.5.4.8.3.1) */
		belle_http_request_listener_callbacks_t cbs = {0};
		belle_http_request_listener_t *l;
		belle_generic_uri_t *uri = NULL;
		const char *transfer_server = linphone_core_get_file_transfer_server(cr->lc);

		if (transfer_server == NULL) {
			ms_warning("Cannot send file transfer msg: no file transfer server configured.");
			goto error;
		}
		uri = belle_generic_uri_parse(transfer_server);
		if (uri == NULL || belle_generic_uri_get_host(uri)==NULL) {
			ms_warning("Cannot send file transfer msg: incorrect file transfer server configured '%s'.", transfer_server);
			goto error;
		}
		msg->http_request = belle_http_request_create("POST", uri, NULL, NULL, NULL);
		if (msg->http_request == NULL) {
			ms_warning("Could not create http request for uri %s", transfer_server);
			goto error;
		}

		/* keep a reference on the request to be able to cancel it */
		belle_sip_object_ref(msg->http_request);
		cbs.process_response = linphone_chat_message_process_response_from_post_file;
		cbs.process_io_error = process_io_error_upload;
		cbs.process_auth_requested = process_auth_requested_upload;
		/* give msg to listener to be able to start the actual file upload when server answer a 204 No content */
		l = belle_http_request_listener_create_from_callbacks(&cbs, msg);
		belle_http_provider_send_request(cr->lc->http_provider, msg->http_request, l);
		linphone_chat_message_unref(msg);
		return;
error:
		if (uri) {
			belle_sip_object_unref(uri);
		}
		linphone_chat_message_set_state(msg, LinphoneChatMessageStateNotDelivered);
		linphone_chat_message_unref(msg);
	} else {
		if (lp_config_get_int(cr->lc->config, "sip", "chat_use_call_dialogs", 0)) {
			if ((call = linphone_core_get_call_by_remote_address(cr->lc, cr->peer)) != NULL) {
				if (call->state == LinphoneCallConnected || call->state == LinphoneCallStreamsRunning ||
					call->state == LinphoneCallPaused || call->state == LinphoneCallPausing ||
					call->state == LinphoneCallPausedByRemote) {
					ms_message("send SIP msg through the existing call.");
					op = call->op;
					identity = linphone_core_find_best_identity(cr->lc, linphone_call_get_remote_address(call));
				}
			}
		}
		msg->time = t;
		if (op == NULL) {
			LinphoneProxyConfig *proxy = linphone_core_lookup_known_proxy(cr->lc, cr->peer_url);
			if (proxy) {
				identity = linphone_proxy_config_get_identity(proxy);
			} else
				identity = linphone_core_get_primary_contact(cr->lc);
			/*sending out of calls*/
			msg->op = op = sal_op_new(cr->lc->sal);
			linphone_configure_op(cr->lc, op, cr->peer_url, msg->custom_headers,
								  lp_config_get_int(cr->lc->config, "sip", "chat_msg_with_contact", 0));
			sal_op_set_user_pointer(op, msg); /*if out of call, directly store msg*/
		}

		if (msg->external_body_url) {
			content_type = ms_strdup_printf("message/external-body; access-type=URL; URL=\"%s\"", msg->external_body_url);
			sal_message_send(op, identity, cr->peer, content_type, NULL, NULL);
			ms_free(content_type);
		} else {
			char *peer_uri = linphone_address_as_string_uri_only(linphone_chat_room_get_peer_address(cr));
			const char *content_type;

			if (linphone_core_lime_enabled(cr->lc)) {
				/* ref the msg or it may be destroyed by callback if the encryption failed */
				linphone_chat_message_ref(msg);
				if (msg->content_type && strcmp(msg->content_type, "application/vnd.gsma.rcs-ft-http+xml") == 0) {
					/* it's a file transfer, content type shall be set to
					application/cipher.vnd.gsma.rcs-ft-http+xml*/
					content_type = "application/cipher.vnd.gsma.rcs-ft-http+xml";
				} else {
					content_type = "xml/cipher";
				}
			} else {
				content_type = msg->content_type;
			}

			if (content_type == NULL) {
				sal_text_send(op, identity, cr->peer, msg->message);
			} else {
				sal_message_send(op, identity, cr->peer, content_type, msg->message, peer_uri);
			}
			ms_free(peer_uri);
		}

		msg->dir = LinphoneChatMessageOutgoing;
		msg->from = linphone_address_new(identity);
		msg->storage_id = linphone_chat_message_store(msg);

		if (cr->unread_count >= 0 && !msg->is_read)
			cr->unread_count++;

		// add to transient list
		cr->transient_messages = ms_list_append(cr->transient_messages, linphone_chat_message_ref(msg));

		if (cr->is_composing == LinphoneIsComposingActive) {
			cr->is_composing = LinphoneIsComposingIdle;
		}
		linphone_chat_room_delete_composing_idle_timer(cr);
		linphone_chat_room_delete_composing_refresh_timer(cr);
		linphone_chat_message_unref(msg);
	}
}

void linphone_chat_message_update_state(LinphoneChatMessage *msg, LinphoneChatMessageState new_state) {
	linphone_chat_message_set_state(msg, new_state);
	linphone_chat_message_store_state(msg);

	if (msg->state == LinphoneChatMessageStateDelivered || msg->state == LinphoneChatMessageStateNotDelivered) {
		// msg is not transient anymore, we can remove it from our transient list and unref it :
		msg->chat_room->transient_messages = ms_list_remove(msg->chat_room->transient_messages, msg);
		linphone_chat_message_unref(msg);
	}
}

/**
 * Send a msg to peer member of this chat room.
 * @deprecated linphone_chat_room_send_message2() gives more control on the msg expedition.
 * @param cr #LinphoneChatRoom object
 * @param msg msg to be sent
 */
void linphone_chat_room_send_message(LinphoneChatRoom *cr, const char *msg) {
	_linphone_chat_room_send_message(cr, linphone_chat_room_create_message(cr, msg));
}

void linphone_chat_room_message_received(LinphoneChatRoom *cr, LinphoneCore *lc, LinphoneChatMessage *msg) {
	if (msg->message) {
		/*legacy API*/
		linphone_core_notify_text_message_received(lc, cr, msg->from, msg->message);
	}
	linphone_core_notify_message_received(lc, cr, msg);
	cr->remote_is_composing = LinphoneIsComposingIdle;
	linphone_core_notify_is_composing_received(cr->lc, cr);
}

void linphone_core_message_received(LinphoneCore *lc, SalOp *op, const SalMessage *sal_msg) {
	LinphoneChatRoom *cr = NULL;
	LinphoneAddress *addr;
	LinphoneChatMessage *msg;
	const SalCustomHeader *ch;

	addr = linphone_address_new(sal_msg->from);
	linphone_address_clean(addr);
	cr = linphone_core_get_chat_room(lc, addr);

	if (sal_msg->content_type !=
		NULL) { /* content_type field is, for now, used only for rcs file transfer but we shall strcmp it with
				   "application/vnd.gsma.rcs-ft-http+xml" */
		xmlChar *file_url = NULL;
		xmlDocPtr xmlMessageBody;
		xmlNodePtr cur;

		msg = linphone_chat_room_create_message(cr, NULL); /* create a msg with empty body */
		msg->content_type =
			ms_strdup(sal_msg->content_type); /* add the content_type "application/vnd.gsma.rcs-ft-http+xml" */
		msg->file_transfer_information = linphone_content_new();

		/* parse the msg body to get all informations from it */
		xmlMessageBody = xmlParseDoc((const xmlChar *)sal_msg->text);

		cur = xmlDocGetRootElement(xmlMessageBody);
		if (cur != NULL) {
			cur = cur->xmlChildrenNode;
			while (cur != NULL) {
				if (!xmlStrcmp(
						cur->name, (const xmlChar *)"file-info")) { /* we found a file info node, check it has a
																	   type="file" attribute */
					xmlChar *typeAttribute = xmlGetProp(cur, (const xmlChar *)"type");
					if (!xmlStrcmp(typeAttribute, (const xmlChar *)"file")) { /* this is the node we are looking for */
						cur = cur->xmlChildrenNode; /* now loop on the content of the file-info node */
						while (cur != NULL) {
							if (!xmlStrcmp(cur->name, (const xmlChar *)"file-size")) {
								xmlChar *fileSizeString = xmlNodeListGetString(xmlMessageBody, cur->xmlChildrenNode, 1);
								linphone_content_set_size(msg->file_transfer_information,
														  strtol((const char *)fileSizeString, NULL, 10));
								xmlFree(fileSizeString);
							}

							if (!xmlStrcmp(cur->name, (const xmlChar *)"file-name")) {
								linphone_content_set_name(
									msg->file_transfer_information,
									(const char *)xmlNodeListGetString(xmlMessageBody, cur->xmlChildrenNode, 1));
							}
							if (!xmlStrcmp(cur->name, (const xmlChar *)"content-type")) {
								xmlChar *contentType = xmlNodeListGetString(xmlMessageBody, cur->xmlChildrenNode, 1);
								int contentTypeIndex = 0;
								char *type;
								char *subtype;
								while (contentType[contentTypeIndex] != '/' && contentType[contentTypeIndex] != '\0') {
									contentTypeIndex++;
								}
								type = ms_strndup((char *)contentType, contentTypeIndex);
								subtype = ms_strdup(((char *)contentType + contentTypeIndex + 1));
								linphone_content_set_type(msg->file_transfer_information, type);
								linphone_content_set_subtype(msg->file_transfer_information, subtype);
								ms_free(subtype);
								ms_free(type);
								xmlFree(contentType);
							}
							if (!xmlStrcmp(cur->name, (const xmlChar *)"data")) {
								file_url = xmlGetProp(cur, (const xmlChar *)"url");
							}

							if (!xmlStrcmp(cur->name,
										   (const xmlChar *)"file-key")) { /* there is a key in the msg: file has
																			  been encrypted */
								/* convert the key from base 64 */
								xmlChar *keyb64 = xmlNodeListGetString(xmlMessageBody, cur->xmlChildrenNode, 1);
								int keyLength = b64_decode((char *)keyb64, strlen((char *)keyb64), NULL, 0);
								uint8_t *keyBuffer = (uint8_t *)malloc(keyLength);
								/* decode the key into local key buffer */
								b64_decode((char *)keyb64, strlen((char *)keyb64), keyBuffer, keyLength);
								linphone_content_set_key(
									msg->file_transfer_information, (char *)keyBuffer,
									keyLength); /* duplicate key value into the linphone content private structure */
								xmlFree(keyb64);
								free(keyBuffer);
							}

							cur = cur->next;
						}
						xmlFree(typeAttribute);
						break;
					}
					xmlFree(typeAttribute);
				}
				cur = cur->next;
			}
		}
		xmlFreeDoc(xmlMessageBody);

		linphone_chat_message_set_external_body_url(msg, (const char *)file_url);
		xmlFree(file_url);
	} else { /* msg is not rcs file transfer, create it with provided sal_msg->text as ->msg */
		msg = linphone_chat_room_create_message(cr, sal_msg->text);
	}
	linphone_chat_message_set_from(msg, cr->peer_url);

	{
		LinphoneAddress *to;
		to = sal_op_get_to(op) ? linphone_address_new(sal_op_get_to(op))
							   : linphone_address_new(linphone_core_get_identity(lc));
		msg->to = to;
	}

	msg->time = sal_msg->time;
	linphone_chat_message_set_state(msg, LinphoneChatMessageStateDelivered);
	msg->is_read = FALSE;
	msg->dir = LinphoneChatMessageIncoming;
	ch = sal_op_get_recv_custom_header(op);
	if (ch)
		msg->custom_headers = sal_custom_header_clone(ch);

	if (sal_msg->url) {
		linphone_chat_message_set_external_body_url(msg, sal_msg->url);
	}

	linphone_address_destroy(addr);
	msg->storage_id = linphone_chat_message_store(msg);

	if (cr->unread_count < 0)
		cr->unread_count = 1;
	else
		cr->unread_count++;

	linphone_chat_room_message_received(cr, lc, msg);
	linphone_chat_message_unref(msg);
}

static int linphone_chat_room_remote_refresh_composing_expired(void *data, unsigned int revents) {
	LinphoneChatRoom *cr = (LinphoneChatRoom *)data;
	belle_sip_object_unref(cr->remote_composing_refresh_timer);
	cr->remote_composing_refresh_timer = NULL;
	cr->remote_is_composing = LinphoneIsComposingIdle;
	linphone_core_notify_is_composing_received(cr->lc, cr);
	return BELLE_SIP_STOP;
}

static const char *iscomposing_prefix = "/xsi:isComposing";

static void process_im_is_composing_notification(LinphoneChatRoom *cr, xmlparsing_context_t *xml_ctx) {
	char xpath_str[MAX_XPATH_LENGTH];
	xmlXPathObjectPtr iscomposing_object;
	const char *state_str = NULL;
	const char *refresh_str = NULL;
	int refresh_duration = lp_config_get_int(cr->lc->config, "sip", "composing_remote_refresh_timeout",
											 COMPOSING_DEFAULT_REMOTE_REFRESH_TIMEOUT);
	int i;
	LinphoneIsComposingState state = LinphoneIsComposingIdle;

	if (linphone_create_xml_xpath_context(xml_ctx) < 0)
		return;

	xmlXPathRegisterNs(xml_ctx->xpath_ctx, (const xmlChar *)"xsi",
					   (const xmlChar *)"urn:ietf:params:xml:ns:im-iscomposing");
	iscomposing_object = linphone_get_xml_xpath_object_for_node_list(xml_ctx, iscomposing_prefix);
	if (iscomposing_object != NULL) {
		if (iscomposing_object->nodesetval != NULL) {
			for (i = 1; i <= iscomposing_object->nodesetval->nodeNr; i++) {
				snprintf(xpath_str, sizeof(xpath_str), "%s[%i]/xsi:state", iscomposing_prefix, i);
				state_str = linphone_get_xml_text_content(xml_ctx, xpath_str);
				if (state_str == NULL)
					continue;
				snprintf(xpath_str, sizeof(xpath_str), "%s[%i]/xsi:refresh", iscomposing_prefix, i);
				refresh_str = linphone_get_xml_text_content(xml_ctx, xpath_str);
			}
		}
		xmlXPathFreeObject(iscomposing_object);
	}

	if (state_str != NULL) {
		if (strcmp(state_str, "active") == 0) {
			state = LinphoneIsComposingActive;
			if (refresh_str != NULL) {
				refresh_duration = atoi(refresh_str);
			}
			if (!cr->remote_composing_refresh_timer) {
				cr->remote_composing_refresh_timer =
					sal_create_timer(cr->lc->sal, linphone_chat_room_remote_refresh_composing_expired, cr,
									 refresh_duration * 1000, "composing remote refresh timeout");
			} else {
				belle_sip_source_set_timeout(cr->remote_composing_refresh_timer, refresh_duration * 1000);
			}
		} else {
			linphone_chat_room_delete_remote_composing_refresh_timer(cr);
		}

		cr->remote_is_composing = state;
		linphone_core_notify_is_composing_received(cr->lc, cr);
		linphone_free_xml_text_content(state_str);
	}
	if (refresh_str != NULL) {
		linphone_free_xml_text_content(refresh_str);
	}
}

static void linphone_chat_room_notify_is_composing(LinphoneChatRoom *cr, const char *text) {
	xmlparsing_context_t *xml_ctx = linphone_xmlparsing_context_new();
	xmlSetGenericErrorFunc(xml_ctx, linphone_xmlparsing_genericxml_error);
	xml_ctx->doc = xmlReadDoc((const unsigned char *)text, 0, NULL, 0);
	if (xml_ctx->doc != NULL) {
		process_im_is_composing_notification(cr, xml_ctx);
	} else {
		ms_warning("Wrongly formatted presence XML: %s", xml_ctx->errorBuffer);
	}
	linphone_xmlparsing_context_destroy(xml_ctx);
}

void linphone_core_is_composing_received(LinphoneCore *lc, SalOp *op, const SalIsComposing *is_composing) {
	LinphoneAddress *addr = linphone_address_new(is_composing->from);
	LinphoneChatRoom *cr = _linphone_core_get_chat_room(lc, addr);
	if (cr != NULL) {
		/*rtt stub*/
		LinphoneCall *call = linphone_core_find_call_from_uri(lc,cr->peer);
		if (call && linphone_call_params_realtime_text_enabled(linphone_call_get_current_params(call))) {
			const char * rtt;
			if (cr->call == NULL) {
				/*attach cr to call*/
				cr->call = call;
				linphone_call_ref(cr->call);
			}
			if (cr->pending_message == NULL) {
				cr->pending_message = linphone_chat_room_create_message(cr,"");
			}

			rtt = sal_custom_header_find(sal_op_get_recv_custom_header(op),"X-RTT");
			if (rtt) {
				if (strcmp(rtt,"CRLF")==0) {
					LinphoneChatMessage *msg = cr->pending_message;
					/*forge a message*/
					linphone_chat_message_set_from(msg, cr->peer_url);

					{
						LinphoneAddress *to;
						to=sal_op_get_to(op) ? linphone_address_new(sal_op_get_to(op)) : linphone_address_new(linphone_core_get_identity(lc));
						msg->to=to;
					}

					msg->time=ms_time(0);
					msg->state=LinphoneChatMessageStateDelivered;
					msg->is_read=FALSE;
					msg->dir=LinphoneChatMessageIncoming;
					msg->storage_id=linphone_chat_message_store(msg);

					if(cr->unread_count < 0) cr->unread_count = 1;
					else cr->unread_count++;

					linphone_chat_room_message_received(cr,lc,msg);
					linphone_chat_message_unref(msg);
					cr->pending_message=NULL;
				} else if (strcmp(rtt,"S P")==0) {
					cr->pending_message->message=ms_strcat_printf(cr->pending_message->message," ");
				} else {
					cr->pending_message->message=ms_strcat_printf(cr->pending_message->message,rtt);
				}
			}
		}
		linphone_chat_room_notify_is_composing(cr, is_composing->text);
	}
	linphone_address_destroy(addr);
}

bool_t linphone_chat_room_is_remote_composing(const LinphoneChatRoom *cr) {
	return (cr->remote_is_composing == LinphoneIsComposingActive) ? TRUE : FALSE;
}

LinphoneCore *linphone_chat_room_get_lc(LinphoneChatRoom *cr) {
	return cr->lc;
}

LinphoneCore *linphone_chat_room_get_core(LinphoneChatRoom *cr) {
	return cr->lc;
}

const LinphoneAddress *linphone_chat_room_get_peer_address(LinphoneChatRoom *cr) {
	return cr->peer_url;
}

LinphoneChatMessage *linphone_chat_room_create_message(LinphoneChatRoom *cr, const char *message) {
	LinphoneChatMessage *msg = belle_sip_object_new(LinphoneChatMessage);
	msg->callbacks = linphone_chat_message_cbs_new();
	msg->chat_room = (LinphoneChatRoom *)cr;
	msg->message = message ? ms_strdup(message) : NULL;
	msg->is_read = TRUE;
	msg->content_type = NULL;			   /* this property is used only when transfering file */
	msg->file_transfer_information = NULL; /* this property is used only when transfering file */
	msg->http_request = NULL;
	return msg;
}

LinphoneChatMessage *linphone_chat_room_create_message_2(LinphoneChatRoom *cr, const char *message,
														 const char *external_body_url, LinphoneChatMessageState state,
														 time_t time, bool_t is_read, bool_t is_incoming) {
	LinphoneCore *lc = linphone_chat_room_get_lc(cr);

	LinphoneChatMessage *msg = belle_sip_object_new(LinphoneChatMessage);
	msg->callbacks = linphone_chat_message_cbs_new();
	msg->chat_room = (LinphoneChatRoom *)cr;
	msg->message = message ? ms_strdup(message) : NULL;
	msg->external_body_url = external_body_url ? ms_strdup(external_body_url) : NULL;
	msg->time = time;
	linphone_chat_message_set_state(msg, state);
	msg->is_read = is_read;
	msg->content_type = NULL;			   /* this property is used only when transfering file */
	msg->file_transfer_information = NULL; /* this property is used only when transfering file */
	if (is_incoming) {
		msg->dir = LinphoneChatMessageIncoming;
		linphone_chat_message_set_from(msg, linphone_chat_room_get_peer_address(cr));
		linphone_chat_message_set_to(msg, linphone_address_new(linphone_core_get_identity(lc)));
	} else {
		msg->dir = LinphoneChatMessageOutgoing;
		linphone_chat_message_set_to(msg, linphone_chat_room_get_peer_address(cr));
		linphone_chat_message_set_from(msg, linphone_address_new(linphone_core_get_identity(lc)));
	}
	return msg;
}

void linphone_chat_room_send_message2(LinphoneChatRoom *cr, LinphoneChatMessage *msg,
									  LinphoneChatMessageStateChangedCb status_cb, void *ud) {
	msg->message_state_changed_cb = status_cb;
	msg->message_state_changed_user_data = ud;
	linphone_chat_message_set_state(msg, LinphoneChatMessageStateInProgress);
	_linphone_chat_room_send_message(cr, msg);
}

void linphone_chat_room_send_chat_message(LinphoneChatRoom *cr, LinphoneChatMessage *msg) {
	linphone_chat_message_set_state(msg, LinphoneChatMessageStateInProgress);
	_linphone_chat_room_send_message(cr, msg);
}

static char *linphone_chat_room_create_is_composing_xml(LinphoneChatRoom *cr) {
	xmlBufferPtr buf;
	xmlTextWriterPtr writer;
	int err;
	char *content = NULL;

	buf = xmlBufferCreate();
	if (buf == NULL) {
		ms_error("Error creating the XML buffer");
		return content;
	}
	writer = xmlNewTextWriterMemory(buf, 0);
	if (writer == NULL) {
		ms_error("Error creating the XML writer");
		return content;
	}

	err = xmlTextWriterStartDocument(writer, "1.0", "UTF-8", NULL);
	if (err >= 0) {
		err = xmlTextWriterStartElementNS(writer, NULL, (const xmlChar *)"isComposing",
										  (const xmlChar *)"urn:ietf:params:xml:ns:im-iscomposing");
	}
	if (err >= 0) {
		err = xmlTextWriterWriteAttributeNS(writer, (const xmlChar *)"xmlns", (const xmlChar *)"xsi", NULL,
											(const xmlChar *)"http://www.w3.org/2001/XMLSchema-instance");
	}
	if (err >= 0) {
		err = xmlTextWriterWriteAttributeNS(writer, (const xmlChar *)"xsi", (const xmlChar *)"schemaLocation", NULL,
											(const xmlChar *)"urn:ietf:params:xml:ns:im-composing iscomposing.xsd");
	}
	if (err >= 0) {
		err = xmlTextWriterWriteElement(writer, (const xmlChar *)"state",
										(cr->is_composing == LinphoneIsComposingActive) ? (const xmlChar *)"active"
																						: (const xmlChar *)"idle");
	}
	if ((err >= 0) && (cr->is_composing == LinphoneIsComposingActive)) {
		char refresh_str[4] = {0};
		int refresh_timeout =
			lp_config_get_int(cr->lc->config, "sip", "composing_refresh_timeout", COMPOSING_DEFAULT_REFRESH_TIMEOUT);
		snprintf(refresh_str, sizeof(refresh_str), "%u", refresh_timeout);
		err = xmlTextWriterWriteElement(writer, (const xmlChar *)"refresh", (const xmlChar *)refresh_str);
	}
	if (err >= 0) {
		/* Close the "isComposing" element. */
		err = xmlTextWriterEndElement(writer);
	}
	if (err >= 0) {
		err = xmlTextWriterEndDocument(writer);
	}
	if (err > 0) {
		/* xmlTextWriterEndDocument returns the size of the content. */
		content = ms_strdup((char *)buf->content);
	}
	xmlFreeTextWriter(writer);
	xmlBufferFree(buf);
	return content;
}

static void linphone_chat_room_send_is_composing_notification(LinphoneChatRoom *cr) {
	SalOp *op = NULL;
	const char *identity = NULL;
	char *content = NULL;
	LinphoneProxyConfig *proxy = linphone_core_lookup_known_proxy(cr->lc, cr->peer_url);
	if (proxy)
		identity = linphone_proxy_config_get_identity(proxy);
	else
		identity = linphone_core_get_primary_contact(cr->lc);
	/*sending out of calls*/
	op = sal_op_new(cr->lc->sal);
	linphone_configure_op(cr->lc, op, cr->peer_url, NULL,
						  lp_config_get_int(cr->lc->config, "sip", "chat_msg_with_contact", 0));

	content = linphone_chat_room_create_is_composing_xml(cr);
	if (content != NULL) {
		sal_message_send(op, identity, cr->peer, "application/im-iscomposing+xml", content, NULL);
		ms_free(content);
		sal_op_unref(op);
	}
}

uint32_t linphone_chat_room_get_char(const LinphoneChatRoom *cr) {
	if (cr->pending_message && strlen(cr->pending_message->message) > 0 ) {
		return cr->pending_message->message[strlen(cr->pending_message->message)-1];
	} else return 0;
}
int linphone_chat_message_put_char(LinphoneChatMessage *msg,uint32_t charater) {
	/*stubbed implementation using im-iscomposing+xml*/
	LinphoneChatRoom *cr=linphone_chat_message_get_chat_room(msg);
	char *content;
	SalOp *op = sal_op_new(cr->lc->sal);
	char* value;
	const char* from;
	LinphoneCall *call = cr->call;
	cr->is_composing = LinphoneIsComposingActive;
	content = linphone_chat_room_create_is_composing_xml(cr);
	linphone_configure_op(cr->lc, op, cr->peer_url, NULL, lp_config_get_int(cr->lc->config, "sip", "chat_msg_with_contact", 0));
	if (charater==' ')
		value=ms_strdup("S P");
	else
		value=ms_strdup_printf("%c%c%c%c",((char*)&charater)[0],((char*)&charater)[1],((char*)&charater)[2],((char*)&charater)[3]);
	sal_op_set_sent_custom_header(op,sal_custom_header_append(NULL,"X-RTT",value));
	ms_free(value);
	if (call->dir==LinphoneCallOutgoing) {
		from = sal_op_get_from(call->op);
	} else {
		from = sal_op_get_to(call->op);
	}
	sal_message_send(op
					, from
					, cr->peer
					, "application/im-iscomposing+xml"
					, content
					, NULL);

	return 0;
}
static int linphone_chat_room_stop_composing(void *data, unsigned int revents) {
	LinphoneChatRoom *cr = (LinphoneChatRoom *)data;
	cr->is_composing = LinphoneIsComposingIdle;
	linphone_chat_room_send_is_composing_notification(cr);
	linphone_chat_room_delete_composing_refresh_timer(cr);
	belle_sip_object_unref(cr->composing_idle_timer);
	cr->composing_idle_timer = NULL;
	return BELLE_SIP_STOP;
}

static int linphone_chat_room_refresh_composing(void *data, unsigned int revents) {
	LinphoneChatRoom *cr = (LinphoneChatRoom *)data;
	linphone_chat_room_send_is_composing_notification(cr);
	return BELLE_SIP_CONTINUE;
}

void linphone_chat_room_compose(LinphoneChatRoom *cr) {
	int idle_timeout =
		lp_config_get_int(cr->lc->config, "sip", "composing_idle_timeout", COMPOSING_DEFAULT_IDLE_TIMEOUT);
	int refresh_timeout =
		lp_config_get_int(cr->lc->config, "sip", "composing_refresh_timeout", COMPOSING_DEFAULT_REFRESH_TIMEOUT);
	if (cr->is_composing == LinphoneIsComposingIdle) {
		cr->is_composing = LinphoneIsComposingActive;
		linphone_chat_room_send_is_composing_notification(cr);
		if (!cr->composing_refresh_timer) {
			cr->composing_refresh_timer = sal_create_timer(cr->lc->sal, linphone_chat_room_refresh_composing, cr,
														   refresh_timeout * 1000, "composing refresh timeout");
		} else {
			belle_sip_source_set_timeout(cr->composing_refresh_timer, refresh_timeout * 1000);
		}
		if (!cr->composing_idle_timer) {
			cr->composing_idle_timer = sal_create_timer(cr->lc->sal, linphone_chat_room_stop_composing, cr,
														idle_timeout * 1000, "composing idle timeout");
		}
	}
	belle_sip_source_set_timeout(cr->composing_idle_timer, idle_timeout * 1000);
}

const char *linphone_chat_message_state_to_string(const LinphoneChatMessageState state) {
	switch (state) {
	case LinphoneChatMessageStateIdle:
		return "LinphoneChatMessageStateIdle";
	case LinphoneChatMessageStateInProgress:
		return "LinphoneChatMessageStateInProgress";
	case LinphoneChatMessageStateDelivered:
		return "LinphoneChatMessageStateDelivered";
	case LinphoneChatMessageStateNotDelivered:
		return "LinphoneChatMessageStateNotDelivered";
	case LinphoneChatMessageStateFileTransferError:
		return "LinphoneChatMessageStateFileTransferError";
	case LinphoneChatMessageStateFileTransferDone:
		return "LinphoneChatMessageStateFileTransferDone ";
	}
	return NULL;
}

LinphoneChatRoom *linphone_chat_message_get_chat_room(LinphoneChatMessage *msg) {
	return msg->chat_room;
}

const LinphoneAddress *linphone_chat_message_get_peer_address(LinphoneChatMessage *msg) {
	return linphone_chat_room_get_peer_address(msg->chat_room);
}

void linphone_chat_message_set_user_data(LinphoneChatMessage *msg, void *ud) {
	msg->message_userdata = ud;
}

void *linphone_chat_message_get_user_data(const LinphoneChatMessage *msg) {
	return msg->message_userdata;
}

const char *linphone_chat_message_get_external_body_url(const LinphoneChatMessage *msg) {
	return msg->external_body_url;
}

void linphone_chat_message_set_external_body_url(LinphoneChatMessage *msg, const char *url) {
	if (msg->external_body_url) {
		ms_free(msg->external_body_url);
	}
	msg->external_body_url = url ? ms_strdup(url) : NULL;
}

const char *linphone_chat_message_get_appdata(const LinphoneChatMessage *msg) {
	return msg->appdata;
}

void linphone_chat_message_set_appdata(LinphoneChatMessage *msg, const char *data) {
	if (msg->appdata) {
		ms_free(msg->appdata);
	}
	msg->appdata = data ? ms_strdup(data) : NULL;
	linphone_chat_message_store_appdata(msg);
}

const LinphoneContent *linphone_chat_message_get_file_transfer_information(const LinphoneChatMessage *msg) {
	return msg->file_transfer_information;
}

static void on_recv_body(belle_sip_user_body_handler_t *bh, belle_sip_message_t *m, void *data, size_t offset,
						 const uint8_t *buffer, size_t size) {
	LinphoneChatMessage *msg = (LinphoneChatMessage *)data;
	LinphoneCore *lc = msg->chat_room->lc;

	if (!msg->http_request || belle_http_request_is_cancelled(msg->http_request)) {
		ms_warning("Cancelled request for msg [%p], ignoring %s", msg, __FUNCTION__);
		return;
	}

	/* first call may be with a zero size, ignore it */
	if (size == 0) {
		return;
	}

	if (linphone_content_get_key(msg->file_transfer_information) !=
		NULL) { /* we have a key, we must decrypt the file */
		/* get data from callback to a plainBuffer */
		char *plainBuffer = (char *)malloc(size);
		lime_decryptFile(linphone_content_get_cryptoContext_address(msg->file_transfer_information),
						 (unsigned char *)linphone_content_get_key(msg->file_transfer_information), size, plainBuffer,
						 (char *)buffer);
		if (linphone_chat_message_cbs_get_file_transfer_recv(msg->callbacks)) {
			LinphoneBuffer *lb = linphone_buffer_new_from_data((unsigned char *)plainBuffer, size);
			linphone_chat_message_cbs_get_file_transfer_recv(msg->callbacks)(msg, msg->file_transfer_information, lb);
			linphone_buffer_unref(lb);
		} else {
			/* legacy: call back given by application level */
			linphone_core_notify_file_transfer_recv(lc, msg, msg->file_transfer_information, plainBuffer, size);
		}
		free(plainBuffer);
	} else { /* regular file, no deciphering */
		if (linphone_chat_message_cbs_get_file_transfer_recv(msg->callbacks)) {
			LinphoneBuffer *lb = linphone_buffer_new_from_data(buffer, size);
			linphone_chat_message_cbs_get_file_transfer_recv(msg->callbacks)(msg, msg->file_transfer_information, lb);
			linphone_buffer_unref(lb);
		} else {
			/* Legacy: call back given by application level */
			linphone_core_notify_file_transfer_recv(lc, msg, msg->file_transfer_information, (char *)buffer, size);
		}
	}

	return;
}

static LinphoneContent *linphone_chat_create_file_transfer_information_from_headers(const belle_sip_message_t *m) {
	LinphoneContent *content = linphone_content_new();

	belle_sip_header_content_length_t *content_length_hdr =
		BELLE_SIP_HEADER_CONTENT_LENGTH(belle_sip_message_get_header(m, "Content-Length"));
	belle_sip_header_content_type_t *content_type_hdr =
		BELLE_SIP_HEADER_CONTENT_TYPE(belle_sip_message_get_header(m, "Content-Type"));
	const char *type = NULL, *subtype = NULL;

	linphone_content_set_name(content, "");

	if (content_type_hdr) {
		type = belle_sip_header_content_type_get_type(content_type_hdr);
		subtype = belle_sip_header_content_type_get_subtype(content_type_hdr);
		ms_message("Extracted content type %s / %s from header", type ? type : "", subtype ? subtype : "");
		if (type)
			linphone_content_set_type(content, type);
		if (subtype)
			linphone_content_set_subtype(content, subtype);
	}

	if (content_length_hdr) {
		linphone_content_set_size(content, belle_sip_header_content_length_get_content_length(content_length_hdr));
		ms_message("Extracted content length %i from header", (int)linphone_content_get_size(content));
	}

	return content;
}

static void linphone_chat_process_response_headers_from_get_file(void *data, const belle_http_response_event_t *event) {
	if (event->response) {
		/*we are receiving a response, set a specific body handler to acquire the response.
		 * if not done, belle-sip will create a memory body handler, the default*/
		LinphoneChatMessage *msg =
			(LinphoneChatMessage *)belle_sip_object_data_get(BELLE_SIP_OBJECT(event->request), "msg");
		belle_sip_message_t *response = BELLE_SIP_MESSAGE(event->response);
		size_t body_size = 0;

		if (msg->file_transfer_information == NULL) {
			ms_warning("No file transfer information for msg %p: creating...", msg);
			msg->file_transfer_information = linphone_chat_create_file_transfer_information_from_headers(response);
		}

		if (msg->file_transfer_information) {
			body_size = linphone_content_get_size(msg->file_transfer_information);
		}

		if (msg->file_transfer_filepath == NULL) {
			belle_sip_message_set_body_handler(
				(belle_sip_message_t *)event->response,
				(belle_sip_body_handler_t *)belle_sip_user_body_handler_new(
					body_size, linphone_chat_message_file_transfer_on_progress, on_recv_body, NULL, msg));
		} else {
			belle_sip_body_handler_t *bh = (belle_sip_body_handler_t *)belle_sip_file_body_handler_new(
				msg->file_transfer_filepath, linphone_chat_message_file_transfer_on_progress, msg);
			if (belle_sip_body_handler_get_size(bh) == 0) {
				/* If the size of the body has not been initialized from the file stat, use the one from the
				 * file_transfer_information. */
				belle_sip_body_handler_set_size(bh, body_size);
			}
			belle_sip_message_set_body_handler((belle_sip_message_t *)event->response, bh);
		}
	}
}

static void linphone_chat_process_response_from_get_file(void *data, const belle_http_response_event_t *event) {
	/* check the answer code */
	if (event->response) {
		int code = belle_http_response_get_status_code(event->response);
		if (code == 200) {
			LinphoneChatMessage *msg = (LinphoneChatMessage *)data;
			LinphoneCore *lc = msg->chat_room->lc;
			/* if the file was encrypted, finish the decryption and free context */
			if (linphone_content_get_key(msg->file_transfer_information) != NULL) {
				lime_decryptFile(linphone_content_get_cryptoContext_address(msg->file_transfer_information), NULL, 0,
								 NULL, NULL);
			}
			/* file downloaded succesfully, call again the callback with size at zero */
			if (linphone_chat_message_cbs_get_file_transfer_recv(msg->callbacks)) {
				LinphoneBuffer *lb = linphone_buffer_new();
				linphone_chat_message_cbs_get_file_transfer_recv(msg->callbacks)(msg, msg->file_transfer_information,
																				 lb);
				linphone_buffer_unref(lb);
			} else {
				linphone_core_notify_file_transfer_recv(lc, msg, msg->file_transfer_information, NULL, 0);
			}
			linphone_chat_message_set_state(msg, LinphoneChatMessageStateFileTransferDone);
		}
	}
}

void linphone_chat_message_download_file(LinphoneChatMessage *msg) {
	belle_http_request_listener_callbacks_t cbs = {0};
	belle_http_request_listener_t *l;
	belle_generic_uri_t *uri;
	const char *url = msg->external_body_url;
	char *ua;

	if (url == NULL) {
		ms_error("Cannot download file from chat msg [%p] because url is NULL", msg);
		return;
	}
	ua = ms_strdup_printf("%s/%s", linphone_core_get_user_agent_name(), linphone_core_get_user_agent_version());
	uri = belle_generic_uri_parse(url);

	msg->http_request = belle_http_request_create("GET", uri, belle_sip_header_create("User-Agent", ua), NULL);
	belle_sip_object_ref(msg->http_request); /* keep a reference on the request to be able to cancel the download */
	ms_free(ua);

	cbs.process_response_headers = linphone_chat_process_response_headers_from_get_file;
	cbs.process_response = linphone_chat_process_response_from_get_file;
	cbs.process_io_error = process_io_error_download;
	cbs.process_auth_requested = process_auth_requested_download;
	l = belle_http_request_listener_create_from_callbacks(&cbs, (void *)msg);
	belle_sip_object_data_set(BELLE_SIP_OBJECT(msg->http_request), "msg", (void *)msg, NULL);
	linphone_chat_message_set_state(msg, LinphoneChatMessageStateInProgress); /* start the download, status is In Progress */
	belle_http_provider_send_request(msg->chat_room->lc->http_provider, msg->http_request, l);
}

void linphone_chat_message_start_file_download(LinphoneChatMessage *msg,
											   LinphoneChatMessageStateChangedCb status_cb, void *ud) {
	msg->message_state_changed_cb = status_cb;
	msg->message_state_changed_user_data = ud;
	linphone_chat_message_download_file(msg);
}

void linphone_chat_message_cancel_file_transfer(LinphoneChatMessage *msg) {
	if (msg->http_request) {
		if (!belle_http_request_is_cancelled(msg->http_request)) {
			ms_message("Cancelling file transfer %s - msg [%p] chat room[%p]",
					   (msg->external_body_url == NULL) ? linphone_core_get_file_transfer_server(msg->chat_room->lc)
														: msg->external_body_url,
					   msg, msg->chat_room);

			belle_http_provider_cancel_request(msg->chat_room->lc->http_provider, msg->http_request);
			belle_sip_object_unref(msg->http_request);
			msg->http_request = NULL;
			linphone_chat_message_set_state(msg, LinphoneChatMessageStateNotDelivered);
		}
	} else {
		ms_message("No existing file transfer - nothing to cancel");
	}
}

void linphone_chat_message_set_from_address(LinphoneChatMessage *msg, const LinphoneAddress *from) {
	if (msg->from)
		linphone_address_destroy(msg->from);
	msg->from = linphone_address_clone(from);
}

const LinphoneAddress *linphone_chat_message_get_from_address(const LinphoneChatMessage *msg) {
	return msg->from;
}

void linphone_chat_message_set_to_address(LinphoneChatMessage *msg, const LinphoneAddress *to) {
	if (msg->to)
		linphone_address_destroy(msg->to);
	msg->to = linphone_address_clone(to);
}

const LinphoneAddress *linphone_chat_message_get_to_address(const LinphoneChatMessage *msg) {
	if (msg->to)
		return msg->to;
	if (msg->dir == LinphoneChatMessageOutgoing) {
		return msg->chat_room->peer_url;
	}
	return NULL;
}

LinphoneAddress *linphone_chat_message_get_local_address(const LinphoneChatMessage *msg) {
	return msg->dir == LinphoneChatMessageOutgoing ? msg->from : msg->to;
}

time_t linphone_chat_message_get_time(const LinphoneChatMessage *msg) {
	return msg->time;
}

LinphoneChatMessageState linphone_chat_message_get_state(const LinphoneChatMessage *msg) {
	return msg->state;
}

const char *linphone_chat_message_get_text(const LinphoneChatMessage *msg) {
	return msg->message;
}

void linphone_chat_message_add_custom_header(LinphoneChatMessage *msg, const char *header_name,
											 const char *header_value) {
	msg->custom_headers = sal_custom_header_append(msg->custom_headers, header_name, header_value);
}

const char *linphone_chat_message_get_custom_header(LinphoneChatMessage *msg, const char *header_name) {
	return sal_custom_header_find(msg->custom_headers, header_name);
}

bool_t linphone_chat_message_is_read(LinphoneChatMessage *msg) {
	return msg->is_read;
}

bool_t linphone_chat_message_is_outgoing(LinphoneChatMessage *msg) {
	return msg->dir == LinphoneChatMessageOutgoing;
}

unsigned int linphone_chat_message_get_storage_id(LinphoneChatMessage *msg) {
	return msg->storage_id;
}

LinphoneChatMessage *linphone_chat_message_clone(const LinphoneChatMessage *msg) {
	/*struct _LinphoneChatMessage {
	 char* msg;
	 LinphoneChatRoom* chat_room;
	 LinphoneChatMessageStateChangeCb cb;
	 void* cb_ud;
	 void* message_userdata;
	 char* external_body_url;
	 LinphoneAddress* from;
	 time_t time;
	 SalCustomHeader *custom_headers;
	 LinphoneChatMessageState state;
	 };*/
	LinphoneChatMessage *new_message = linphone_chat_room_create_message(msg->chat_room, msg->message);
	if (msg->external_body_url)
		new_message->external_body_url = ms_strdup(msg->external_body_url);
	if (msg->appdata)
		new_message->appdata = ms_strdup(msg->appdata);
	new_message->message_state_changed_cb = msg->message_state_changed_cb;
	new_message->message_state_changed_user_data = msg->message_state_changed_user_data;
	new_message->message_userdata = msg->message_userdata;
	new_message->time = msg->time;
	new_message->state = msg->state;
	new_message->storage_id = msg->storage_id;
	if (msg->from)
		new_message->from = linphone_address_clone(msg->from);
	if (msg->file_transfer_filepath)
		new_message->file_transfer_filepath = ms_strdup(msg->file_transfer_filepath);
	if (msg->file_transfer_information)
		new_message->file_transfer_information = linphone_content_copy(msg->file_transfer_information);
	return new_message;
}

void linphone_chat_message_destroy(LinphoneChatMessage *msg) {
	belle_sip_object_unref(msg);
}

static void _linphone_chat_message_destroy(LinphoneChatMessage *msg) {
	if (msg->op)
		sal_op_release(msg->op);
	if (msg->message)
		ms_free(msg->message);
	if (msg->external_body_url)
		ms_free(msg->external_body_url);
	if (msg->appdata)
		ms_free(msg->appdata);
	if (msg->from)
		linphone_address_destroy(msg->from);
	if (msg->to)
		linphone_address_destroy(msg->to);
	if (msg->custom_headers)
		sal_custom_header_free(msg->custom_headers);
	if (msg->content_type)
		ms_free(msg->content_type);
	if (msg->file_transfer_information) {
		linphone_content_unref(msg->file_transfer_information);
	}
	if (msg->file_transfer_filepath != NULL) {
		ms_free(msg->file_transfer_filepath);
	}
	linphone_chat_message_cbs_unref(msg->callbacks);
}

LinphoneChatMessage *linphone_chat_message_ref(LinphoneChatMessage *msg) {
	belle_sip_object_ref(msg);
	return msg;
}

void linphone_chat_message_unref(LinphoneChatMessage *msg) {
	belle_sip_object_unref(msg);
}

static void linphone_chat_message_release(LinphoneChatMessage *msg) {
	/*mark the chat msg as orphan (it has no chat room anymore), and unref it*/
	msg->chat_room = NULL;
	linphone_chat_message_unref(msg);
}

const LinphoneErrorInfo *linphone_chat_message_get_error_info(const LinphoneChatMessage *msg) {
	return linphone_error_info_from_sal_op(msg->op);
}

LinphoneReason linphone_chat_message_get_reason(LinphoneChatMessage *msg) {
	return linphone_error_info_get_reason(linphone_chat_message_get_error_info(msg));
}

void linphone_chat_message_set_file_transfer_filepath(LinphoneChatMessage *msg, const char *filepath) {
	if (msg->file_transfer_filepath != NULL) {
		ms_free(msg->file_transfer_filepath);
	}
	msg->file_transfer_filepath = ms_strdup(filepath);
}

const char *linphone_chat_message_get_file_transfer_filepath(LinphoneChatMessage *msg) {
	return msg->file_transfer_filepath;
}

LinphoneChatMessageCbs *linphone_chat_message_get_callbacks(const LinphoneChatMessage *msg) {
	return msg->callbacks;
}

LinphoneChatMessage *linphone_chat_room_create_file_transfer_message(LinphoneChatRoom *cr,
																	 const LinphoneContent *initial_content) {
	LinphoneChatMessage *msg = belle_sip_object_new(LinphoneChatMessage);
	msg->callbacks = linphone_chat_message_cbs_new();
	msg->chat_room = (LinphoneChatRoom *)cr;
	msg->message = NULL;
	msg->is_read = TRUE;
	msg->file_transfer_information = linphone_content_copy(initial_content);
	msg->dir = LinphoneChatMessageOutgoing;
	linphone_chat_message_set_to(msg, linphone_chat_room_get_peer_address(cr));
	linphone_chat_message_set_from(msg, linphone_address_new(linphone_core_get_identity(cr->lc)));
	msg->content_type =
		NULL; /* this will be set to application/vnd.gsma.rcs-ft-http+xml when we will transfer the xml reply from
				 server to the peers */
	msg->http_request = NULL; /* this will store the http request during file upload to the server */
	return msg;
}
LinphoneCall *linphone_chat_room_get_call(const LinphoneChatRoom *room) {
	return room->call;
}<|MERGE_RESOLUTION|>--- conflicted
+++ resolved
@@ -577,11 +577,6 @@
 static void _linphone_chat_room_send_message(LinphoneChatRoom *cr, LinphoneChatMessage *msg) {
 	SalOp *op = NULL;
 	LinphoneCall *call;
-<<<<<<< HEAD
-	char *content_type;
-	const char *identity = NULL;
-	time_t t = time(NULL);
-=======
 	char* content_type;
 	const char *identity=NULL;
 	time_t t=time(NULL);
@@ -592,7 +587,6 @@
 		msg->state = LinphoneChatMessageStateDelivered;
 		return ;
 	}
->>>>>>> 52a5ab76
 	linphone_chat_message_ref(msg);
 
 	/* Check if we shall upload a file to a server */
