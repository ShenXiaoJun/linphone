GITVERSION_FILE=liblinphone_gitversion.h
GITVERSION_FILE_TMP=liblinphone_gitversion.h.tmp
GITDESCRIBE=`git describe --always`
GITREVISION=`git rev-parse HEAD`

ECHO=/bin/echo

SUBDIRS=. help

EXTRA_DIST=linphonecore_jni.cc $(GITVERSION_FILE)

BUILT_SOURCES=$(GITVERSION_FILE)

CLEANFILES=$(GITVERSION_FILE)

## Process this file with automake to produce Makefile.in
linphone_includedir=$(includedir)/linphone

linphone_include_HEADERS=linphonecore.h linphonefriend.h linphonecore_utils.h lpconfig.h sipsetup.h 

if BUILD_TUNNEL
linphone_include_HEADERS+=linphone_tunnel.h
endif

lib_LTLIBRARIES=liblinphone.la

liblinphone_la_SOURCES=\
	linphonecore.c linphonecore.h private.h\
	offeranswer.c offeranswer.h\
	sal.c sal.h \
	callbacks.c \
	misc.c  \
	address.c \
	enum.c enum.h \
	presence.c \
	proxy.c \
	friend.c \
	authentication.c \
	lpconfig.c lpconfig.h \
	chat.c \
	linphonecall.c \
	sipsetup.c sipsetup.h \
	siplogin.c \
	lsd.c linphonecore_utils.h \
	ec-calibrator.c \
	conference.c \
	message_storage.c \
	info.c \
<<<<<<< HEAD
=======
	event.c \
>>>>>>> 59b86f49
	$(GITVERSION_FILE)

if BUILD_UPNP
liblinphone_la_SOURCES+=upnp.c upnp.h
endif
	
if USE_BELLESIP
liblinphone_la_SOURCES+=	bellesip_sal/sal_address_impl.c \
				bellesip_sal/sal_impl.c \
				bellesip_sal/sal_op_impl.c \
				bellesip_sal/sal_op_call.c \
				bellesip_sal/sal_op_registration.c \
				bellesip_sal/sal_sdp.c  \
				bellesip_sal/sal_op_message.c \
				bellesip_sal/sal_op_presence.c \
				bellesip_sal/sal_op_publish.c \
				bellesip_sal/sal_op_call_transfer.c \
<<<<<<< HEAD
				bellesip_sal/sal_op_info.c
=======
				bellesip_sal/sal_op_info.c \
				bellesip_sal/sal_op_events.c
>>>>>>> 59b86f49
else
liblinphone_la_SOURCES+= 	sal_eXosip2.c sal_eXosip2.h\
							sal_eXosip2_sdp.c \
							sal_eXosip2_presence.c 	
endif
if BUILD_WIZARD
liblinphone_la_SOURCES+=sipwizard.c 
endif

liblinphone_la_SOURCES+=linphone_tunnel_config.c
if BUILD_TUNNEL
liblinphone_la_SOURCES+=linphone_tunnel.cc TunnelManager.cc TunnelManager.hh 
else
liblinphone_la_SOURCES+=linphone_tunnel_stubs.c
endif



liblinphone_la_LDFLAGS= -version-info $(LIBLINPHONE_SO_VERSION) -no-undefined

liblinphone_la_LIBADD= \
		$(SIPSTACK_LIBS) \
		$(MEDIASTREAMER_LIBS) \
		$(ORTP_LIBS) $(OPENSSL_LIBS) \
		$(TUNNEL_LIBS) \
		$(LIBSOUP_LIBS) \
		$(SQLITE3_LIBS)


if BUILD_TESTS
noinst_PROGRAMS=test_lsd test_ecc test_numbers

test_lsd_SOURCES=test_lsd.c

test_lsd_LDADD=liblinphone.la $(liblinphone_la_LIBADD)

test_ecc_SOURCES=test_ecc.c

test_ecc_LDADD=liblinphone.la $(liblinphone_la_LIBADD)

test_numbers_SOURCES=test_numbers.c

test_numbers_LDADD=liblinphone.la $(liblinphone_la_LIBADD)
endif

AM_CPPFLAGS=\
	-I$(top_srcdir) -I$(top_srcdir)/include

AM_CFLAGS=\
	$(STRICT_OPTIONS)  -DIN_LINPHONE \
	$(ORTP_CFLAGS) \
	$(MEDIASTREAMER_CFLAGS) \
	$(SIPSTACK_CFLAGS) \
	$(LIBSOUP_CFLAGS) \
	-DENABLE_TRACE 	\
	-DLOG_DOMAIN=\"LinphoneCore\" \
	$(IPV6_CFLAGS) \
	-DORTP_INET6 \
	$(VIDEO_CFLAGS) \
	$(TUNNEL_CFLAGS) \
	$(SQLITE3_CFLAGS)

if BUILD_WIZARD
AM_CFLAGS+= -DBUILD_WIZARD 
endif
if USE_BELLESIP
AM_CFLAGS+= -DUSE_BELLESIP
endif

AM_CXXFLAGS=$(AM_CFLAGS)

make_gitversion_h:
	if test "$(GITDESCRIBE)" != "" ; then \
		$(ECHO) -n "#define LIBLINPHONE_GIT_VERSION \"$(GITDESCRIBE)\"" > $(GITVERSION_FILE_TMP) ; \
	elif test "$(GITREVISION)" != "" ; then \
		$(ECHO) -n "#define LIBLINPHONE_GIT_VERSION \"$(LINPHONE_VERSION)_$(GITREVISION)\"" > $(GITVERSION_FILE_TMP) ; \
	else \
		$(ECHO) -n "" > $(GITVERSION_FILE_TMP) ; \
	fi
	if test ! -f $(srcdir)/$(GITVERSION_FILE) ; then \
		cp -f $(GITVERSION_FILE_TMP) $(srcdir)/$(GITVERSION_FILE) ; \
	fi
	if test "`cat $(GITVERSION_FILE_TMP)`" != "`cat $(srcdir)/$(GITVERSION_FILE)`" ; then \
		cp -f $(GITVERSION_FILE_TMP) $(srcdir)/$(GITVERSION_FILE) ; \
	fi
	rm -f $(GITVERSION_FILE_TMP) ;

$(GITVERSION_FILE): make_gitversion_h<|MERGE_RESOLUTION|>--- conflicted
+++ resolved
@@ -46,10 +46,7 @@
 	conference.c \
 	message_storage.c \
 	info.c \
-<<<<<<< HEAD
-=======
 	event.c \
->>>>>>> 59b86f49
 	$(GITVERSION_FILE)
 
 if BUILD_UPNP
@@ -67,12 +64,8 @@
 				bellesip_sal/sal_op_presence.c \
 				bellesip_sal/sal_op_publish.c \
 				bellesip_sal/sal_op_call_transfer.c \
-<<<<<<< HEAD
-				bellesip_sal/sal_op_info.c
-=======
 				bellesip_sal/sal_op_info.c \
 				bellesip_sal/sal_op_events.c
->>>>>>> 59b86f49
 else
 liblinphone_la_SOURCES+= 	sal_eXosip2.c sal_eXosip2.h\
 							sal_eXosip2_sdp.c \
