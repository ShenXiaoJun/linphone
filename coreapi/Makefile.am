AUTOMAKE_OPTIONS = subdir-objects
GITVERSION_FILE=liblinphone_gitversion.h
GITVERSION_FILE_TMP=liblinphone_gitversion.h.tmp
GITDESCRIBE=`cd $(top_srcdir) && git describe --always`
GIT_TAG=`cd $(top_srcdir) && git describe --abbrev=0`
GITREVISION=`cd $(top_srcdir) && git rev-parse HEAD`

## This command is used to check if the sources are cloned in a git repo.
## We can't only depend on the presence of the .git/ directory anymore,
## because of gits submodule handling.
## We now simply issue a git log on configure.ac and if the output is empty (error or file not tracked), then we are not in git.
GITLOG=`cd $(top_srcdir) && git log -1 --pretty=format:%H configure.ac`

ECHO=/bin/echo

SUBDIRS=. help

EXTRA_DIST=linphonecore_jni.cc $(GITVERSION_FILE)

BUILT_SOURCES=$(GITVERSION_FILE)

CLEANFILES=$(GITVERSION_FILE)

## Process this file with automake to produce Makefile.in
<<<<<<< HEAD
=======
linphone_includedir=$(includedir)/linphone

linphone_include_HEADERS=\
	account_creator.h \
	buffer.h \
	call_log.h \
	call_params.h \
	conference.h \
	content.h \
	event.h \
	friendlist.h \
	linphonecore.h \
	linphonecore_utils.h \
	ringtoneplayer.h \
	linphonefriend.h \
	linphonepresence.h \
	linphone_proxy_config.h \
	linphone_tunnel.h \
	im_encryption_engine.h \
	lpc2xml.h \
	lpconfig.h \
	nat_policy.h \
	sipsetup.h \
	sqlite3_bctbx_vfs.h \
	xml2lpc.h \
	xmlrpc.h \
	vcard.h \
	carddav.h

>>>>>>> a47db273
lib_LTLIBRARIES=liblinphone.la

liblinphone_la_SOURCES=\
	account_creator.c \
	address.c \
	authentication.c \
	buffer.c \
	callbacks.c \
	carddav.h \
	call_log.c \
	call_params.c \
	chat.c \
	chat_file_transfer.c \
	conference.cc conference_private.h \
	contactprovider.c contact_providers_priv.h \
	content.c \
	dial_plan.c \
	dict.c \
	ec-calibrator.c \
	echo-tester.c \
	enum.c enum.h \
	event.c \
	friend.c \
	friendlist.c \
	info.c \
	ldapprovider.c \
	linphonecall.c \
	linphonecore.c \
	localplayer.c \
	lpc2xml.c lpc2xml.h \
	lime.c lime.h\
	im_encryption_engine.c \
	lpconfig.c \
	lsd.c \
	message_storage.c \
	misc.c  \
	nat_policy.c \
	offeranswer.c offeranswer.h\
	player.c \
	presence.c \
	private.h \
	proxy.c \
	quality_reporting.c quality_reporting.h\
	remote_provisioning.c \
	sal.c \
	siplogin.c \
	sipsetup.c \
	vcard_private.h \
	xml2lpc.c xml2lpc.h \
	xml.c \
	xmlrpc.c \
	vtables.c \
	carddav.c \
	ringtoneplayer.c \
	sqlite3_bctbx_vfs.c sqlite3_bctbx_vfs.h\
	$(GITVERSION_FILE)

if BUILD_UPNP
liblinphone_la_SOURCES+=upnp.c upnp.h
endif

liblinphone_la_SOURCES+=	bellesip_sal/sal_address_impl.c \
				bellesip_sal/sal_impl.c bellesip_sal/sal_impl.h \
				bellesip_sal/sal_op_impl.c \
				bellesip_sal/sal_op_call.c \
				bellesip_sal/sal_op_registration.c \
				bellesip_sal/sal_sdp.c  \
				bellesip_sal/sal_op_message.c \
				bellesip_sal/sal_op_presence.c \
				bellesip_sal/sal_op_publish.c \
				bellesip_sal/sal_op_call_transfer.c \
				bellesip_sal/sal_op_info.c \
				bellesip_sal/sal_op_events.c

liblinphone_la_SOURCES+=linphone_tunnel_config.c
if BUILD_TUNNEL
liblinphone_la_SOURCES+=linphone_tunnel.cc TunnelManager.cc TunnelManager.hh
else
liblinphone_la_SOURCES+=linphone_tunnel_stubs.c
endif

if BUILD_VCARD
liblinphone_la_SOURCES+=vcard.cc
else
liblinphone_la_SOURCES+=vcard_stubs.c
endif

liblinphone_la_LDFLAGS= -version-info $(LIBLINPHONE_SO_VERSION) -no-undefined

if HAVE_LD_OUTPUT_DEF
liblinphone_la_LDFLAGS += -Wl,--output-def,liblinphone-$(LIBLINPHONE_SO_CURRENT).def
defexecdir = $(libdir)
defexec_DATA = liblinphone-$(LIBLINPHONE_SO_CURRENT).def
CLEANFILES += $(defexec_DATA)

liblinphone-$(LIBLINPHONE_SO_CURRENT).def: liblinphone.la

if BUILD_WIN32
defexec_DATA += liblinphone-$(LIBLINPHONE_SO_CURRENT).lib
liblinphone-$(LIBLINPHONE_SO_CURRENT).lib: liblinphone-$(LIBLINPHONE_SO_CURRENT).def liblinphone.la
	$(DLLTOOL) --dllname liblinphone-$(LIBLINPHONE_SO_CURRENT).dll --input-def liblinphone-$(LIBLINPHONE_SO_CURRENT).def --output-lib $@ liblinphone.la
endif
endif

liblinphone_la_LIBADD= \
		$(MEDIASTREAMER_LIBS) \
		$(ORTP_LIBS) \
		$(SIPSTACK_LIBS) \
		$(TUNNEL_LIBS) \
		$(SQLITE3_LIBS) \
		$(LIBXML2_LIBS) \
		$(LDAP_LIBS) \
		$(SASL_LIBS) \
		$(BELCARD_LIBS) \
		$(ZLIB_LIBS)


AM_CPPFLAGS=\
	-I$(top_srcdir) -I$(top_srcdir)/include -I$(builddir) \
	$(ORTP_CFLAGS) \
	$(MEDIASTREAMER_CFLAGS) \
	$(LIBXML2_CFLAGS)

COMMON_CFLAGS=\
	$(STRICT_OPTIONS) \
	$(SIPSTACK_CFLAGS) \
	-DENABLE_TRACE \
	-DLOG_DOMAIN=\"LinphoneCore\" \
	$(IPV6_CFLAGS) \
	-DORTP_INET6 \
	$(VIDEO_CFLAGS) \
	$(TUNNEL_CFLAGS) \
	$(SQLITE3_CFLAGS) \
	$(LIBXML2_CFLAGS) \
	$(LDAP_CFLAGS) \
	$(SASL_CFLAGS) \
	$(BELCARD_CFLAGS) \
	$(ZLIB_CFLAGS)

if BUILD_WIZARD
COMMON_CFLAGS+= -DBUILD_WIZARD
endif

COMMON_CFLAGS+= -DUSE_BELLESIP

AM_CFLAGS=$(COMMON_CFLAGS) $(STRICT_OPTIONS_CC)
AM_CXXFLAGS=$(COMMON_CFLAGS) $(STRICT_OPTIONS_CXX)
if BUILD_VCARD
AM_CXXFLAGS+=-std=c++11
endif

#Make sure that we are in linphone's git tree by doing git log $(top_srcdir)/configure.ac.
#if it is something known to git, then that will be ok to check the git describe number and make sure it is consistent with
#the PACKAGE_VERSION given in configure.ac

make_gitversion_h:
	if test -n "$(GITLOG)" ; then  \
		if test "$(GITDESCRIBE)" != "" ; then \
			if [ "$(GIT_TAG)" != "$(PACKAGE_VERSION)" ]; then \
				$(ECHO) "*** PACKAGE_VERSION and git tag differ. Please put them identical."; \
				exit 1; \
			fi ; \
			printf "#define LIBLINPHONE_GIT_VERSION \"$(GITDESCRIBE)\"\n" > $(builddir)/$(GITVERSION_FILE_TMP) ; \
		elif test "$(GITREVISION)" != "" ; then \
			printf "#define LIBLINPHONE_GIT_VERSION \"$(LINPHONE_VERSION)_$(GITREVISION)\"\n" > $(builddir)/$(GITVERSION_FILE_TMP) ; \
		else \
			printf "" > $(builddir)/$(GITVERSION_FILE_TMP) ; \
		fi ; \
		if ! test -f $(builddir)/$(GITVERSION_FILE) ; then \
			cp -f $(builddir)/$(GITVERSION_FILE_TMP) $(builddir)/$(GITVERSION_FILE) ; \
		fi ; \
		if test "`cat $(builddir)/$(GITVERSION_FILE_TMP)`" != "`cat $(builddir)/$(GITVERSION_FILE)`" ; then \
			cp -f $(builddir)/$(GITVERSION_FILE_TMP) $(builddir)/$(GITVERSION_FILE) ; \
		fi ; \
		rm -f $(builddir)/$(GITVERSION_FILE_TMP) ; \
	fi

$(GITVERSION_FILE): make_gitversion_h<|MERGE_RESOLUTION|>--- conflicted
+++ resolved
@@ -22,38 +22,6 @@
 CLEANFILES=$(GITVERSION_FILE)
 
 ## Process this file with automake to produce Makefile.in
-<<<<<<< HEAD
-=======
-linphone_includedir=$(includedir)/linphone
-
-linphone_include_HEADERS=\
-	account_creator.h \
-	buffer.h \
-	call_log.h \
-	call_params.h \
-	conference.h \
-	content.h \
-	event.h \
-	friendlist.h \
-	linphonecore.h \
-	linphonecore_utils.h \
-	ringtoneplayer.h \
-	linphonefriend.h \
-	linphonepresence.h \
-	linphone_proxy_config.h \
-	linphone_tunnel.h \
-	im_encryption_engine.h \
-	lpc2xml.h \
-	lpconfig.h \
-	nat_policy.h \
-	sipsetup.h \
-	sqlite3_bctbx_vfs.h \
-	xml2lpc.h \
-	xmlrpc.h \
-	vcard.h \
-	carddav.h
-
->>>>>>> a47db273
 lib_LTLIBRARIES=liblinphone.la
 
 liblinphone_la_SOURCES=\
