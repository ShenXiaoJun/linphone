--- conflicted
+++ resolved
@@ -26,9 +26,6 @@
 #ifndef _WIN32_WCE
 #include <errno.h>
 #endif /*_WIN32_WCE*/
-
-<<<<<<< HEAD
-=======
 
 #ifndef _WIN32
 #if !defined(__QNXNTO__)
@@ -40,8 +37,6 @@
 
 #endif
 
-
->>>>>>> c8ae2974
 /**
  * Closes the file whose file descriptor is stored in the file handle p.
  * @param  p 	sqlite3_file file handle pointer.
@@ -76,30 +71,16 @@
  */
 static int sqlite3bctbx_Read(sqlite3_file *p, void *buf, int count, sqlite_int64 offset) {
 	int ret;
-<<<<<<< HEAD
-	sqlite3_bctbx_file_t *pFile = (sqlite3_bctbx_file_t *)p;
-	if (pFile) {
-		ret = bctbx_file_read(pFile->pbctbx_file, buf, count, offset);
-		if (ret == count) {
-=======
 	sqlite3_bctbx_file_t *pFile = (sqlite3_bctbx_file_t*) p;
 	if (pFile){
 		ret = bctbx_file_read(pFile->pbctbx_file, buf, count, (off_t)offset);
 		if( ret==count ){
->>>>>>> c8ae2974
 			return SQLITE_OK;
 		} else if (ret >= 0) {
 			/*fill in unread portion of buffer, as requested by sqlite3 documentation*/
-<<<<<<< HEAD
-			memset(((uint8_t *)buf) + ret, 0, count - ret);
-			return SQLITE_IOERR_SHORT_READ;
-		} else {
-=======
 			memset(((uint8_t*)buf) + ret, 0, count-ret);
 			return SQLITE_IOERR_SHORT_READ;
 		}else {
->>>>>>> c8ae2974
-
 			return SQLITE_IOERR_READ;
 		}
 	}
@@ -118,26 +99,15 @@
 static int sqlite3bctbx_Write(sqlite3_file *p, const void *buf, int count, sqlite_int64 offset) {
 	sqlite3_bctbx_file_t *pFile = (sqlite3_bctbx_file_t *)p;
 	int ret;
-<<<<<<< HEAD
-	if (pFile) {
-		ret = bctbx_file_write(pFile->pbctbx_file, buf, count, offset);
-		if (ret > 0)
-			return SQLITE_OK;
-=======
 	if (pFile ){
 		ret = bctbx_file_write(pFile->pbctbx_file, buf, count, (off_t)offset);
 		if(ret > 0 ) return SQLITE_OK;
->>>>>>> c8ae2974
 		else {
 			return SQLITE_IOERR_WRITE;
 		}
 	}
 	return SQLITE_IOERR_WRITE;
 }
-<<<<<<< HEAD
-=======
-
->>>>>>> c8ae2974
 
 /**
  * Saves the file size associated with the file handle p into the argument pSize.
@@ -148,15 +118,9 @@
  */
 static int sqlite3bctbx_FileSize(sqlite3_file *p, sqlite_int64 *pSize) {
 
-<<<<<<< HEAD
-	int rc; /* Return code from fstat() call */
-	sqlite3_bctbx_file_t *pFile = (sqlite3_bctbx_file_t *)p;
-	if (pFile->pbctbx_file) {
-=======
 	int64_t rc;                         /* Return code from fstat() call */
 	sqlite3_bctbx_file_t *pFile = (sqlite3_bctbx_file_t*) p;
 	if (pFile->pbctbx_file){
->>>>>>> c8ae2974
 		rc = bctbx_file_size(pFile->pbctbx_file);
 		if (rc < 0) {
 			return SQLITE_IOERR_FSTAT;
@@ -324,20 +288,6 @@
  */
 static int sqlite3bctbx_Open(sqlite3_vfs *pVfs, const char *fName, sqlite3_file *p, int flags, int *pOutFlags) {
 	static const sqlite3_io_methods sqlite3_bctbx_io = {
-<<<<<<< HEAD
-		1,					/* iVersion         Structure version number */
-		sqlite3bctbx_Close, /* xClose */
-		sqlite3bctbx_Read,  /* xRead */
-		sqlite3bctbx_Write, /* xWrite */
-		0,					/*xTruncate*/
-		sqlite3bctbx_Sync, sqlite3bctbx_FileSize, sqlite3bctbx_nolockLock, sqlite3bctbx_nolockUnlock,
-		sqlite3bctbx_nolockCheckReservedLock, sqlite3bctbx_FileControl, 0, /*xSectorSize*/
-		sqlite3bctbx_DeviceCharacteristics,
-	};
-
-	sqlite3_bctbx_file_t *pFile = (sqlite3_bctbx_file_t *)p; /*File handle sqlite3_bctbx_file_t*/
-
-=======
 		1,										/* iVersion         Structure version number */
 		sqlite3bctbx_Close,                 	/* xClose */
 		sqlite3bctbx_Read,                  	/* xRead */
@@ -354,7 +304,6 @@
 	};
 
 	sqlite3_bctbx_file_t * pFile = (sqlite3_bctbx_file_t*)p; /*File handle sqlite3_bctbx_file_t*/
->>>>>>> c8ae2974
 	int openFlags = 0;
 	char* wFname;
 
@@ -373,10 +322,6 @@
 	if (flags & SQLITE_OPEN_READWRITE)
 		openFlags |= O_RDWR;
 
-<<<<<<< HEAD
-	pFile->pbctbx_file = bctbx_file_open2(bctbx_vfs_get_default(), fName, openFlags);
-	if (pFile->pbctbx_file == NULL) {
-=======
 #if defined(_WIN32)
 	openFlags |= O_BINARY;
 #endif
@@ -389,7 +334,6 @@
 	}
 	
 	if( pFile->pbctbx_file == NULL){
->>>>>>> c8ae2974
 		return SQLITE_CANTOPEN;
 	}
 
@@ -424,16 +368,6 @@
 	return &bctbx_vfs;
 }
 
-<<<<<<< HEAD
-void sqlite3_bctbx_vfs_register(int makeDefault) {
-	sqlite3_vfs *pVfsToUse = sqlite3_bctbx_vfs_create();
-#if _WIN32
-	sqlite3_vfs *pDefault = sqlite3_vfs_find("win32");
-#else
-	sqlite3_vfs *pDefault = sqlite3_vfs_find("unix-none");
-#endif
-	pVfsToUse->xAccess = pDefault->xAccess;
-=======
 /*static int sqlite3bctbx_winFullPathname(
 										sqlite3_vfs *pVfs,            // Pointer to vfs object
 										const char *zRelative,        // Possibly relative input path
@@ -484,7 +418,6 @@
 	#else
 	sqlite3_vfs* pDefault = sqlite3_vfs_find("unix-none");
 	#endif
->>>>>>> c8ae2974
 	pVfsToUse->xCurrentTime = pDefault->xCurrentTime;
 	
 	pVfsToUse->xAccess =  pDefault->xAccess;
