/*
linphonefriend.h
Copyright (C) 2010  Belledonne Communications SARL

This program is free software; you can redistribute it and/or
modify it under the terms of the GNU General Public License
as published by the Free Software Foundation; either version 2
of the License, or (at your option) any later version.

This program is distributed in the hope that it will be useful,
but WITHOUT ANY WARRANTY; without even the implied warranty of
MERCHANTABILITY or FITNESS FOR A PARTICULAR PURPOSE.  See the
GNU General Public License for more details.

You should have received a copy of the GNU General Public License
along with this program; if not, write to the Free Software
Foundation, Inc., 59 Temple Place - Suite 330, Boston, MA  02111-1307, USA.
*/

#ifndef LINPHONEFRIEND_H_
#define LINPHONEFRIEND_H_

#include "linphonepresence.h"

#ifdef __cplusplus
extern "C" {
#endif

/**
 * @addtogroup buddy_list
 * @{
 */
/**
 * Enum controlling behavior for incoming subscription request.
 * <br> Use by linphone_friend_set_inc_subscribe_policy()
 */
typedef enum _LinphoneSubscribePolicy {
	/**
	 * Does not automatically accept an incoming subscription request.
	 * This policy implies that a decision has to be taken for each incoming subscription request notified by callback LinphoneCoreVTable.new_subscription_requested
	 *
	 */
	LinphoneSPWait,
	/**
	 * Rejects incoming subscription request.
	 */
	LinphoneSPDeny,
	/**
	 * Automatically accepts a subscription request.
	 */
	LinphoneSPAccept
} LinphoneSubscribePolicy;

/**
 * Enum describing remote friend status
 * @deprecated Use #LinphonePresenceModel and #LinphonePresenceActivity instead
 */
typedef enum _LinphoneOnlineStatus{
	/**
	 * Offline
	 */
	LinphoneStatusOffline,
	/**
	 * Online
	 */
	LinphoneStatusOnline,
	/**
	 * Busy
	 */
	LinphoneStatusBusy,
	/**
	 * Be right back
	 */
	LinphoneStatusBeRightBack,
	/**
	 * Away
	 */
	LinphoneStatusAway,
	/**
	 * On the phone
	 */
	LinphoneStatusOnThePhone,
	/**
	 * Out to lunch
	 */
	LinphoneStatusOutToLunch,
	/**
	 * Do not disturb
	 */
	LinphoneStatusDoNotDisturb,
	/**
	 * Moved in this sate, call can be redirected if an alternate contact address has been set using function linphone_core_set_presence_info()
	 */
	LinphoneStatusMoved,
	/**
	 * Using another messaging service
	 */
	LinphoneStatusAltService,
	/**
	 * Pending
	 */
	LinphoneStatusPending,
	/**
	 * Vacation
	 */
	LinphoneStatusVacation,

	LinphoneStatusEnd
}LinphoneOnlineStatus;


struct _LinphoneFriend;
/**
 * Represents a buddy, all presence actions like subscription and status change notification are performed on this object
 */
typedef struct _LinphoneFriend LinphoneFriend;

/**
 * Contructor
 * @return a new empty #LinphoneFriend
 */
LINPHONE_PUBLIC LinphoneFriend * linphone_friend_new(void);

/**
 * Contructor same as linphone_friend_new() + linphone_friend_set_address()
 * @param addr a buddy address, must be a sip uri like sip:joe@sip.linphone.org
 * @return a new #LinphoneFriend with \link linphone_friend_get_address() address initialized \endlink
 */
<<<<<<< HEAD
LINPHONE_PUBLIC	LinphoneFriend *linphone_friend_new_with_addr(const char *addr);
=======
LINPHONE_PUBLIC	LinphoneFriend *linphone_friend_new_with_address(const char *addr);
>>>>>>> bf16b53c

/**
 * Contructor same as linphone_friend_new() + linphone_friend_set_address()
 * @deprecated Use #linphone_friend_new_with_address instead
 */
#define linphone_friend_new_with_addr linphone_friend_new_with_address

/**
 * Destroy a LinphoneFriend.
 * @param lf LinphoneFriend object
 * @deprecated Use linphone_friend_unref() instead.
 */
LINPHONE_PUBLIC void linphone_friend_destroy(LinphoneFriend *lf);

/**
 * Set #LinphoneAddress for this friend
 * @param fr #LinphoneFriend object
 * @param address #LinphoneAddress
 */
LINPHONE_PUBLIC int linphone_friend_set_address(LinphoneFriend *fr, const LinphoneAddress* address);

/**
 * Set #LinphoneAddress for this friend
 * @deprecated Use #linphone_friend_set_address instead
 */
#define linphone_friend_set_addr linphone_friend_set_address

/**
 * Get address of this friend
 * @param lf #LinphoneFriend object
 * @return #LinphoneAddress
 */
LINPHONE_PUBLIC	const LinphoneAddress *linphone_friend_get_address(const LinphoneFriend *lf);
<<<<<<< HEAD
=======

/**
 * Set the display name for this friend
 * @param lf #LinphoneFriend object
 * @param name 
 */
LINPHONE_PUBLIC int linphone_friend_set_name(LinphoneFriend *lf, const char *name);

/**
 * Get the display name for this friend
 * @param lf #LinphoneFriend object
 * @return The display name of this friend
 */
LINPHONE_PUBLIC const char * linphone_friend_get_name(const LinphoneFriend *lf);

>>>>>>> bf16b53c
/**
 * get subscription flag value
 * @param lf #LinphoneFriend object
 * @return returns true is subscription is activated for this friend
 *
 */
LINPHONE_PUBLIC bool_t linphone_friend_subscribes_enabled(const LinphoneFriend *lf);
#define linphone_friend_get_send_subscribe linphone_friend_subscribes_enabled

/**
 * Configure #LinphoneFriend to subscribe to presence information
 * @param fr #LinphoneFriend object
 * @param val if TRUE this friend will receive subscription message
 */

LINPHONE_PUBLIC	int linphone_friend_enable_subscribes(LinphoneFriend *fr, bool_t val);
<<<<<<< HEAD

=======
>>>>>>> bf16b53c
#define linphone_friend_send_subscribe linphone_friend_enable_subscribes

/**
 * Configure incoming subscription policy for this friend.
 * @param fr #LinphoneFriend object
 * @param pol #LinphoneSubscribePolicy policy to apply.
 */
LINPHONE_PUBLIC int linphone_friend_set_inc_subscribe_policy(LinphoneFriend *fr, LinphoneSubscribePolicy pol);

/**
 * get current subscription policy for this #LinphoneFriend
 * @param lf #LinphoneFriend object
 * @return #LinphoneSubscribePolicy
 *
 */
LINPHONE_PUBLIC LinphoneSubscribePolicy linphone_friend_get_inc_subscribe_policy(const LinphoneFriend *lf);

/**
 * Starts editing a friend configuration.
 *
 * Because friend configuration must be consistent, applications MUST
 * call linphone_friend_edit() before doing any attempts to modify
 * friend configuration (such as \link linphone_friend_set_address() address \endlink  or \link linphone_friend_set_inc_subscribe_policy() subscription policy\endlink  and so on).
 * Once the modifications are done, then the application must call
 * linphone_friend_done() to commit the changes.
**/
LINPHONE_PUBLIC	void linphone_friend_edit(LinphoneFriend *fr);
<<<<<<< HEAD
=======

>>>>>>> bf16b53c
/**
 * Commits modification made to the friend configuration.
 * @param fr #LinphoneFriend object
**/
LINPHONE_PUBLIC	void linphone_friend_done(LinphoneFriend *fr);
<<<<<<< HEAD
=======

/**
 * Get the status of a friend
 * @param[in] lf A #LinphoneFriend object
 * @return #LinphoneOnlineStatus
 * @deprecated Use linphone_friend_get_presence_model() instead
 */
LINPHONE_PUBLIC LinphoneOnlineStatus linphone_friend_get_status(const LinphoneFriend *lf);

/**
 * Get the presence model of a friend
 * @param[in] lf A #LinphoneFriend object
 * @return A #LinphonePresenceModel object, or NULL if the friend do not have presence information (in which case he is considered offline)
 */
LINPHONE_PUBLIC const LinphonePresenceModel * linphone_friend_get_presence_model(LinphoneFriend *lf);

/**
 * Store user pointer to friend object.
**/
LINPHONE_PUBLIC void linphone_friend_set_user_data(LinphoneFriend *lf, void *data);
>>>>>>> bf16b53c

/**
 * Retrieve user data associated with friend.
**/
LINPHONE_PUBLIC void* linphone_friend_get_user_data(const LinphoneFriend *lf);

LINPHONE_PUBLIC BuddyInfo * linphone_friend_get_info(const LinphoneFriend *lf);

/**
 * Set the reference key of a friend.
 * @param[in] lf #LinphoneFriend object.
 * @param[in] key The reference key to use for the friend.
**/
LINPHONE_PUBLIC void linphone_friend_set_ref_key(LinphoneFriend *lf, const char *key);

/**
 * Get the reference key of a friend.
 * @param[in] lf #LinphoneFriend object.
 * @return The reference key of the friend.
**/
LINPHONE_PUBLIC const char *linphone_friend_get_ref_key(const LinphoneFriend *lf);

/**
 * Check that the given friend is in a friend list.
 * @param[in] lf #LinphoneFriend object.
 * @return TRUE if the friend is in a friend list, FALSE otherwise.
**/
LINPHONE_PUBLIC bool_t linphone_friend_in_list(const LinphoneFriend *lf);


/**
 * Return humain readable presence status
 * @param ss
 * @deprecated Use #LinphonePresenceModel, #LinphonePresenceActivity and linphone_presence_activity_to_string() instead.
 */
LINPHONE_PUBLIC const char *linphone_online_status_to_string(LinphoneOnlineStatus ss);


/**
 * Create a default LinphoneFriend.
 * @param[in] lc #LinphoneCore object
 * @return The created #LinphoneFriend object
 */
LINPHONE_PUBLIC LinphoneFriend * linphone_core_create_friend(LinphoneCore *lc);

/**
 * Create a LinphoneFriend from the given address.
 * @param[in] lc #LinphoneCore object
 * @param[in] address A string containing the address to create the LinphoneFriend from
 * @return The created #LinphoneFriend object
 */
LINPHONE_PUBLIC LinphoneFriend * linphone_core_create_friend_with_address(LinphoneCore *lc, const char *address);

/**
 * Set my presence status
 * @param[in] lc #LinphoneCore object
 * @param[in] minutes_away how long in away
 * @param[in] alternative_contact sip uri used to redirect call in state #LinphoneStatusMoved
 * @param[in] os #LinphoneOnlineStatus
 * @deprecated Use linphone_core_set_presence_model() instead
 */
LINPHONE_PUBLIC void linphone_core_set_presence_info(LinphoneCore *lc,int minutes_away,const char *alternative_contact,LinphoneOnlineStatus os);

/**
 * Set my presence model
 * @param[in] lc #LinphoneCore object
 * @param[in] presence #LinphonePresenceModel
 */
LINPHONE_PUBLIC void linphone_core_set_presence_model(LinphoneCore *lc, LinphonePresenceModel *presence);

/**
 * Get my presence status
 * @param[in] lc #LinphoneCore object
 * @return #LinphoneOnlineStatus
 * @deprecated Use linphone_core_get_presence_model() instead
 */
LINPHONE_PUBLIC LinphoneOnlineStatus linphone_core_get_presence_info(const LinphoneCore *lc);

/**
 * Get my presence model
 * @param[in] lc #LinphoneCore object
 * @return A #LinphonePresenceModel object, or NULL if no presence model has been set.
 */
LINPHONE_PUBLIC LinphonePresenceModel * linphone_core_get_presence_model(const LinphoneCore *lc);

/**
 * @deprecated Use linphone_core_interpret_url() instead
 */
LINPHONE_PUBLIC void linphone_core_interpret_friend_uri(LinphoneCore *lc, const char *uri, char **result);

/**
 * Add a friend to the current buddy list, if \link linphone_friend_enable_subscribes() subscription attribute \endlink is set, a SIP SUBSCRIBE message is sent.
 * @param lc #LinphoneCore object
 * @param fr #LinphoneFriend to add
 */
LINPHONE_PUBLIC	void linphone_core_add_friend(LinphoneCore *lc, LinphoneFriend *fr);
<<<<<<< HEAD
=======

>>>>>>> bf16b53c
/**
 * remove a friend from the buddy list
 * @param lc #LinphoneCore object
 * @param fr #LinphoneFriend to add
 */
LINPHONE_PUBLIC void linphone_core_remove_friend(LinphoneCore *lc, LinphoneFriend *fr);

/**
 * Black list a friend. same as linphone_friend_set_inc_subscribe_policy() with #LinphoneSPDeny policy;
 * @param lc #LinphoneCore object
 * @param lf #LinphoneFriend to add
 */
LINPHONE_PUBLIC void linphone_core_reject_subscriber(LinphoneCore *lc, LinphoneFriend *lf);

/**
<<<<<<< HEAD
 * get Buddy list of LinphoneFriend
 * @param lc #LinphoneCore object
 * */
LINPHONE_PUBLIC	const MSList * linphone_core_get_friend_list(const LinphoneCore *lc);
=======
 * Get Buddy list of LinphoneFriend
 * @param[in] lc #LinphoneCore object
 * @return \mslist{LinphoneFriend}
 */
LINPHONE_PUBLIC	const MSList * linphone_core_get_friend_list(const LinphoneCore *lc);

>>>>>>> bf16b53c
/**
 * Notify all friends that have subscribed
 * @param lc #LinphoneCore object
 * @param presence #LinphonePresenceModel to notify
 */
LINPHONE_PUBLIC void linphone_core_notify_all_friends(LinphoneCore *lc, LinphonePresenceModel *presence);

/**
 * Search a LinphoneFriend by its address.
 * @param[in] lc #LinphoneCore object.
 * @param[in] addr The address to use to search the friend.
 * @return The #LinphoneFriend object corresponding to the given address.
 * @deprecated use linphone_core_find_friend() instead.
 */
LINPHONE_PUBLIC LinphoneFriend *linphone_core_get_friend_by_address(const LinphoneCore *lc, const char *addr);

/**
 * Search a LinphoneFriend by its address.
 * @param[in] lc #LinphoneCore object.
 * @param[in] addr The address to use to search the friend.
 * @return The #LinphoneFriend object corresponding to the given address.
 */
LINPHONE_PUBLIC LinphoneFriend *linphone_core_find_friend(const LinphoneCore *lc, const LinphoneAddress *addr);

/**
 * Search a LinphoneFriend by its reference key.
 * @param[in] lc #LinphoneCore object.
 * @param[in] key The reference key to use to search the friend.
 * @return The #LinphoneFriend object corresponding to the given reference key.
 */
LINPHONE_PUBLIC LinphoneFriend *linphone_core_get_friend_by_ref_key(const LinphoneCore *lc, const char *key);

/**
 * Acquire a reference to the linphone friend.
 * @param[in] lf LinphoneFriend object
 * @return The same LinphoneFriend object
**/
LINPHONE_PUBLIC LinphoneFriend * linphone_friend_ref(LinphoneFriend *lf);

/**
 * Release a reference to the linphone friend.
 * @param[in] lf LinohoneFriend object
**/
LINPHONE_PUBLIC void linphone_friend_unref(LinphoneFriend *lf);

/**
 * Returns the LinphoneCore object managing this friend, if any.
 */
LINPHONE_PUBLIC LinphoneCore *linphone_friend_get_core(const LinphoneFriend *fr);
/**
 * @}
 */

#ifdef __cplusplus
}
#endif

#endif /* LINPHONEFRIEND_H_ */<|MERGE_RESOLUTION|>--- conflicted
+++ resolved
@@ -126,11 +126,7 @@
  * @param addr a buddy address, must be a sip uri like sip:joe@sip.linphone.org
  * @return a new #LinphoneFriend with \link linphone_friend_get_address() address initialized \endlink
  */
-<<<<<<< HEAD
-LINPHONE_PUBLIC	LinphoneFriend *linphone_friend_new_with_addr(const char *addr);
-=======
 LINPHONE_PUBLIC	LinphoneFriend *linphone_friend_new_with_address(const char *addr);
->>>>>>> bf16b53c
 
 /**
  * Contructor same as linphone_friend_new() + linphone_friend_set_address()
@@ -164,8 +160,6 @@
  * @return #LinphoneAddress
  */
 LINPHONE_PUBLIC	const LinphoneAddress *linphone_friend_get_address(const LinphoneFriend *lf);
-<<<<<<< HEAD
-=======
 
 /**
  * Set the display name for this friend
@@ -181,7 +175,6 @@
  */
 LINPHONE_PUBLIC const char * linphone_friend_get_name(const LinphoneFriend *lf);
 
->>>>>>> bf16b53c
 /**
  * get subscription flag value
  * @param lf #LinphoneFriend object
@@ -198,10 +191,6 @@
  */
 
 LINPHONE_PUBLIC	int linphone_friend_enable_subscribes(LinphoneFriend *fr, bool_t val);
-<<<<<<< HEAD
-
-=======
->>>>>>> bf16b53c
 #define linphone_friend_send_subscribe linphone_friend_enable_subscribes
 
 /**
@@ -229,17 +218,12 @@
  * linphone_friend_done() to commit the changes.
 **/
 LINPHONE_PUBLIC	void linphone_friend_edit(LinphoneFriend *fr);
-<<<<<<< HEAD
-=======
-
->>>>>>> bf16b53c
+
 /**
  * Commits modification made to the friend configuration.
  * @param fr #LinphoneFriend object
 **/
 LINPHONE_PUBLIC	void linphone_friend_done(LinphoneFriend *fr);
-<<<<<<< HEAD
-=======
 
 /**
  * Get the status of a friend
@@ -260,7 +244,6 @@
  * Store user pointer to friend object.
 **/
 LINPHONE_PUBLIC void linphone_friend_set_user_data(LinphoneFriend *lf, void *data);
->>>>>>> bf16b53c
 
 /**
  * Retrieve user data associated with friend.
@@ -357,10 +340,7 @@
  * @param fr #LinphoneFriend to add
  */
 LINPHONE_PUBLIC	void linphone_core_add_friend(LinphoneCore *lc, LinphoneFriend *fr);
-<<<<<<< HEAD
-=======
-
->>>>>>> bf16b53c
+
 /**
  * remove a friend from the buddy list
  * @param lc #LinphoneCore object
@@ -376,19 +356,12 @@
 LINPHONE_PUBLIC void linphone_core_reject_subscriber(LinphoneCore *lc, LinphoneFriend *lf);
 
 /**
-<<<<<<< HEAD
- * get Buddy list of LinphoneFriend
- * @param lc #LinphoneCore object
- * */
+ * Get Buddy list of LinphoneFriend
+ * @param[in] lc #LinphoneCore object
+ * @return \mslist{LinphoneFriend}
+ */
 LINPHONE_PUBLIC	const MSList * linphone_core_get_friend_list(const LinphoneCore *lc);
-=======
- * Get Buddy list of LinphoneFriend
- * @param[in] lc #LinphoneCore object
- * @return \mslist{LinphoneFriend}
- */
-LINPHONE_PUBLIC	const MSList * linphone_core_get_friend_list(const LinphoneCore *lc);
-
->>>>>>> bf16b53c
+
 /**
  * Notify all friends that have subscribed
  * @param lc #LinphoneCore object
