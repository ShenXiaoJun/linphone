--- conflicted
+++ resolved
@@ -1087,14 +1087,10 @@
 				sr=SalReasonUnknown;
 			}else error=SalErrorNoResponse;
 	}
-<<<<<<< HEAD
 	sal->callbacks.call_failure(op,error,sr,reason,code);
-=======
-	sal->callbacks.call_failure(op,error,sr,reason);
 	if (computedReason != NULL){
 		ms_free(computedReason);
 	}
->>>>>>> 4fed6f59
 	return TRUE;
 }
 
