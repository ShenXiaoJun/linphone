/*
linphone
Copyright (C) 2010  Simon MORLAT (simon.morlat@free.fr)

This program is free software; you can redistribute it and/or
modify it under the terms of the GNU General Public License
as published by the Free Software Foundation; either version 2
of the License, or (at your option) any later version.

This program is distributed in the hope that it will be useful,
but WITHOUT ANY WARRANTY; without even the implied warranty of
MERCHANTABILITY or FITNESS FOR A PARTICULAR PURPOSE.  See the
GNU General Public License for more details.

You should have received a copy of the GNU General Public License
along with this program; if not, write to the Free Software
Foundation, Inc., 59 Temple Place - Suite 330, Boston, MA  02111-1307, USA.
*/
#ifdef HAVE_CONFIG_H
#include "config.h"
#endif

#include "sal_eXosip2.h"
#include "private.h"
#include "offeranswer.h"

#ifdef ANDROID
// Necessary to make it linked
static void for_linker() { eXosip_transport_hook_register(NULL); }
#endif
static bool_t call_failure(Sal *sal, eXosip_event_t *ev);

static void text_received(Sal *sal, eXosip_event_t *ev);

static void masquerade_via(osip_message_t *msg, const char *ip, const char *port);
static bool_t fix_message_contact(SalOp *op, osip_message_t *request,osip_message_t *last_answer);
static void update_contact_from_response(SalOp *op, osip_message_t *response);

void _osip_list_set_empty(osip_list_t *l, void (*freefunc)(void*)){
	void *data;
	while(!osip_list_eol(l,0)) {
		data=osip_list_get(l,0);
		osip_list_remove(l,0);
		if (data) freefunc(data);
	}
}

void sal_get_default_local_ip(Sal *sal, int address_family,char *ip, size_t iplen){
	if (eXosip_guess_localip(address_family,ip,iplen)<0){
		/*default to something */
		strncpy(ip,address_family==AF_INET6 ? "::1" : "127.0.0.1",iplen);
		ms_error("Could not find default routable ip address !");
	}
}


static SalOp * sal_find_call(Sal *sal, int cid){
	const MSList *elem;
	SalOp *op;
	for(elem=sal->calls;elem!=NULL;elem=elem->next){
		op=(SalOp*)elem->data;
		if (op->cid==cid) return op;
	}
	return NULL;
}

static void sal_add_call(Sal *sal, SalOp *op){
	sal->calls=ms_list_append(sal->calls,op);
}

static void sal_remove_call(Sal *sal, SalOp *op){
	sal->calls=ms_list_remove(sal->calls, op);
}

static SalOp * sal_find_register(Sal *sal, int rid){
	const MSList *elem;
	SalOp *op;
	for(elem=sal->registers;elem!=NULL;elem=elem->next){
		op=(SalOp*)elem->data;
		if (op->rid==rid) return op;
	}
	return NULL;
}

static void sal_add_register(Sal *sal, SalOp *op){
	sal->registers=ms_list_append(sal->registers,op);
}

static void sal_remove_register(Sal *sal, int rid){
	MSList *elem;
	SalOp *op;
	for(elem=sal->registers;elem!=NULL;elem=elem->next){
		op=(SalOp*)elem->data;
		if (op->rid==rid) {
			sal->registers=ms_list_remove_link(sal->registers,elem);
			return;
		}
	}
}

static SalOp * sal_find_other(Sal *sal, osip_message_t *response){
	const MSList *elem;
	SalOp *op;
	osip_call_id_t *callid=osip_message_get_call_id(response);
	if (callid==NULL) {
		ms_error("There is no call-id in this response !");
		return NULL;
	}
	for(elem=sal->other_transactions;elem!=NULL;elem=elem->next){
		op=(SalOp*)elem->data;
		if (osip_call_id_match(callid,op->call_id)==0) return op;
	}
	return NULL;
}

void sal_add_other(Sal *sal, SalOp *op, osip_message_t *request){
	osip_call_id_t *callid=osip_message_get_call_id(request);
	if (callid==NULL) {
		ms_error("There is no call id in the request !");
		return;
	}
	osip_call_id_clone(callid,&op->call_id);
	sal->other_transactions=ms_list_append(sal->other_transactions,op);
}

static void sal_remove_other(Sal *sal, SalOp *op){
	sal->other_transactions=ms_list_remove(sal->other_transactions,op);
}


static void sal_add_pending_auth(Sal *sal, SalOp *op){
	sal->pending_auths=ms_list_append(sal->pending_auths,op);
}


static void sal_remove_pending_auth(Sal *sal, SalOp *op){
	sal->pending_auths=ms_list_remove(sal->pending_auths,op);
}

void sal_exosip_fix_route(SalOp *op){
	if (sal_op_get_route(op)!=NULL){
		osip_route_t *rt=NULL;
		osip_uri_param_t *lr_param=NULL;
		
		osip_route_init(&rt);
		if (osip_route_parse(rt,sal_op_get_route(op))<0){
			ms_warning("Bad route  %s!",sal_op_get_route(op));
			sal_op_set_route(op,NULL);
		}else{
			/* check if the lr parameter is set , if not add it */
			osip_uri_uparam_get_byname(rt->url, "lr", &lr_param);
		  	if (lr_param==NULL){
				char *tmproute;
				osip_uri_uparam_add(rt->url,osip_strdup("lr"),NULL);
				osip_route_to_str(rt,&tmproute);
				sal_op_set_route(op,tmproute);
				osip_free(tmproute);
			}
		}
		osip_route_free(rt);
	}
}

SalOp * sal_op_new(Sal *sal){
	SalOp *op=ms_new(SalOp,1);
	__sal_op_init(op,sal);
	op->cid=op->did=op->tid=op->rid=op->nid=op->sid=-1;
	op->result=NULL;
	op->supports_session_timers=FALSE;
	op->sdp_offering=TRUE;
	op->pending_auth=NULL;
	op->sdp_answer=NULL;
	op->reinvite=FALSE;
	op->call_id=NULL;
	op->replaces=NULL;
	op->referred_by=NULL;
	op->masquerade_via=FALSE;
	op->auto_answer_asked=FALSE;
	op->auth_info=NULL;
	op->terminated=FALSE;
	return op;
}

bool_t sal_call_autoanswer_asked(SalOp *op)
{
	return op->auto_answer_asked;
}

void sal_op_release(SalOp *op){
	if (op->sdp_answer)
		sdp_message_free(op->sdp_answer);
	if (op->pending_auth)
		eXosip_event_free(op->pending_auth);
	if (op->rid!=-1){
		sal_remove_register(op->base.root,op->rid);
		eXosip_register_remove(op->rid);
	}
	if (op->cid!=-1){
		ms_message("Cleaning cid %i",op->cid);
		sal_remove_call(op->base.root,op);
	}
	if (op->sid!=-1){
		sal_remove_out_subscribe(op->base.root,op);
	}
	if (op->nid!=-1){
		sal_remove_in_subscribe(op->base.root,op);
		if (op->call_id)
			osip_call_id_free(op->call_id);
		op->call_id=NULL;
	}
	if (op->pending_auth){
		sal_remove_pending_auth(op->base.root,op);
	}
	if (op->result)
		sal_media_description_unref(op->result);
	if (op->call_id){
		sal_remove_other(op->base.root,op);
		osip_call_id_free(op->call_id);
	}
	if (op->replaces){
		ms_free(op->replaces);
	}
	if (op->referred_by){
		ms_free(op->referred_by);
	}
	if (op->auth_info) {
		sal_auth_info_delete(op->auth_info);
	}
	__sal_op_free(op);
}

static void _osip_trace_func(char *fi, int li, osip_trace_level_t level, char *chfr, va_list ap){
	int ortp_level=ORTP_DEBUG;
	switch(level){
		case OSIP_INFO1:
		case OSIP_INFO2:
		case OSIP_INFO3:
		case OSIP_INFO4:
			ortp_level=ORTP_MESSAGE;
			break;
		case OSIP_WARNING:
			ortp_level=ORTP_WARNING;
			break;
		case OSIP_ERROR:
		case OSIP_BUG:
			ortp_level=ORTP_ERROR;
			break;
		case OSIP_FATAL:
			ortp_level=ORTP_FATAL;
			break;
		case END_TRACE_LEVEL:
			break;
	}
	if (ortp_log_level_enabled(level)){
		int len=strlen(chfr);
		char *chfrdup=ortp_strdup(chfr);
		/*need to remove endline*/
		if (len>1){
			if (chfrdup[len-1]=='\n')
				chfrdup[len-1]='\0';
			if (chfrdup[len-2]=='\r')
				chfrdup[len-2]='\0';
		}
		ortp_logv(ortp_level,chfrdup,ap);
		ortp_free(chfrdup);
	}
}


Sal * sal_init(){
	static bool_t firsttime=TRUE;
	Sal *sal;
	if (firsttime){
		osip_trace_initialize_func (OSIP_INFO4,&_osip_trace_func);
		firsttime=FALSE;
	}
	eXosip_init();
	sal=ms_new0(Sal,1);
	sal->keepalive_period=30;
	sal->double_reg=TRUE;
	sal->use_rports=TRUE;
	sal->use_101=TRUE;
	sal->reuse_authorization=FALSE;
	sal->rootCa = 0;
	return sal;
}

void sal_uninit(Sal* sal){
	eXosip_quit();
	if (sal->rootCa)
		ms_free(sal->rootCa);
	ms_free(sal);
}

void sal_set_user_pointer(Sal *sal, void *user_data){
	sal->up=user_data;
}

void *sal_get_user_pointer(const Sal *sal){
	return sal->up;
}

static void unimplemented_stub(){
	ms_warning("Unimplemented SAL callback");
}

void sal_set_callbacks(Sal *ctx, const SalCallbacks *cbs){
	memcpy(&ctx->callbacks,cbs,sizeof(*cbs));
	if (ctx->callbacks.call_received==NULL) 
		ctx->callbacks.call_received=(SalOnCallReceived)unimplemented_stub;
	if (ctx->callbacks.call_ringing==NULL) 
		ctx->callbacks.call_ringing=(SalOnCallRinging)unimplemented_stub;
	if (ctx->callbacks.call_accepted==NULL) 
		ctx->callbacks.call_accepted=(SalOnCallAccepted)unimplemented_stub;
	if (ctx->callbacks.call_failure==NULL) 
		ctx->callbacks.call_failure=(SalOnCallFailure)unimplemented_stub;
	if (ctx->callbacks.call_terminated==NULL) 
		ctx->callbacks.call_terminated=(SalOnCallTerminated)unimplemented_stub;
	if (ctx->callbacks.call_released==NULL)
		ctx->callbacks.call_released=(SalOnCallReleased)unimplemented_stub;
	if (ctx->callbacks.call_updating==NULL) 
		ctx->callbacks.call_updating=(SalOnCallUpdating)unimplemented_stub;
	if (ctx->callbacks.auth_requested==NULL) 
		ctx->callbacks.auth_requested=(SalOnAuthRequested)unimplemented_stub;
	if (ctx->callbacks.auth_success==NULL) 
		ctx->callbacks.auth_success=(SalOnAuthSuccess)unimplemented_stub;
	if (ctx->callbacks.register_success==NULL) 
		ctx->callbacks.register_success=(SalOnRegisterSuccess)unimplemented_stub;
	if (ctx->callbacks.register_failure==NULL) 
		ctx->callbacks.register_failure=(SalOnRegisterFailure)unimplemented_stub;
	if (ctx->callbacks.dtmf_received==NULL) 
		ctx->callbacks.dtmf_received=(SalOnDtmfReceived)unimplemented_stub;
	if (ctx->callbacks.notify==NULL)
		ctx->callbacks.notify=(SalOnNotify)unimplemented_stub;
	if (ctx->callbacks.notify_presence==NULL)
		ctx->callbacks.notify_presence=(SalOnNotifyPresence)unimplemented_stub;
	if (ctx->callbacks.subscribe_received==NULL)
		ctx->callbacks.subscribe_received=(SalOnSubscribeReceived)unimplemented_stub;
	if (ctx->callbacks.text_received==NULL)
		ctx->callbacks.text_received=(SalOnTextReceived)unimplemented_stub;
	if (ctx->callbacks.ping_reply==NULL)
		ctx->callbacks.ping_reply=(SalOnPingReply)unimplemented_stub;
}

int sal_unlisten_ports(Sal *ctx){
	if (ctx->running){
		eXosip_quit();
		eXosip_init();
		ctx->running=FALSE;
	}
	return 0;
}

int sal_listen_port(Sal *ctx, const char *addr, int port, SalTransport tr, int is_secure){
	int err;
	bool_t ipv6;
	int proto=IPPROTO_UDP;
	int keepalive = ctx->keepalive_period;
	
	switch (tr) {
	case SalTransportUDP:
		proto=IPPROTO_UDP;
		eXosip_set_option (EXOSIP_OPT_UDP_KEEP_ALIVE, &keepalive);	
		break;
	case SalTransportTCP:
	case SalTransportTLS:
		proto= IPPROTO_TCP;
			keepalive=-1;	
		eXosip_set_option (EXOSIP_OPT_UDP_KEEP_ALIVE,&keepalive);

		if (ctx->rootCa) {
			eXosip_tls_ctx_t tlsCtx;
			memset(&tlsCtx, 0, sizeof(tlsCtx));
			snprintf(tlsCtx.root_ca_cert, sizeof(tlsCtx.client.cert), "%s", ctx->rootCa);
			eXosip_set_tls_ctx(&tlsCtx);
		}
		break;
	default:
		ms_warning("unexpected proto, using datagram");
	}

	err=0;
	eXosip_set_option(13,&err); /*13=EXOSIP_OPT_SRV_WITH_NAPTR, as it is an enum value, we can't use it unless we are sure of the
					version of eXosip, which is not the case*/
	/*see if it looks like an IPv6 address*/
	int use_rports = ctx->use_rports; // Copy char to int to avoid bad alignment
	eXosip_set_option(EXOSIP_OPT_USE_RPORT,&use_rports);
	int dont_use_101 = !ctx->use_101; // Copy char to int to avoid bad alignment
	eXosip_set_option(EXOSIP_OPT_DONT_SEND_101,&dont_use_101);

	ipv6=strchr(addr,':')!=NULL;
	eXosip_enable_ipv6(ipv6);

	if (is_secure && tr == SalTransportUDP){
		ms_fatal("SIP over DTLS is not supported yet.");
		return -1;
	}
	err=eXosip_listen_addr(proto, addr, port, ipv6 ?  PF_INET6 : PF_INET, is_secure);
#ifdef HAVE_EXOSIP_GET_SOCKET
	ms_message("Exosip has socket number %i",eXosip_get_socket(proto));
#endif
	
	ctx->running=TRUE;
	return err;
}

ortp_socket_t sal_get_socket(Sal *ctx){
#ifdef HAVE_EXOSIP_GET_SOCKET
	return eXosip_get_socket(IPPROTO_UDP);
#else
	ms_warning("Sorry, eXosip does not have eXosip_get_socket() method");
	return -1;
#endif
}

void sal_set_user_agent(Sal *ctx, const char *user_agent){
	eXosip_set_user_agent(user_agent);
}

void sal_use_session_timers(Sal *ctx, int expires){
	ctx->session_expires=expires;
}

void sal_use_one_matching_codec_policy(Sal *ctx, bool_t one_matching_codec){
	ctx->one_matching_codec=one_matching_codec;
}

MSList *sal_get_pending_auths(Sal *sal){
	return ms_list_copy(sal->pending_auths);
}

void sal_use_double_registrations(Sal *ctx, bool_t enabled){
	ctx->double_reg=enabled;
}

void sal_use_rport(Sal *ctx, bool_t use_rports){
	ctx->use_rports=use_rports;
}
void sal_use_101(Sal *ctx, bool_t use_101){
	ctx->use_101=use_101;
}

void sal_root_ca(Sal* ctx, const char* rootCa) {
	if (ctx->rootCa)
		ms_free(ctx->rootCa);
	ctx->rootCa = ms_strdup(rootCa);
}

static int extract_received_rport(osip_message_t *msg, const char **received, int *rportval,SalTransport* transport){
	osip_via_t *via=NULL;
	osip_generic_param_t *param=NULL;
	const char *rport=NULL;

	*rportval=5060;
	*received=NULL;
	osip_message_get_via(msg,0,&via);
	if (!via) return -1;

	*transport = sal_transport_parse(via->protocol);
	
	if (via->port && via->port[0]!='\0')
		*rportval=atoi(via->port);
	
	osip_via_param_get_byname(via,"rport",&param);
	if (param) {
		rport=param->gvalue;
		if (rport && rport[0]!='\0') *rportval=atoi(rport);
		*received=via->host;
	}
	param=NULL;
	osip_via_param_get_byname(via,"received",&param);
	if (param) *received=param->gvalue;

	if (rport==NULL && *received==NULL) return -1;
	return 0;
}

static void set_sdp(osip_message_t *sip,sdp_message_t *msg){
	int sdplen;
	char clen[10];
	char *sdp=NULL;
	sdp_message_to_str(msg,&sdp);
	sdplen=strlen(sdp);
	snprintf(clen,sizeof(clen),"%i",sdplen);
	osip_message_set_body(sip,sdp,sdplen);
	osip_message_set_content_type(sip,"application/sdp");
	osip_message_set_content_length(sip,clen);
	osip_free(sdp);
}

static void set_sdp_from_desc(osip_message_t *sip, const SalMediaDescription *desc){
	sdp_message_t *msg=media_description_to_sdp(desc);
	if (msg==NULL) {
		ms_error("Fail to print sdp message !");
		return;
	}
	set_sdp(sip,msg);
	sdp_message_free(msg);
}

static void sdp_process(SalOp *h){
	ms_message("Doing SDP offer/answer process");
	if (h->result){
		sal_media_description_unref(h->result);
	}
	h->result=sal_media_description_new();
	if (h->sdp_offering){	
		offer_answer_initiate_outgoing(h->base.local_media,h->base.remote_media,h->result);
	}else{
		int i;
		offer_answer_initiate_incoming(h->base.local_media,h->base.remote_media,h->result,h->base.root->one_matching_codec);
		h->sdp_answer=media_description_to_sdp(h->result);
		/*once we have generated the SDP answer, we modify the result description for processing by the upper layer.
		 It should contains media parameters constraint from the remote offer, not our response*/
		strcpy(h->result->addr,h->base.remote_media->addr);
		h->result->bandwidth=h->base.remote_media->bandwidth;
		
		//remplacer la cle
		for(i=0;i<h->result->nstreams;++i){
			if (h->result->streams[i].port>0){
				strcpy(h->result->streams[i].addr,h->base.remote_media->streams[i].addr);
				h->result->streams[i].ptime=h->base.remote_media->streams[i].ptime;
				h->result->streams[i].bandwidth=h->base.remote_media->streams[i].bandwidth;
				h->result->streams[i].port=h->base.remote_media->streams[i].port;
				
				if (h->result->streams[i].proto == SalProtoRtpSavp) {
					h->result->streams[i].crypto[0] = h->base.remote_media->streams[i].crypto[0]; 
				}
			}
		}
	}
	
}

int sal_call_is_offerer(const SalOp *h){
	return h->sdp_offering;
}

int sal_call_set_local_media_description(SalOp *h, SalMediaDescription *desc){
	if (desc)
		sal_media_description_ref(desc);
	if (h->base.local_media)
		sal_media_description_unref(h->base.local_media);
	h->base.local_media=desc;
	return 0;
}

int sal_call(SalOp *h, const char *from, const char *to){
	int err;
	const char *route;
	osip_message_t *invite=NULL;
	sal_op_set_from(h,from);
	sal_op_set_to(h,to);
	sal_exosip_fix_route(h);
<<<<<<< HEAD
	route = sal_op_get_route(h);
	err=eXosip_call_build_initial_invite(&invite,to,from,route,"Phone call");
=======
	
	h->terminated = FALSE;
	err=eXosip_call_build_initial_invite(&invite,to,from,sal_op_get_route(h),"Phone call");
>>>>>>> 5becaaee
	if (err!=0){
		ms_error("Could not create call. Error %d (from=%s to=%s route=%s)",
				err, from, to, route);
		return -1;
	}
	osip_message_set_allow(invite, "INVITE, ACK, CANCEL, OPTIONS, BYE, REFER, NOTIFY, MESSAGE, SUBSCRIBE, INFO");
	if (h->base.contact){
		_osip_list_set_empty(&invite->contacts,(void (*)(void*))osip_contact_free);
		osip_message_set_contact(invite,h->base.contact);
	}
	if (h->base.root->session_expires!=0){
		osip_message_set_header(invite, "Session-expires", "200");
		osip_message_set_supported(invite, "timer");
	}
	if (h->base.local_media){
		h->sdp_offering=TRUE;
		set_sdp_from_desc(invite,h->base.local_media);
	}else h->sdp_offering=FALSE;
	if (h->replaces){
		osip_message_set_header(invite,"Replaces",h->replaces);
		if (h->referred_by)
			osip_message_set_header(invite,"Referred-By",h->referred_by);
	}
	
	eXosip_lock();
	err=eXosip_call_send_initial_invite(invite);
	eXosip_unlock();
	h->cid=err;
	if (err<0){
		ms_error("Fail to send invite ! Error code %d", err);
		return -1;
	}else{
		sal_add_call(h->base.root,h);
	}
	return 0;
}

int sal_call_notify_ringing(SalOp *h, bool_t early_media){
	osip_message_t *msg;
	
	/*if early media send also 180 and 183 */
	if (early_media && h->sdp_answer){
		msg=NULL;
		eXosip_lock();
		eXosip_call_build_answer(h->tid,180,&msg);
		if (msg){
			set_sdp(msg,h->sdp_answer);
			eXosip_call_send_answer(h->tid,180,msg);
		}
		msg=NULL;
		eXosip_call_build_answer(h->tid,183,&msg);
		if (msg){
			set_sdp(msg,h->sdp_answer);
			eXosip_call_send_answer(h->tid,183,msg);
		}
		eXosip_unlock();
	}else{
		eXosip_lock();
		eXosip_call_send_answer(h->tid,180,NULL);
		eXosip_unlock();
	}
	return 0;
}

int sal_call_accept(SalOp * h){
	osip_message_t *msg;
	const char *contact=sal_op_get_contact(h);
	/* sends a 200 OK */
	int err=eXosip_call_build_answer(h->tid,200,&msg);
	if (err<0 || msg==NULL){
		ms_error("Fail to build answer for call: err=%i",err);
		return -1;
	}
	if (h->base.root->session_expires!=0){
		if (h->supports_session_timers) osip_message_set_supported(msg, "timer");
	}

	if (contact) {
		_osip_list_set_empty(&msg->contacts,(void (*)(void*))osip_contact_free);
		osip_message_set_contact(msg,contact);
	}
	
	if (h->base.local_media){
		/*this is the case where we received an invite without SDP*/
		if (h->sdp_offering) {
			set_sdp_from_desc(msg,h->base.local_media);
		}else{
			if (h->sdp_answer){
				set_sdp(msg,h->sdp_answer);
				sdp_message_free(h->sdp_answer);
				h->sdp_answer=NULL;
			}
		}
	}else{
		ms_error("You are accepting a call but not defined any media capabilities !");
	}
	eXosip_call_send_answer(h->tid,200,msg);
	return 0;
}

int sal_call_decline(SalOp *h, SalReason reason, const char *redirect){
	if (reason==SalReasonBusy){
		eXosip_lock();
		eXosip_call_send_answer(h->tid,486,NULL);
		eXosip_unlock();
	}
	else if (reason==SalReasonTemporarilyUnavailable){
		eXosip_lock();
		eXosip_call_send_answer(h->tid,480,NULL);
		eXosip_unlock();
	}else if (reason==SalReasonDoNotDisturb){
		eXosip_lock();
		eXosip_call_send_answer(h->tid,600,NULL);
		eXosip_unlock();
	}else if (reason==SalReasonMedia){
		eXosip_lock();
		eXosip_call_send_answer(h->tid,415,NULL);
		eXosip_unlock();
	}else if (redirect!=NULL && reason==SalReasonRedirect){
		osip_message_t *msg;
		int code;
		if (strstr(redirect,"sip:")!=0) code=302;
		else code=380;
		eXosip_lock();
		eXosip_call_build_answer(h->tid,code,&msg);
		osip_message_set_contact(msg,redirect);
		eXosip_call_send_answer(h->tid,code,msg);
		eXosip_unlock();
	}else sal_call_terminate(h);
	return 0;
}

SalMediaDescription * sal_call_get_final_media_description(SalOp *h){
	if (h->base.local_media && h->base.remote_media && !h->result){
		sdp_process(h);
	}
	return h->result;
}

int sal_call_set_referer(SalOp *h, SalOp *refered_call){
	if (refered_call->replaces)
		h->replaces=ms_strdup(refered_call->replaces);
	if (refered_call->referred_by)
		h->referred_by=ms_strdup(refered_call->referred_by);
	return 0;
}

int sal_ping(SalOp *op, const char *from, const char *to){
	osip_message_t *options=NULL;
	
	sal_op_set_from(op,from);
	sal_op_set_to(op,to);
	/*bug here: eXosip2 does not honor the route argument*/
	eXosip_options_build_request (&options, sal_op_get_to(op),
			sal_op_get_from(op),sal_op_get_route(op));
	if (options){
		if (op->base.root->session_expires!=0){
			osip_message_set_header(options, "Session-expires", "200");
			osip_message_set_supported(options, "timer");
		}
		sal_add_other(sal_op_get_sal(op),op,options);
		return eXosip_options_send_request(options);
	}
	return -1;
}

int sal_call_accept_refer(SalOp *op){
	osip_message_t *msg=NULL;
	int err=0;
	eXosip_lock();
	err = eXosip_call_build_notify(op->did,EXOSIP_SUBCRSTATE_ACTIVE,&msg);
	if(msg != NULL)
	{
		osip_message_set_header(msg,(const char *)"event","refer");
		osip_message_set_content_type(msg,"message/sipfrag");
		osip_message_set_body(msg,"SIP/2.0 100 Trying",sizeof("SIP/2.0 100 Trying"));
		eXosip_call_send_request(op->did,msg);
	}
	else
	{
		ms_error("could not get a notify built\n");
	}
	eXosip_unlock();
	return err;
}

int sal_call_refer(SalOp *h, const char *refer_to){
	osip_message_t *msg=NULL;
	int err=0;
	eXosip_lock();
	eXosip_call_build_refer(h->did,refer_to, &msg);
	if (msg) err=eXosip_call_send_request(h->did, msg);
	else err=-1;
	eXosip_unlock();
	return err;
}

int sal_call_refer_with_replaces(SalOp *h, SalOp *other_call_h){
	osip_message_t *msg=NULL;
	char referto[256]={0};
	int err=0;
	eXosip_lock();
	if (eXosip_call_get_referto(other_call_h->did,referto,sizeof(referto)-1)!=0){
		ms_error("eXosip_call_get_referto() failed for did=%i",other_call_h->did);
		eXosip_unlock();
		return -1;
	}
	eXosip_call_build_refer(h->did,referto, &msg);
	osip_message_set_header(msg,"Referred-By",h->base.from);
	if (msg) err=eXosip_call_send_request(h->did, msg);
	else err=-1;
	eXosip_unlock();
	return err;
}

SalOp *sal_call_get_replaces(SalOp *h){
	if (h!=NULL && h->replaces!=NULL){
		int cid;
		eXosip_lock();
		cid=eXosip_call_find_by_replaces(h->replaces);
		eXosip_unlock();
		if (cid>0){
			SalOp *ret=sal_find_call(h->base.root,cid);
			return ret;
		}
	}
	return NULL;
}

int sal_call_send_dtmf(SalOp *h, char dtmf){
	osip_message_t *msg=NULL;
	char dtmf_body[128];
	char clen[10];

	eXosip_lock();
	eXosip_call_build_info(h->did,&msg);
	if (msg){
		snprintf(dtmf_body, sizeof(dtmf_body), "Signal=%c\r\nDuration=250\r\n", dtmf);
		osip_message_set_body(msg,dtmf_body,strlen(dtmf_body));
		osip_message_set_content_type(msg,"application/dtmf-relay");
		snprintf(clen,sizeof(clen),"%lu",(unsigned long)strlen(dtmf_body));
		osip_message_set_content_length(msg,clen);		
		eXosip_call_send_request(h->did,msg);
	}
	eXosip_unlock();
	return 0;
}

static void push_auth_to_exosip(const SalAuthInfo *info){
	const char *userid;
	if (info->userid==NULL || info->userid[0]=='\0') userid=info->username;
	else userid=info->userid;
	ms_message("Authentication info for username [%s], id[%s], realm [%s] added to eXosip", info->username,userid, info->realm);
	eXosip_add_authentication_info (info->username,userid,
                                  info->password, NULL,info->realm);
}
/*
 * Just for symmetry ;-)
 */
static void pop_auth_from_exosip() {
	eXosip_clear_authentication_info();
}

int sal_call_terminate(SalOp *h){
	int err;
	if (h == NULL) return -1;
	if (h->auth_info) push_auth_to_exosip(h->auth_info);
	eXosip_lock();
	err=eXosip_call_terminate(h->cid,h->did);
	eXosip_unlock();
	if (!h->base.root->reuse_authorization) pop_auth_from_exosip();
	if (err!=0){
		ms_warning("Exosip could not terminate the call: cid=%i did=%i", h->cid,h->did);
	}
	h->terminated=TRUE;
	return 0;
}

void sal_op_authenticate(SalOp *h, const SalAuthInfo *info){
    if (h->pending_auth){
		push_auth_to_exosip(info);
		
        /*FIXME exosip does not take into account this update register message*/
	/*
        if (fix_message_contact(h, h->pending_auth->request,h->pending_auth->response)) {
            
        };
	*/
		update_contact_from_response(h,h->pending_auth->response);
		eXosip_lock();
		eXosip_default_action(h->pending_auth);
		eXosip_unlock();
		ms_message("eXosip_default_action() done");
		if (!h->base.root->reuse_authorization) pop_auth_from_exosip();
		
		if (h->auth_info) sal_auth_info_delete(h->auth_info); /*if already exist*/
		h->auth_info=sal_auth_info_clone(info); /*store auth info for subsequent request*/
	}
}
void sal_op_cancel_authentication(SalOp *h) {
	if (h->rid >0) {
		sal_op_get_sal(h)->callbacks.register_failure(h,SalErrorFailure, SalReasonForbidden,_("Authentication failure"));
	} else if (h->cid >0) {
		sal_op_get_sal(h)->callbacks.call_failure(h,SalErrorFailure, SalReasonForbidden,_("Authentication failure"),0);
	} else {
		ms_warning("Auth failure not handled");
	}

}
static void set_network_origin(SalOp *op, osip_message_t *req){
	const char *received=NULL;
	int rport=5060;
	char origin[64]={0};
    SalTransport transport;
	if (extract_received_rport(req,&received,&rport,&transport)!=0){
		osip_via_t *via=NULL;
		char *tmp;
		osip_message_get_via(req,0,&via);
		received=osip_via_get_host(via);
		tmp=osip_via_get_port(via);
		if (tmp) rport=atoi(tmp);
	}
    if (transport != SalTransportUDP) {
        snprintf(origin,sizeof(origin)-1,"sip:%s:%i",received,rport);
    } else {
       snprintf(origin,sizeof(origin)-1,"sip:%s:%i;transport=%s",received,rport,sal_transport_to_string(transport)); 
    }
	__sal_op_set_network_origin(op,origin);
}

static void set_remote_ua(SalOp* op, osip_message_t *req){
	if (op->base.remote_ua==NULL){
		osip_header_t *h=NULL;
		osip_message_get_user_agent(req,0,&h);
		if (h){
			op->base.remote_ua=ms_strdup(h->hvalue);
		}
	}
}

static void set_replaces(SalOp *op, osip_message_t *req){
	osip_header_t *h=NULL;

	if (op->replaces){
		ms_free(op->replaces);
		op->replaces=NULL;
	}
	osip_message_header_get_byname(req,"replaces",0,&h);
	if (h){
		if (h->hvalue && h->hvalue[0]!='\0'){
			op->replaces=ms_strdup(h->hvalue);
		}
	}
}

static SalOp *find_op(Sal *sal, eXosip_event_t *ev){
	if (ev->cid>0){
		return sal_find_call(sal,ev->cid);
	}
	if (ev->rid>0){
		return sal_find_register(sal,ev->rid);
	}
	if (ev->sid>0){
		return sal_find_out_subscribe(sal,ev->sid);
	}
	if (ev->nid>0){
		return sal_find_in_subscribe(sal,ev->nid);
	}
	if (ev->response) return sal_find_other(sal,ev->response);
	return NULL;
}

static void inc_new_call(Sal *sal, eXosip_event_t *ev){
	SalOp *op=sal_op_new(sal);
	osip_from_t *from,*to;
	osip_call_info_t *call_info;
	char *tmp;
	sdp_message_t *sdp=eXosip_get_sdp_info(ev->request);

	set_network_origin(op,ev->request);
	set_remote_ua(op,ev->request);
	set_replaces(op,ev->request);
	
	if (sdp){
		op->sdp_offering=FALSE;
		op->base.remote_media=sal_media_description_new();
		sdp_to_media_description(sdp,op->base.remote_media);
		sdp_message_free(sdp);
	}else op->sdp_offering=TRUE;

	from=osip_message_get_from(ev->request);
	to=osip_message_get_to(ev->request);
	osip_from_to_str(from,&tmp);
	sal_op_set_from(op,tmp);
	osip_free(tmp);
	osip_from_to_str(to,&tmp);
	sal_op_set_to(op,tmp);
	osip_free(tmp);

	osip_message_get_call_info(ev->request,0,&call_info);
	if(call_info)
	{
		osip_call_info_to_str(call_info,&tmp);
		if( strstr(tmp,"answer-after=") != NULL)
		{
			op->auto_answer_asked=TRUE;
			ms_message("The caller asked to automatically answer the call(Emergency?)\n");
		}
		osip_free(tmp);
	}

	op->tid=ev->tid;
	op->cid=ev->cid;
	op->did=ev->did;
	
	sal_add_call(op->base.root,op);
	sal->callbacks.call_received(op);
}

static void handle_reinvite(Sal *sal,  eXosip_event_t *ev){
	SalOp *op=find_op(sal,ev);
	sdp_message_t *sdp;
	osip_message_t *msg=NULL;

	if (op==NULL) {
		ms_warning("Reinvite for non-existing operation !");
		return;
	}
	op->reinvite=TRUE;
	op->tid=ev->tid;
	sdp=eXosip_get_sdp_info(ev->request);
	if (op->base.remote_media){
		sal_media_description_unref(op->base.remote_media);
		op->base.remote_media=NULL;
	}
	if (op->result){
		sal_media_description_unref(op->result);
		op->result=NULL;
	}
	if (sdp){
		op->sdp_offering=FALSE;
		op->base.remote_media=sal_media_description_new();
		sdp_to_media_description(sdp,op->base.remote_media);
		sdp_message_free(sdp);
		sal->callbacks.call_updating(op);
	}else {
		op->sdp_offering=TRUE;
		eXosip_lock();
		eXosip_call_build_answer(ev->tid,200,&msg);
		if (msg!=NULL){
			set_sdp_from_desc(msg,op->base.local_media);
			eXosip_call_send_answer(ev->tid,200,msg);
		}
		eXosip_unlock();
	}
	
}

static void handle_ack(Sal *sal,  eXosip_event_t *ev){
	SalOp *op=find_op(sal,ev);
	sdp_message_t *sdp;

	if (op==NULL) {
		ms_warning("ack for non-existing call !");
		return;
	}
	sdp=eXosip_get_sdp_info(ev->ack);
	if (sdp){
		op->base.remote_media=sal_media_description_new();
		sdp_to_media_description(sdp,op->base.remote_media);
		sdp_process(op);
		sdp_message_free(sdp);
	}
	if (op->reinvite){
		if (sdp) sal->callbacks.call_updating(op);
		op->reinvite=FALSE;
	}else{
		sal->callbacks.call_ack(op);
	}
}

static void update_contact_from_response(SalOp *op, osip_message_t *response){
	const char *received;
	int rport;
	SalTransport transport;
	if (extract_received_rport(response,&received,&rport,&transport)==0){
		const char *contact=sal_op_get_contact(op);
		if (!contact){
			/*no contact given yet, use from instead*/
			contact=sal_op_get_from(op);
		}
		if (contact){
			SalAddress *addr=sal_address_new(contact);
			char *tmp;
			sal_address_set_domain(addr,received);
			sal_address_set_port_int(addr,rport);
			if (transport!=SalTransportUDP)
				sal_address_set_transport(addr,transport);
			tmp=sal_address_as_string(addr);
			ms_message("Contact address updated to %s",tmp);
			sal_op_set_contact(op,tmp);
			sal_address_destroy(addr);
			ms_free(tmp);
		}
	}
}

static int call_proceeding(Sal *sal, eXosip_event_t *ev){
	SalOp *op=find_op(sal,ev);

	if (op==NULL || op->terminated==TRUE) {
		ms_warning("This call has been canceled.");
		eXosip_lock();
		eXosip_call_terminate(ev->cid,ev->did);
		eXosip_unlock();
		return -1;
	}
	if (ev->did>0)
		op->did=ev->did;
	op->tid=ev->tid;
	
	/* update contact if received and rport are set by the server
	 note: will only be used by remote for next INVITE, if any...*/
	update_contact_from_response(op,ev->response);
	return 0;
}

static void call_ringing(Sal *sal, eXosip_event_t *ev){
	sdp_message_t *sdp;
	SalOp *op=find_op(sal,ev);
	if (call_proceeding(sal, ev)==-1) return;

	set_remote_ua(op,ev->response);
	sdp=eXosip_get_sdp_info(ev->response);
	if (sdp){
		op->base.remote_media=sal_media_description_new();
		sdp_to_media_description(sdp,op->base.remote_media);
		sdp_message_free(sdp);
		if (op->base.local_media) sdp_process(op);
	}
	sal->callbacks.call_ringing(op);
}

static void call_accepted(Sal *sal, eXosip_event_t *ev){
	sdp_message_t *sdp;
	osip_message_t *msg=NULL;
	SalOp *op=find_op(sal,ev);
	const char *contact;
	
	if (op==NULL || op->terminated==TRUE) {
		ms_warning("This call has been already terminated.");
		eXosip_lock();
		eXosip_call_terminate(ev->cid,ev->did);
		eXosip_unlock();
		return ;
	}

	op->did=ev->did;
	set_remote_ua(op,ev->response);

	sdp=eXosip_get_sdp_info(ev->response);
	if (sdp){
		op->base.remote_media=sal_media_description_new();
		sdp_to_media_description(sdp,op->base.remote_media);
		sdp_message_free(sdp);
		if (op->base.local_media) sdp_process(op);
	}
	eXosip_call_build_ack(ev->did,&msg);
	if (msg==NULL) {
		ms_warning("This call has been already terminated.");
		eXosip_lock();
		eXosip_call_terminate(ev->cid,ev->did);
		eXosip_unlock();
		return ;
	}
	contact=sal_op_get_contact(op);
	if (contact) {
		_osip_list_set_empty(&msg->contacts,(void (*)(void*))osip_contact_free);
		osip_message_set_contact(msg,contact);
	}
	if (op->sdp_answer){
		set_sdp(msg,op->sdp_answer);
		sdp_message_free(op->sdp_answer);
		op->sdp_answer=NULL;
	}
	eXosip_call_send_ack(ev->did,msg);
	sal->callbacks.call_accepted(op);
}

static void call_terminated(Sal *sal, eXosip_event_t *ev){
	char *from=NULL;
	SalOp *op=find_op(sal,ev);
	if (op==NULL){
		ms_warning("Call terminated for already closed call ?");
		return;
	}
	if (ev->request){
		osip_from_to_str(ev->request->from,&from);
	}
	sal->callbacks.call_terminated(op,from!=NULL ? from : sal_op_get_from(op));
	if (from) osip_free(from);
	op->terminated=TRUE;
}

static void call_released(Sal *sal, eXosip_event_t *ev){
	SalOp *op=find_op(sal,ev);
	if (op==NULL){
		ms_warning("No op associated to this call_released()");
		return;
	}
	if (!op->terminated){
		/* no response received so far */
		call_failure(sal,ev);
	}
	sal->callbacks.call_released(op);
}

static int get_auth_data_from_response(osip_message_t *resp, const char **realm, const char **username){
	const char *prx_realm=NULL,*www_realm=NULL;
	osip_proxy_authenticate_t *prx_auth;
	osip_www_authenticate_t *www_auth;
	
	*username=osip_uri_get_username(resp->from->url);
	prx_auth=(osip_proxy_authenticate_t*)osip_list_get(&resp->proxy_authenticates,0);
	www_auth=(osip_proxy_authenticate_t*)osip_list_get(&resp->www_authenticates,0);
	if (prx_auth!=NULL)
		prx_realm=osip_proxy_authenticate_get_realm(prx_auth);
	if (www_auth!=NULL)
		www_realm=osip_www_authenticate_get_realm(www_auth);

	if (prx_realm){
		*realm=prx_realm;
	}else if (www_realm){
		*realm=www_realm;
	}else{
		return -1;
	}
	return 0;
}

static int get_auth_data_from_request(osip_message_t *msg, const char **realm, const char **username){
	osip_authorization_t *auth=NULL;
	osip_proxy_authorization_t *prx_auth=NULL;
	
	*username=osip_uri_get_username(msg->from->url);
	osip_message_get_authorization(msg, 0, &auth);
	if (auth){
		*realm=osip_authorization_get_realm(auth);
		return 0;
	}
	osip_message_get_proxy_authorization(msg,0,&prx_auth);
	if (prx_auth){
		*realm=osip_proxy_authorization_get_realm(prx_auth);
		return 0;
	}
	return -1;
}

static int get_auth_data(eXosip_event_t *ev, const char **realm, const char **username){
	if (ev->response && get_auth_data_from_response(ev->response,realm,username)==0) return 0;
	if (ev->request && get_auth_data_from_request(ev->request,realm,username)==0) return 0;
	return -1;
}

int sal_op_get_auth_requested(SalOp *op, const char **realm, const char **username){
	if (op->pending_auth){
		return get_auth_data(op->pending_auth,realm,username);
	}
	return -1;
}

static bool_t process_authentication(Sal *sal, eXosip_event_t *ev){
	SalOp *op;
	const char *username,*realm;
	op=find_op(sal,ev);
	if (op==NULL){
		ms_warning("No operation associated with this authentication !");
		return TRUE;
	}
	if (get_auth_data(ev,&realm,&username)==0){
		if (op->pending_auth!=NULL){
			eXosip_event_free(op->pending_auth);
			op->pending_auth=ev;
		}else{
			op->pending_auth=ev;
			sal_add_pending_auth(sal,op);
		}
		
		sal->callbacks.auth_requested(op,realm,username);
		return FALSE;
	}
	return TRUE;
}

static void authentication_ok(Sal *sal, eXosip_event_t *ev){
	SalOp *op;
	const char *username,*realm;
	op=find_op(sal,ev);
	if (op==NULL){
		ms_warning("No operation associated with this authentication_ok!");
		return ;
	}
	if (op->pending_auth){
		eXosip_event_free(op->pending_auth);
		sal_remove_pending_auth(sal,op);
		op->pending_auth=NULL;
	}
	if (get_auth_data(ev,&realm,&username)==0){
		sal->callbacks.auth_success(op,realm,username);
	}
}

static bool_t call_failure(Sal *sal, eXosip_event_t *ev){
	SalOp *op;
	int code=0;
	char* computedReason=NULL;
	const char *reason=NULL;
	SalError error=SalErrorUnknown;
	SalReason sr=SalReasonUnknown;
	

	op=(SalOp*)find_op(sal,ev);

	if (op==NULL) {
		ms_warning("Call failure reported for a closed call, ignored.");
		return TRUE;
	}

	if (ev->response){
		code=osip_message_get_status_code(ev->response);
		reason=osip_message_get_reason_phrase(ev->response);
		osip_header_t *h=NULL;
		if (!osip_message_header_get_byname(	ev->response
											,"Reason"
											,0
											,&h)) {
			computedReason = ms_strdup_printf("%s %s",reason,osip_header_get_value(h));
			reason = computedReason;

		}
	}
	switch(code)
	{
		case 401:
		case 407:
			return process_authentication(sal,ev);
			break;
		case 400:
			error=SalErrorUnknown;
		break;
		case 404:
			error=SalErrorFailure;
			sr=SalReasonNotFound;
		break;
		case 415:
			error=SalErrorFailure;
			sr=SalReasonMedia;
		break;
		case 422:
			eXosip_default_action(ev);
			return TRUE;
		break;
		case 480:
			error=SalErrorFailure;
			sr=SalReasonTemporarilyUnavailable;
		case 486:
			error=SalErrorFailure;
			sr=SalReasonBusy;
		break;
		case 487:
		break;
		case 600:
			error=SalErrorFailure;
			sr=SalReasonDoNotDisturb;
		break;
		case 603:
			error=SalErrorFailure;
			sr=SalReasonDeclined;
		break;
		default:
			if (code>0){
				error=SalErrorFailure;
				sr=SalReasonUnknown;
			}else error=SalErrorNoResponse;
	}
	op->terminated=TRUE;
	sal->callbacks.call_failure(op,error,sr,reason,code);
	if (computedReason != NULL){
		ms_free(computedReason);
	}
	return TRUE;
}

/* Request remote side to send us VFU */
void sal_call_send_vfu_request(SalOp *h){
	osip_message_t *msg=NULL;
	char info_body[] =
			"<?xml version=\"1.0\" encoding=\"utf-8\" ?>"
			 "<media_control>"
			 "  <vc_primitive>"
			 "    <to_encoder>"
			 "      <picture_fast_update></picture_fast_update>"
			 "    </to_encoder>"
			 "  </vc_primitive>"
			 "</media_control>";

	char clen[10];

	eXosip_lock();
	eXosip_call_build_info(h->did,&msg);
	if (msg){
		osip_message_set_body(msg,info_body,strlen(info_body));
		osip_message_set_content_type(msg,"application/media_control+xml");
		snprintf(clen,sizeof(clen),"%lu",(unsigned long)strlen(info_body));
		osip_message_set_content_length(msg,clen);
		eXosip_call_send_request(h->did,msg);
		ms_message("Sending VFU request !");
	}
	eXosip_unlock();
}

static void process_media_control_xml(Sal *sal, eXosip_event_t *ev){
	SalOp *op=find_op(sal,ev);
	osip_body_t *body=NULL;

	if (op==NULL){
		ms_warning("media control xml received without operation context!");
		return ;
	}
	
	osip_message_get_body(ev->request,0,&body);
	if (body && body->body!=NULL &&
		strstr(body->body,"picture_fast_update")){
		osip_message_t *ans=NULL;
		ms_message("Receiving VFU request !");
		if (sal->callbacks.vfu_request){
			sal->callbacks.vfu_request(op);
			eXosip_call_build_answer(ev->tid,200,&ans);
			if (ans)
				eXosip_call_send_answer(ev->tid,200,ans);
			return;
		}
	}
	/*in all other cases we must say it is not implemented.*/
	{
		osip_message_t *ans=NULL;
		eXosip_lock();
		eXosip_call_build_answer(ev->tid,501,&ans);
		if (ans)
			eXosip_call_send_answer(ev->tid,501,ans);
		eXosip_unlock();
	}
}

static void process_dtmf_relay(Sal *sal, eXosip_event_t *ev){
	SalOp *op=find_op(sal,ev);
	osip_body_t *body=NULL;

	if (op==NULL){
		ms_warning("media dtmf relay received without operation context!");
		return ;
	}
	
	osip_message_get_body(ev->request,0,&body);
	if (body && body->body!=NULL){
		osip_message_t *ans=NULL;
		const char *name=strstr(body->body,"Signal");
		if (name==NULL) name=strstr(body->body,"signal");
		if (name==NULL) {
			ms_warning("Could not extract the dtmf name from the SIP INFO.");
		}else{
			char tmp[2];
			name+=strlen("signal");
			if (sscanf(name," = %1s",tmp)==1){
				ms_message("Receiving dtmf %s via SIP INFO.",tmp);
				if (sal->callbacks.dtmf_received != NULL)
					sal->callbacks.dtmf_received(op, tmp[0]);
			}
		}
		eXosip_lock();
		eXosip_call_build_answer(ev->tid,200,&ans);
		if (ans)
			eXosip_call_send_answer(ev->tid,200,ans);
		eXosip_unlock();
	}
}

static void fill_options_answer(osip_message_t *options){
	osip_message_set_allow(options,"INVITE, ACK, BYE, CANCEL, OPTIONS, MESSAGE, SUBSCRIBE, NOTIFY, INFO");
	osip_message_set_accept(options,"application/sdp");
}

static void process_refer(Sal *sal, SalOp *op, eXosip_event_t *ev){
	osip_header_t *h=NULL;
	osip_message_t *ans=NULL;
	ms_message("Receiving REFER request !");
	osip_message_header_get_byname(ev->request,"Refer-To",0,&h);

	if (h){
		osip_from_t *from=NULL;
		char *tmp;
		osip_from_init(&from);
	
		if (osip_from_parse(from,h->hvalue)==0){
			if (op ){
				osip_uri_header_t *uh=NULL;
				osip_header_t *referred_by=NULL;
				osip_uri_header_get_byname(&from->url->url_headers,(char*)"Replaces",&uh);
				if (uh!=NULL && uh->gvalue && uh->gvalue[0]!='\0'){
					ms_message("Found replaces in Refer-To");
					if (op->replaces){
						ms_free(op->replaces);
					}
					op->replaces=ms_strdup(uh->gvalue);
				}
				osip_message_header_get_byname(ev->request,"Referred-By",0,&referred_by);
				if (referred_by && referred_by->hvalue && referred_by->hvalue[0]!='\0'){
					if (op->referred_by)
						ms_free(op->referred_by);
					op->referred_by=ms_strdup(referred_by->hvalue);
				}
			}
			osip_uri_header_freelist(&from->url->url_headers);
			osip_from_to_str(from,&tmp);
			sal->callbacks.refer_received(sal,op,tmp);
			osip_free(tmp);
			osip_from_free(from);
		}
		eXosip_lock();
		eXosip_call_build_answer(ev->tid,202,&ans);
		if (ans)
			eXosip_call_send_answer(ev->tid,202,ans);
		eXosip_unlock();
	}
	else
	{
		ms_warning("cannot do anything with the refer without destination\n");
	}
}

static void call_message_new(Sal *sal, eXosip_event_t *ev){
	osip_message_t *ans=NULL;
	if (ev->request){
		if (MSG_IS_INFO(ev->request)){
			osip_content_type_t *ct;
			ct=osip_message_get_content_type(ev->request);
			if (ct && ct->subtype){
				if (strcmp(ct->subtype,"media_control+xml")==0)
					process_media_control_xml(sal,ev);
				else if (strcmp(ct->subtype,"dtmf-relay")==0)
					process_dtmf_relay(sal,ev);
				else {
					ms_message("Unhandled SIP INFO.");
					/*send an "Not implemented" answer*/
					eXosip_lock();
					eXosip_call_build_answer(ev->tid,501,&ans);
					if (ans)
						eXosip_call_send_answer(ev->tid,501,ans);
					eXosip_unlock();
				}
			}else{
				/*empty SIP INFO, probably to test we are alive. Send an empty answer*/
				eXosip_lock();
				eXosip_call_build_answer(ev->tid,200,&ans);
				if (ans)
					eXosip_call_send_answer(ev->tid,200,ans);
				eXosip_unlock();
			}
		}else if(MSG_IS_MESSAGE(ev->request)){
			/* SIP messages could be received into call */
			text_received(sal, ev);
			eXosip_lock();
			eXosip_call_build_answer(ev->tid,200,&ans);
			if (ans)
				eXosip_call_send_answer(ev->tid,200,ans);
			eXosip_unlock();
		}else if(MSG_IS_REFER(ev->request)){
			SalOp *op=find_op(sal,ev);
			
			ms_message("Receiving REFER request !");
			process_refer(sal,op,ev);
		}else if(MSG_IS_NOTIFY(ev->request)){
			osip_header_t *h=NULL;
			char *from=NULL;
			SalOp *op=find_op(sal,ev);

			ms_message("Receiving NOTIFY request !");
			osip_from_to_str(ev->request->from,&from);
			osip_message_header_get_byname(ev->request,"Event",0,&h);
			if(h)
				sal->callbacks.notify(op,from,h->hvalue);
			/*answer that we received the notify*/
			eXosip_lock();
			eXosip_call_build_answer(ev->tid,200,&ans);
			if (ans)
				eXosip_call_send_answer(ev->tid,200,ans);
			eXosip_unlock();
			osip_free(from);
		}else if (MSG_IS_OPTIONS(ev->request)){
			eXosip_lock();
			eXosip_call_build_answer(ev->tid,200,&ans);
			if (ans){
				fill_options_answer(ans);
				eXosip_call_send_answer(ev->tid,200,ans);
			}
			eXosip_unlock();
		}
	}else ms_warning("call_message_new: No request ?");
}

static void inc_update(Sal *sal, eXosip_event_t *ev){
	osip_message_t *msg=NULL;
	ms_message("Processing incoming UPDATE");
	eXosip_lock();
	eXosip_message_build_answer(ev->tid,200,&msg);
	if (msg!=NULL)
		eXosip_message_send_answer(ev->tid,200,msg);
	eXosip_unlock();
}

static bool_t comes_from_local_if(osip_message_t *msg){
	osip_via_t *via=NULL;
	osip_message_get_via(msg,0,&via);
	if (via){
		const char *host;
		host=osip_via_get_host(via);
		if (strcmp(host,"127.0.0.1")==0 || strcmp(host,"::1")==0){
			osip_generic_param_t *param=NULL;
			osip_via_param_get_byname(via,"received",&param);
			if (param==NULL) return TRUE;
			if (param->gvalue &&
				(strcmp(param->gvalue,"127.0.0.1")==0 || strcmp(param->gvalue,"::1")==0)){
				return TRUE;
			}
		}
	}
	return FALSE;
}

static void text_received(Sal *sal, eXosip_event_t *ev){
	osip_body_t *body=NULL;
	char *from=NULL,*msg;
	
	osip_message_get_body(ev->request,0,&body);
	if (body==NULL){
		ms_error("Could not get text message from SIP body");
		return;
	}
	msg=body->body;
	osip_from_to_str(ev->request->from,&from);
	sal->callbacks.text_received(sal,from,msg);
	osip_free(from);
}



static void other_request(Sal *sal, eXosip_event_t *ev){
	ms_message("in other_request");
	if (ev->request==NULL) return;
	if (strcmp(ev->request->sip_method,"MESSAGE")==0){
		text_received(sal,ev);
		eXosip_message_send_answer(ev->tid,200,NULL);
	}else if (strcmp(ev->request->sip_method,"OPTIONS")==0){
		osip_message_t *options=NULL;
		eXosip_options_build_answer(ev->tid,200,&options);
		fill_options_answer(options);
		eXosip_options_send_answer(ev->tid,200,options);
	}else if (strncmp(ev->request->sip_method, "REFER", 5) == 0){
		ms_message("Receiving REFER request !");
		if (comes_from_local_if(ev->request)) {
			process_refer(sal,NULL,ev);
		}else ms_warning("Ignored REFER not coming from this local loopback interface.");
	}else if (strncmp(ev->request->sip_method, "UPDATE", 6) == 0){
		inc_update(sal,ev);
    }else {
		char *tmp=NULL;
		size_t msglen=0;
		osip_message_to_str(ev->request,&tmp,&msglen);
		if (tmp){
			ms_message("Unsupported request received:\n%s",tmp);
			osip_free(tmp);
		}
		/*answer with a 501 Not implemented*/
		eXosip_message_send_answer(ev->tid,501,NULL);
	}
}

static void masquerade_via(osip_message_t *msg, const char *ip, const char *port){
	osip_via_t *via=NULL;
	osip_message_get_via(msg,0,&via);
	if (via){
		osip_free(via->port);
		via->port=osip_strdup(port);
		osip_free(via->host);
		via->host=osip_strdup(ip);
	}
}


static bool_t fix_message_contact(SalOp *op, osip_message_t *request,osip_message_t *last_answer) {
	osip_contact_t *ctt=NULL;
	const char *received;
	int rport;
	SalTransport transport;
	char port[20];

	if (extract_received_rport(last_answer,&received,&rport,&transport)==-1) return FALSE;
	osip_message_get_contact(request,0,&ctt);
	if (ctt == NULL) {
		/*nothing to update*/
		return FALSE;
	}
	if (ctt->url->host!=NULL){
		osip_free(ctt->url->host);
	}
	ctt->url->host=osip_strdup(received);
	if (ctt->url->port!=NULL){
		osip_free(ctt->url->port);
	}
	snprintf(port,sizeof(port),"%i",rport);
	ctt->url->port=osip_strdup(port);
	if (op->masquerade_via) masquerade_via(request,received,port);

	if (transport != SalTransportUDP) {
		sal_address_set_param((SalAddress *)ctt, "transport", sal_transport_to_string(transport)); 
	}
	return TRUE;    
}

static bool_t register_again_with_updated_contact(SalOp *op, osip_message_t *orig_request, osip_message_t *last_answer){
	osip_contact_t *ctt=NULL;
	SalAddress* ori_contact_address=NULL;
	const char *received;
	int rport;
	SalTransport transport;
	char* tmp;
	osip_message_t *msg=NULL;
	Sal* sal=op->base.root;

	if (sal->double_reg==FALSE ) return FALSE; 

	if (extract_received_rport(last_answer,&received,&rport,&transport)==-1) return FALSE;
	osip_message_get_contact(orig_request,0,&ctt);
	osip_contact_to_str(ctt,&tmp);
	ori_contact_address = sal_address_new((const char*)tmp);
	
	/*check if contact is up to date*/
	if (strcmp(sal_address_get_domain(ori_contact_address),received) ==0 
	&& sal_address_get_port_int(ori_contact_address) == rport
	&& sal_address_get_transport(ori_contact_address) == transport) {
		ms_message("Register has up to date contact, doing nothing.");
		osip_free(tmp);     
		return FALSE;
	} else ms_message("contact do not match, need to update the register (%s with %s:%i;transport=%s)"
		      ,tmp
		      ,received
		      ,rport
		      ,sal_transport_to_string(transport));
	osip_free(tmp);
	sal_address_destroy(ori_contact_address);

	if (transport == SalTransportUDP) {
		eXosip_lock();
		eXosip_register_build_register(op->rid,op->expires,&msg);
		if (msg==NULL){
		    eXosip_unlock();
		    ms_warning("Fail to create a contact updated register.");
		    return FALSE;
		}
		if (fix_message_contact(op,msg,last_answer)) {
			eXosip_register_send_register(op->rid,msg);
			eXosip_unlock();  
			ms_message("Resending new register with updated contact");
			return TRUE;
		} else {
		    ms_warning("Fail to send updated register.");
		    eXosip_unlock();
		    return FALSE;
		}
		eXosip_unlock();
	}

	update_contact_from_response(op,last_answer);
	return FALSE;
}

static void registration_success(Sal *sal, eXosip_event_t *ev){
	SalOp *op=sal_find_register(sal,ev->rid);
	osip_header_t *h=NULL;
	bool_t registered;
	if (op==NULL){
		ms_error("Receiving register response for unknown operation");
		return;
	}
	osip_message_get_expires(ev->request,0,&h);
	if (h!=NULL && atoi(h->hvalue)!=0){
		registered=TRUE;
		if (!register_again_with_updated_contact(op,ev->request,ev->response)){
			sal->callbacks.register_success(op,registered);
		}
	}else {
		sal->callbacks.register_success(op,FALSE);
	}
}

static bool_t registration_failure(Sal *sal, eXosip_event_t *ev){
	int status_code=0;
	const char *reason=NULL;
	SalOp *op=sal_find_register(sal,ev->rid);
	SalReason sr=SalReasonUnknown;
	SalError se=SalErrorUnknown;
	
	if (op==NULL){
		ms_error("Receiving register failure for unknown operation");
		return TRUE;
	}
	if (ev->response){
		status_code=osip_message_get_status_code(ev->response);
		reason=osip_message_get_reason_phrase(ev->response);
	}
	switch(status_code){
		case 401:
		case 407:
			return process_authentication(sal,ev);
			break;
		case 423: /*interval too brief*/
			{/*retry with greater interval */
				osip_header_t *h=NULL;
				osip_message_t *msg=NULL;
				osip_message_header_get_byname(ev->response,"min-expires",0,&h);
				if (h && h->hvalue && h->hvalue[0]!='\0'){
					int val=atoi(h->hvalue);
					if (val>op->expires)
						op->expires=val;
				}else op->expires*=2;
				eXosip_lock();
				eXosip_register_build_register(op->rid,op->expires,&msg);
				eXosip_register_send_register(op->rid,msg);
				eXosip_unlock();
			}
		break;
		case 606: /*Not acceptable, workaround for proxies that don't like private addresses
				 in vias, such as ekiga.net 
				 On the opposite, freephonie.net bugs when via are masqueraded.
				 */
			op->masquerade_via=TRUE;
		default:
			/* if contact is up to date, process the failure, otherwise resend a new register with
				updated contact first, just in case the faillure is due to incorrect contact */
			if (ev->response && register_again_with_updated_contact(op,ev->request,ev->response))
				return TRUE; /*we are retrying with an updated contact*/
			if (status_code==403){
				se=SalErrorFailure;
				sr=SalReasonForbidden;
			}else if (status_code==0){
				se=SalErrorNoResponse;
			}
			sal->callbacks.register_failure(op,se,sr,reason);
	}
	return TRUE;
}

static void other_request_reply(Sal *sal,eXosip_event_t *ev){
	SalOp *op=find_op(sal,ev);

	if (op==NULL){
		ms_warning("other_request_reply(): Receiving response to unknown request.");
		return;
	}
	if (ev->response){
		update_contact_from_response(op,ev->response);
		if (ev->request && strcmp(osip_message_get_method(ev->request),"OPTIONS")==0)
			sal->callbacks.ping_reply(op);
	}
}

static bool_t process_event(Sal *sal, eXosip_event_t *ev){
	ms_message("linphone process event get a message %d\n",ev->type);
	switch(ev->type){
		case EXOSIP_CALL_ANSWERED:
			ms_message("CALL_ANSWERED\n");
			call_accepted(sal,ev);
			authentication_ok(sal,ev);
			break;
		case EXOSIP_CALL_CLOSED:
		case EXOSIP_CALL_CANCELLED:
			ms_message("CALL_CLOSED or CANCELLED\n");
			call_terminated(sal,ev);
			break;
		case EXOSIP_CALL_TIMEOUT:
		case EXOSIP_CALL_NOANSWER:
			ms_message("CALL_TIMEOUT or NOANSWER\n");
			return call_failure(sal,ev);
			break;
		case EXOSIP_CALL_REQUESTFAILURE:
		case EXOSIP_CALL_GLOBALFAILURE:
		case EXOSIP_CALL_SERVERFAILURE:
			ms_message("CALL_REQUESTFAILURE or GLOBALFAILURE or SERVERFAILURE\n");
			return call_failure(sal,ev);
			break;
		case EXOSIP_CALL_RELEASED:
			ms_message("CALL_RELEASED\n");
			call_released(sal, ev);
			break;
		case EXOSIP_CALL_INVITE:
			ms_message("CALL_NEW\n");
			inc_new_call(sal,ev);
			break;
		case EXOSIP_CALL_REINVITE:
			handle_reinvite(sal,ev);
			break;
		case EXOSIP_CALL_ACK:
			ms_message("CALL_ACK");
			handle_ack(sal,ev);
			break;
		case EXOSIP_CALL_REDIRECTED:
			ms_message("CALL_REDIRECTED");
			eXosip_default_action(ev);
			break;
		case EXOSIP_CALL_PROCEEDING:
			ms_message("CALL_PROCEEDING");
			call_proceeding(sal,ev);
			break;
		case EXOSIP_CALL_RINGING:
			ms_message("CALL_RINGING");
			call_ringing(sal,ev);
			break;
		case EXOSIP_CALL_MESSAGE_NEW:
			ms_message("EXOSIP_CALL_MESSAGE_NEW");
			call_message_new(sal,ev);
			break;
		case EXOSIP_CALL_MESSAGE_REQUESTFAILURE:
			if (ev->response &&
				(ev->response->status_code==407 || ev->response->status_code==401)){
				 return process_authentication(sal,ev);
			}
			break;
		case EXOSIP_IN_SUBSCRIPTION_NEW:
			ms_message("CALL_IN_SUBSCRIPTION_NEW ");
			sal_exosip_subscription_recv(sal,ev);
			break;
		case EXOSIP_IN_SUBSCRIPTION_RELEASED:
			ms_message("CALL_SUBSCRIPTION_NEW ");
			sal_exosip_in_subscription_closed(sal,ev);
			break;
		case EXOSIP_SUBSCRIPTION_UPDATE:
			ms_message("CALL_SUBSCRIPTION_UPDATE");
			break;
		case EXOSIP_SUBSCRIPTION_NOTIFY:
			ms_message("CALL_SUBSCRIPTION_NOTIFY");
			sal_exosip_notify_recv(sal,ev);
			break;
		case EXOSIP_SUBSCRIPTION_ANSWERED:
			ms_message("EXOSIP_SUBSCRIPTION_ANSWERED, ev->sid=%i, ev->did=%i\n",ev->sid,ev->did);
			sal_exosip_subscription_answered(sal,ev);
			break;
		case EXOSIP_SUBSCRIPTION_CLOSED:
			ms_message("EXOSIP_SUBSCRIPTION_CLOSED\n");
			sal_exosip_subscription_closed(sal,ev);
			break;
		case EXOSIP_SUBSCRIPTION_REQUESTFAILURE:   /**< announce a request failure      */
			if (ev->response && (ev->response->status_code == 407 || ev->response->status_code == 401)){
				return process_authentication(sal,ev);
			}
    	case EXOSIP_SUBSCRIPTION_SERVERFAILURE:
   		case EXOSIP_SUBSCRIPTION_GLOBALFAILURE:
			sal_exosip_subscription_closed(sal,ev);
			break;
		case EXOSIP_REGISTRATION_FAILURE:
			ms_message("REGISTRATION_FAILURE\n");
			return registration_failure(sal,ev);
			break;
		case EXOSIP_REGISTRATION_SUCCESS:
			authentication_ok(sal,ev);
			registration_success(sal,ev);
			break;
		case EXOSIP_MESSAGE_NEW:
			other_request(sal,ev);
			break;
		case EXOSIP_MESSAGE_PROCEEDING:
		case EXOSIP_MESSAGE_ANSWERED:
		case EXOSIP_MESSAGE_REDIRECTED:
		case EXOSIP_MESSAGE_SERVERFAILURE:
		case EXOSIP_MESSAGE_GLOBALFAILURE:
			other_request_reply(sal,ev);
			break;
		case EXOSIP_MESSAGE_REQUESTFAILURE:
		case EXOSIP_NOTIFICATION_REQUESTFAILURE:
			if (ev->response) {
				switch (ev->response->status_code) {
					case 407:
					case 401:
						return process_authentication(sal,ev);
					case 412: {
						eXosip_automatic_action ();
						return 1;
					}
				}
			}
			other_request_reply(sal,ev);
			break;
		default:
			ms_message("Unhandled exosip event ! %i",ev->type);
			break;
	}
	return TRUE;
}

int sal_iterate(Sal *sal){
	eXosip_event_t *ev;
	while((ev=eXosip_event_wait(0,0))!=NULL){
		if (process_event(sal,ev))
			eXosip_event_free(ev);
	}
	eXosip_lock();
	eXosip_automatic_refresh();
	eXosip_unlock();
	return 0;
}

static void register_set_contact(osip_message_t *msg, const char *contact){
	osip_uri_param_t *param = NULL;
	osip_contact_t *ct=NULL;
	char *line=NULL;
	/*we get the line parameter choosed by exosip, and add it to our own contact*/
	osip_message_get_contact(msg,0,&ct);
	if (ct!=NULL){
		osip_uri_uparam_get_byname(ct->url, "line", &param);
		if (param && param->gvalue)
			line=osip_strdup(param->gvalue);
	}
	_osip_list_set_empty(&msg->contacts,(void (*)(void*))osip_contact_free);
	osip_message_set_contact(msg,contact);
	osip_message_get_contact(msg,0,&ct);
	osip_uri_uparam_add(ct->url,osip_strdup("line"),line);
}

int sal_register(SalOp *h, const char *proxy, const char *from, int expires){
	osip_message_t *msg;
	const char *contact=sal_op_get_contact(h);
	
	sal_op_set_route(h,proxy);
	if (h->rid==-1){
		eXosip_lock();
		h->rid=eXosip_register_build_initial_register(from,proxy,NULL,expires,&msg);
		if (msg){
			if (contact) register_set_contact(msg,contact);
			sal_add_register(h->base.root,h);
		}else{
			ms_error("Could not build initial register.");
			eXosip_unlock();
			return -1;
		}
	}else{
		eXosip_lock();
		eXosip_register_build_register(h->rid,expires,&msg);	
	}
	eXosip_register_send_register(h->rid,msg);
	eXosip_unlock();
	h->expires=expires;
	return 0;
}

int sal_register_refresh(SalOp *op, int expires){
	osip_message_t *msg=NULL;
	const char *contact=sal_op_get_contact(op);
	
	if (op->rid==-1){
		ms_error("Unexistant registration context, not possible to refresh.");
		return -1;
	}
	eXosip_lock();
	eXosip_register_build_register(op->rid,expires,&msg);
	if (msg!=NULL){
		if (contact) register_set_contact(msg,contact);
		eXosip_register_send_register(op->rid,msg);
	}else ms_error("Could not build REGISTER refresh message.");
	eXosip_unlock();
	return 0;
}


int sal_unregister(SalOp *h){
	osip_message_t *msg=NULL;
	eXosip_lock();
	eXosip_register_build_register(h->rid,0,&msg);
	if (msg) eXosip_register_send_register(h->rid,msg);
	else ms_warning("Could not build unREGISTER !");
	eXosip_unlock();
	return 0;
}

SalAddress * sal_address_new(const char *uri){
	osip_from_t *from;
	osip_from_init(&from);

	// Remove front spaces
	while (uri[0]==' ') {
		uri++;
	}
		
	if (osip_from_parse(from,uri)!=0){
		osip_from_free(from);
		return NULL;
	}
	if (from->displayname!=NULL && from->displayname[0]=='"'){
		char *unquoted=osip_strdup_without_quote(from->displayname);
		osip_free(from->displayname);
		from->displayname=unquoted;
	}
	return (SalAddress*)from;
}

SalAddress * sal_address_clone(const SalAddress *addr){
	osip_from_t *ret=NULL;
	osip_from_clone((osip_from_t*)addr,&ret);
	return (SalAddress*)ret;
}

#define null_if_empty(s) (((s)!=NULL && (s)[0]!='\0') ? (s) : NULL )

const char *sal_address_get_scheme(const SalAddress *addr){
	const osip_from_t *u=(const osip_from_t*)addr;
	return null_if_empty(u->url->scheme);
}

const char *sal_address_get_display_name(const SalAddress* addr){
	const osip_from_t *u=(const osip_from_t*)addr;
	return null_if_empty(u->displayname);
}

const char *sal_address_get_username(const SalAddress *addr){
	const osip_from_t *u=(const osip_from_t*)addr;
	return null_if_empty(u->url->username);
}

const char *sal_address_get_domain(const SalAddress *addr){
	const osip_from_t *u=(const osip_from_t*)addr;
	return null_if_empty(u->url->host);
}

void sal_address_set_display_name(SalAddress *addr, const char *display_name){
	osip_from_t *u=(osip_from_t*)addr;
	if (u->displayname!=NULL){
		osip_free(u->displayname);
		u->displayname=NULL;
	}
	if (display_name!=NULL && display_name[0]!='\0'){
		u->displayname=osip_strdup(display_name);
	}
}

void sal_address_set_username(SalAddress *addr, const char *username){
	osip_from_t *uri=(osip_from_t*)addr;
	if (uri->url->username!=NULL){
		osip_free(uri->url->username);
		uri->url->username=NULL;
	}
	if (username)
		uri->url->username=osip_strdup(username);
}

void sal_address_set_domain(SalAddress *addr, const char *host){
	osip_from_t *uri=(osip_from_t*)addr;
	if (uri->url->host!=NULL){
		osip_free(uri->url->host);
		uri->url->host=NULL;
	}
	if (host)
		uri->url->host=osip_strdup(host);
}

void sal_address_set_port(SalAddress *addr, const char *port){
	osip_from_t *uri=(osip_from_t*)addr;
	if (uri->url->port!=NULL){
		osip_free(uri->url->port);
		uri->url->port=NULL;
	}
	if (port)
		uri->url->port=osip_strdup(port);
}

void sal_address_set_port_int(SalAddress *uri, int port){
	char tmp[12];
	if (port==5060){
		/*this is the default, special case to leave the port field blank*/
		sal_address_set_port(uri,NULL);
		return;
	}
	snprintf(tmp,sizeof(tmp),"%i",port);
	sal_address_set_port(uri,tmp);
}

void sal_address_clean(SalAddress *addr){
	osip_generic_param_freelist(& ((osip_from_t*)addr)->gen_params);
	osip_uri_param_freelist(& ((osip_from_t*)addr)->url->url_params);
}

char *sal_address_as_string(const SalAddress *u){
	char *tmp,*ret;
	osip_from_t *from=(osip_from_t *)u;
	char *old_displayname=NULL;
	/* hack to force use of quotes around the displayname*/
	if (from->displayname!=NULL
	    && from->displayname[0]!='"'){
		old_displayname=from->displayname;
		from->displayname=osip_enquote(from->displayname);
	}
	osip_from_to_str(from,&tmp);
	if (old_displayname!=NULL){
		ms_free(from->displayname);
		from->displayname=old_displayname;
	}
	ret=ms_strdup(tmp);
	osip_free(tmp);
	return ret;
}

char *sal_address_as_string_uri_only(const SalAddress *u){
	char *tmp=NULL,*ret;
	osip_uri_to_str(((osip_from_t*)u)->url,&tmp);
	ret=ms_strdup(tmp);
	osip_free(tmp);
	return ret;
}
void sal_address_set_param(SalAddress *u,const char* name,const char* value) {
	osip_uri_param_t *param=NULL;
    osip_uri_uparam_get_byname(((osip_from_t*)u)->url,(char*)name,&param);
    if (param == NULL){
        osip_uri_uparam_add	(((osip_from_t*)u)->url,ms_strdup(name),ms_strdup(value));
    } else {
        osip_free(param->gvalue);
        param->gvalue=osip_strdup(value);
    }
    
}

void sal_address_destroy(SalAddress *u){
	osip_from_free((osip_from_t*)u);
}

void sal_set_keepalive_period(Sal *ctx,unsigned int value) {
	ctx->keepalive_period=value;
	eXosip_set_option (EXOSIP_OPT_UDP_KEEP_ALIVE, &value);
}
unsigned int sal_get_keepalive_period(Sal *ctx) {
	return ctx->keepalive_period;
}

const char * sal_address_get_port(const SalAddress *addr) {
	const osip_from_t *u=(const osip_from_t*)addr;
	return null_if_empty(u->url->port);
}

int sal_address_get_port_int(const SalAddress *uri) {
	const char* port = sal_address_get_port(uri);
	if (port != NULL) {
		return atoi(port);
	} else {
		return 5060;
	}
}
SalTransport sal_address_get_transport(const SalAddress* addr) {
    const osip_from_t *u=(const osip_from_t*)addr;
    osip_uri_param_t *transport_param=NULL;
    osip_uri_uparam_get_byname(u->url,"transport",&transport_param);
    if (transport_param == NULL){
        return SalTransportUDP;
    }  else {
        return sal_transport_parse(transport_param->gvalue);
    }
}
void sal_address_set_transport(SalAddress* addr,SalTransport transport) {
    sal_address_set_param(addr, "transport", sal_transport_to_string(transport));
}

/* sends a reinvite. Local media description may have changed by application since call establishment*/
int sal_call_update(SalOp *h, const char *subject){
	int err=0;
	osip_message_t *reinvite=NULL;

	eXosip_lock();
	if(eXosip_call_build_request(h->did,"INVITE",&reinvite) != 0 || reinvite==NULL){
		eXosip_unlock();
		return -1;
	}
	eXosip_unlock();
	osip_message_set_subject(reinvite,subject);
	osip_message_set_allow(reinvite, "INVITE, ACK, CANCEL, OPTIONS, BYE, REFER, NOTIFY, MESSAGE, SUBSCRIBE, INFO");
	if (h->base.root->session_expires!=0){
		osip_message_set_header(reinvite, "Session-expires", "200");
		osip_message_set_supported(reinvite, "timer");
	}
	if (h->base.local_media){
		h->sdp_offering=TRUE;
		set_sdp_from_desc(reinvite,h->base.local_media);
	}else h->sdp_offering=FALSE;
	eXosip_lock();
	err = eXosip_call_send_request(h->did, reinvite);
	eXosip_unlock();
	return err;
}
void sal_reuse_authorization(Sal *ctx, bool_t value) {
	ctx->reuse_authorization=value;
}<|MERGE_RESOLUTION|>--- conflicted
+++ resolved
@@ -552,14 +552,11 @@
 	sal_op_set_from(h,from);
 	sal_op_set_to(h,to);
 	sal_exosip_fix_route(h);
-<<<<<<< HEAD
+	
+	h->terminated = FALSE;
+
 	route = sal_op_get_route(h);
 	err=eXosip_call_build_initial_invite(&invite,to,from,route,"Phone call");
-=======
-	
-	h->terminated = FALSE;
-	err=eXosip_call_build_initial_invite(&invite,to,from,sal_op_get_route(h),"Phone call");
->>>>>>> 5becaaee
 	if (err!=0){
 		ms_error("Could not create call. Error %d (from=%s to=%s route=%s)",
 				err, from, to, route);
