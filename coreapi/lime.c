--- conflicted
+++ resolved
@@ -23,11 +23,7 @@
 #endif
 
 #ifdef HAVE_LIME
-<<<<<<< HEAD
-#include "linphone/core.h"
-=======
 #include "private.h"
->>>>>>> a47db273
 #include "bctoolbox/crypto.h"
 
 #define FILE_TRANSFER_KEY_SIZE 32
