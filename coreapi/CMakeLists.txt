--- conflicted
+++ resolved
@@ -144,11 +144,7 @@
 if(WIN32 AND NOT "${CMAKE_SYSTEM_NAME}" STREQUAL "WindowsPhone")
 	list(APPEND LIBS shlwapi)
 endif()
-<<<<<<< HEAD
-if(GETTEXT_FOUND)
-=======
 if(INTL_FOUND)
->>>>>>> 1e1f663f
 	list(APPEND LIBS ${INTL_LIBRARIES})
 endif()
 
