/*
linphone
Copyright (C) 2012  Belledonne Communications, Grenoble, France

This program is free software; you can redistribute it and/or
modify it under the terms of the GNU General Public License
as published by the Free Software Foundation; either version 2
of the License, or (at your option) any later version.

This program is distributed in the hope that it will be useful,
but WITHOUT ANY WARRANTY; without even the implied warranty of
MERCHANTABILITY or FITNESS FOR A PARTICULAR PURPOSE.  See the
GNU General Public License for more details.

You should have received a copy of the GNU General Public License
along with this program; if not, write to the Free Software
Foundation, Inc., 59 Temple Place - Suite 330, Boston, MA  02111-1307, USA.
*/

#include "sal_impl.h"

#ifdef HAVE_CONFIG_H
#include "config.h"
#endif

typedef struct belle_sip_certificates_chain_t _SalCertificatesChain;
typedef struct belle_sip_signing_key_t _SalSigningKey;

/*
rfc3323
4.2 Expressing Privacy Preferences
When a Privacy header is constructed, it MUST consist of either the
   value 'none', or one or more of the values 'user', 'header' and
   'session' (each of which MUST appear at most once) which MAY in turn
   be followed by the 'critical' indicator.
 */
void sal_op_set_privacy_from_message(SalOp* op,belle_sip_message_t* msg) {
	belle_sip_header_privacy_t* privacy = belle_sip_message_get_header_by_type(msg,belle_sip_header_privacy_t);
	if (!privacy) {
		sal_op_set_privacy(op,SalPrivacyNone);
	} else {
		belle_sip_list_t* privacy_list=belle_sip_header_privacy_get_privacy(privacy);
		sal_op_set_privacy(op,0);
		for (;privacy_list!=NULL;privacy_list=privacy_list->next) {
			char* privacy_value=(char*)privacy_list->data;
			if(strcmp(sal_privacy_to_string(SalPrivacyCritical),privacy_value) == 0)
				sal_op_set_privacy(op,sal_op_get_privacy(op)|SalPrivacyCritical);
			if(strcmp(sal_privacy_to_string(SalPrivacyHeader),privacy_value) == 0)
							sal_op_set_privacy(op,sal_op_get_privacy(op)|SalPrivacyHeader);
			if(strcmp(sal_privacy_to_string(SalPrivacyId),privacy_value) == 0)
							sal_op_set_privacy(op,sal_op_get_privacy(op)|SalPrivacyId);
			if(strcmp(sal_privacy_to_string(SalPrivacyNone),privacy_value) == 0) {
				sal_op_set_privacy(op,SalPrivacyNone);
				break;
			}
			if(strcmp(sal_privacy_to_string(SalPrivacySession),privacy_value) == 0)
							sal_op_set_privacy(op,sal_op_get_privacy(op)|SalPrivacySession);
			if(strcmp(sal_privacy_to_string(SalPrivacyUser),privacy_value) == 0)
										sal_op_set_privacy(op,sal_op_get_privacy(op)|SalPrivacyUser);
		}
	}
}
static void set_tls_properties(Sal *ctx);

void _belle_sip_log(const char *domain, belle_sip_log_level lev, const char *fmt, va_list args) {
	int ortp_level;
	switch(lev) {
		case BELLE_SIP_LOG_FATAL:
			ortp_level=ORTP_FATAL;
		break;
		case BELLE_SIP_LOG_ERROR:
			ortp_level=ORTP_ERROR;
		break;
		case BELLE_SIP_LOG_WARNING:
			ortp_level=ORTP_WARNING;
		break;
		case BELLE_SIP_LOG_MESSAGE:
			ortp_level=ORTP_MESSAGE;
		break;
		case BELLE_SIP_LOG_DEBUG:
		default:
			ortp_level=ORTP_DEBUG;
			break;
	}
	if (ortp_log_level_enabled("belle-sip", ortp_level)){
		ortp_logv("belle-sip", ortp_level,fmt,args);
	}
}

void sal_enable_log(){
	sal_set_log_level(ORTP_MESSAGE);
}

void sal_disable_log() {
	sal_set_log_level(ORTP_ERROR);
}

void sal_set_log_level(OrtpLogLevel level) {
	belle_sip_log_level belle_sip_level;
	if ((level&ORTP_FATAL) != 0) {
		belle_sip_level = BELLE_SIP_LOG_FATAL;
	} else if ((level&ORTP_ERROR) != 0) {
		belle_sip_level = BELLE_SIP_LOG_ERROR;
	} else if ((level&ORTP_WARNING) != 0) {
		belle_sip_level = BELLE_SIP_LOG_WARNING;
	} else if ((level&ORTP_MESSAGE) != 0) {
		belle_sip_level = BELLE_SIP_LOG_MESSAGE;
	} else if (((level&ORTP_DEBUG) != 0) || ((level&ORTP_TRACE) != 0)) {
		belle_sip_level = BELLE_SIP_LOG_DEBUG;
	} else {
		//well, this should never occurs but...
		belle_sip_level = BELLE_SIP_LOG_MESSAGE;
	}
	belle_sip_set_log_level(belle_sip_level);
}

void sal_add_pending_auth(Sal *sal, SalOp *op){
	if (ms_list_find(sal->pending_auths,op)==NULL){
		sal->pending_auths=ms_list_append(sal->pending_auths,op);
		op->has_auth_pending=TRUE;
	}
}

void sal_remove_pending_auth(Sal *sal, SalOp *op){
	if (op->has_auth_pending){
		op->has_auth_pending=FALSE;
		if (ms_list_find(sal->pending_auths,op)){
			sal->pending_auths=ms_list_remove(sal->pending_auths,op);
		}
	}
}

void sal_process_authentication(SalOp *op) {
	belle_sip_request_t* initial_request=belle_sip_transaction_get_request((belle_sip_transaction_t*)op->pending_auth_transaction);
	belle_sip_request_t* new_request;
	bool_t is_within_dialog=FALSE;
	belle_sip_list_t* auth_list=NULL;
	belle_sip_auth_event_t* auth_event;
	belle_sip_response_t *response=belle_sip_transaction_get_response((belle_sip_transaction_t*)op->pending_auth_transaction);
	belle_sip_header_from_t *from=belle_sip_message_get_header_by_type(initial_request,belle_sip_header_from_t);
	belle_sip_uri_t *from_uri=belle_sip_header_address_get_uri((belle_sip_header_address_t*)from);

	if (strcasecmp(belle_sip_uri_get_host(from_uri),"anonymous.invalid")==0){
		/*prefer using the from from the SalOp*/
		from_uri=belle_sip_header_address_get_uri((belle_sip_header_address_t*)sal_op_get_from_address(op));
	}

	if (op->dialog && belle_sip_dialog_get_state(op->dialog)==BELLE_SIP_DIALOG_CONFIRMED) {
		new_request = belle_sip_dialog_create_request_from(op->dialog,initial_request);
		if (!new_request)
			new_request = belle_sip_dialog_create_queued_request_from(op->dialog,initial_request);
		is_within_dialog=TRUE;
	} else {
		new_request=initial_request;
		belle_sip_message_remove_header(BELLE_SIP_MESSAGE(new_request),BELLE_SIP_AUTHORIZATION);
		belle_sip_message_remove_header(BELLE_SIP_MESSAGE(new_request),BELLE_SIP_PROXY_AUTHORIZATION);
	}
	if (new_request==NULL) {
		ms_error("sal_process_authentication() op=[%p] cannot obtain new request from dialog.",op);
		return;
	}

	if (belle_sip_provider_add_authorization(op->base.root->prov,new_request,response,from_uri,&auth_list,op->base.realm)) {
		if (is_within_dialog) {
			sal_op_send_request(op,new_request);
		} else {
			sal_op_resend_request(op,new_request);
		}
		sal_remove_pending_auth(op->base.root,op);
	}else {
		belle_sip_header_from_t *from=belle_sip_message_get_header_by_type(response,belle_sip_header_from_t);
		char *tmp=belle_sip_object_to_string(belle_sip_header_address_get_uri(BELLE_SIP_HEADER_ADDRESS(from)));
		ms_message("No auth info found for [%s]",tmp);
		belle_sip_free(tmp);
		sal_add_pending_auth(op->base.root,op);

		if (is_within_dialog) {
			belle_sip_object_unref(new_request);
		}
	}
	/*always store auth info, for case of wrong credential*/
	if (op->auth_info) {
		sal_auth_info_delete(op->auth_info);
		op->auth_info=NULL;
	}
	if (auth_list){
		auth_event=(belle_sip_auth_event_t*)(auth_list->data);
		op->auth_info=sal_auth_info_create(auth_event);
		belle_sip_list_free_with_data(auth_list,(void (*)(void*))belle_sip_auth_event_destroy);
	}
}

static void process_dialog_terminated(void *sal, const belle_sip_dialog_terminated_event_t *event){
	belle_sip_dialog_t* dialog =  belle_sip_dialog_terminated_event_get_dialog(event);
	SalOp* op = belle_sip_dialog_get_application_data(dialog);
	if (op && op->callbacks && op->callbacks->process_dialog_terminated) {
		op->callbacks->process_dialog_terminated(op,event);
	} else {
		ms_error("sal process_dialog_terminated no op found for this dialog [%p], ignoring",dialog);
	}
}

static void process_io_error(void *user_ctx, const belle_sip_io_error_event_t *event){
	belle_sip_client_transaction_t*client_transaction;
	SalOp* op;
	if (BELLE_SIP_OBJECT_IS_INSTANCE_OF(belle_sip_io_error_event_get_source(event),belle_sip_client_transaction_t)) {
		client_transaction=BELLE_SIP_CLIENT_TRANSACTION(belle_sip_io_error_event_get_source(event));
		op = (SalOp*)belle_sip_transaction_get_application_data(BELLE_SIP_TRANSACTION(client_transaction));
		/*also reset auth count on IO error*/
		op->auth_requests=0;
		if (op->callbacks && op->callbacks->process_io_error) {
			op->callbacks->process_io_error(op,event);
		}
	} else {
		/*ms_error("sal process_io_error not implemented yet for non transaction");*/
		/*nop, because already handle at transaction layer*/
	}
}

static void process_request_event(void *ud, const belle_sip_request_event_t *event) {
	Sal *sal = (Sal *)ud;
	SalOp *op = NULL;
	belle_sip_request_t *req = belle_sip_request_event_get_request(event);
	belle_sip_dialog_t *dialog = belle_sip_request_event_get_dialog(event);
	belle_sip_header_address_t *origin_address;
	belle_sip_header_address_t *address = NULL;
	belle_sip_header_from_t *from_header;
	belle_sip_header_to_t *to;
	belle_sip_response_t *resp;
	belle_sip_header_t *evh;
	const char *method = belle_sip_request_get_method(req);
	belle_sip_header_contact_t *remote_contact = belle_sip_message_get_header_by_type(req, belle_sip_header_contact_t);

	from_header = belle_sip_message_get_header_by_type(BELLE_SIP_MESSAGE(req), belle_sip_header_from_t);

	if (dialog) {
		op = (SalOp *)belle_sip_dialog_get_application_data(dialog);

		if (op == NULL && strcmp("NOTIFY", method) == 0) {
			/*special case for Dialog created by notify mathing subscribe*/
<<<<<<< HEAD
			belle_sip_transaction_t *sub_trans = belle_sip_dialog_get_last_transaction(dialog);
			op = (SalOp *)belle_sip_transaction_get_application_data(sub_trans);
		} else if (op == NULL || op->state == SalOpStateTerminated) {
			ms_warning("Receiving request for null or terminated op [%p], ignored", op);
=======
			belle_sip_transaction_t * sub_trans = belle_sip_dialog_get_last_transaction(dialog);
			op = (SalOp*)belle_sip_transaction_get_application_data(sub_trans);
		}
		if (op==NULL || op->state==SalOpStateTerminated){
			ms_warning("Receiving request for null or terminated op [%p], ignored",op);
>>>>>>> cdca50a1
			return;
		}
	} else {
		/*handle the case where we are receiving a request with to tag but it is not belonging to any dialog*/
		belle_sip_header_to_t *to = belle_sip_message_get_header_by_type(req, belle_sip_header_to_t);
		if ((strcmp("INVITE", method) == 0 || strcmp("NOTIFY", method) == 0) &&
			(belle_sip_header_to_get_tag(to) != NULL)) {
			ms_warning("Receiving %s with to-tag but no know dialog here. Rejecting.", method);
			resp = belle_sip_response_create_from_request(req, 481);
			belle_sip_provider_send_response(sal->prov, resp);
			return;
			/* by default (eg. when a to-tag is present), out of dialog ACK are automatically
			handled in lower layers (belle-sip) but in case it misses, it will be forwarded to us */
		} else if (strcmp("ACK", method) == 0 && (belle_sip_header_to_get_tag(to) == NULL)) {
			ms_warning("Receiving ACK without to-tag but no know dialog here. Ignoring");
			return;
		}

		if (strcmp("INVITE", method) == 0) {
			op = sal_op_new(sal);
			op->dir = SalOpDirIncoming;
			sal_op_call_fill_cbs(op);
		} else if ((strcmp("SUBSCRIBE", method) == 0 || strcmp("NOTIFY", method) == 0) &&
				   (evh = belle_sip_message_get_header(BELLE_SIP_MESSAGE(req), "Event")) != NULL) {
			op = sal_op_new(sal);
			op->dir = SalOpDirIncoming;
			if (strncmp(belle_sip_header_get_unparsed_value(evh), "presence", strlen("presence")) == 0) {
				sal_op_presence_fill_cbs(op);
			} else
				sal_op_subscribe_fill_cbs(op);
		} else if (strcmp("MESSAGE", method) == 0) {
			op = sal_op_new(sal);
			op->dir = SalOpDirIncoming;
			sal_op_message_fill_cbs(op);
		} else if (strcmp("OPTIONS", method) == 0) {
			resp = belle_sip_response_create_from_request(req, 200);
			belle_sip_provider_send_response(sal->prov, resp);
			return;
		} else if (strcmp("INFO", method) == 0) {
			resp = belle_sip_response_create_from_request(req, 481); /*INFO out of call dialogs are not allowed*/
			belle_sip_provider_send_response(sal->prov, resp);
			return;
		} else if (strcmp("BYE", method) == 0) {
			resp = belle_sip_response_create_from_request(req, 481); /*out of dialog BYE */
			belle_sip_provider_send_response(sal->prov, resp);
			return;
		} else if (strcmp("CANCEL", method) == 0) {
			resp = belle_sip_response_create_from_request(req, 481); /*out of dialog CANCEL */
			belle_sip_provider_send_response(sal->prov, resp);
			return;
		} else if (sal->enable_test_features && strcmp("PUBLISH", method) == 0) {
			resp = belle_sip_response_create_from_request(req, 200); /*out of dialog BYE */
			belle_sip_message_add_header((belle_sip_message_t *)resp,
										 belle_sip_header_create("SIP-Etag", "4441929FFFZQOA"));
			belle_sip_provider_send_response(sal->prov, resp);
			return;
		} else {
			ms_error("sal process_request_event not implemented yet for method [%s]",
					 belle_sip_request_get_method(req));
			resp = belle_sip_response_create_from_request(req, 405);
			belle_sip_message_add_header(BELLE_SIP_MESSAGE(resp),
										 BELLE_SIP_HEADER(belle_sip_header_allow_create(
											 "INVITE, CANCEL, ACK, BYE, SUBSCRIBE, NOTIFY, MESSAGE, OPTIONS, INFO")));
			belle_sip_provider_send_response(sal->prov, resp);
			return;
		}
	}

	if (!op->base.from_address)  {
		if (belle_sip_header_address_get_uri(BELLE_SIP_HEADER_ADDRESS(from_header)))
			address=belle_sip_header_address_create(belle_sip_header_address_get_displayname(BELLE_SIP_HEADER_ADDRESS(from_header))
					,belle_sip_header_address_get_uri(BELLE_SIP_HEADER_ADDRESS(from_header)));
		else if ((belle_sip_header_address_get_absolute_uri(BELLE_SIP_HEADER_ADDRESS(from_header))))
			address=belle_sip_header_address_create2(belle_sip_header_address_get_displayname(BELLE_SIP_HEADER_ADDRESS(from_header))
					,belle_sip_header_address_get_absolute_uri(BELLE_SIP_HEADER_ADDRESS(from_header)));
		else
			ms_error("Cannot not find from uri from request [%p]",req);
		sal_op_set_from_address(op,(SalAddress*)address);
		belle_sip_object_unref(address);
	}

	if( remote_contact ){
		__sal_op_set_remote_contact(op, belle_sip_header_get_unparsed_value(BELLE_SIP_HEADER(remote_contact)));
	}

	if (!op->base.to_address) {
		to=belle_sip_message_get_header_by_type(BELLE_SIP_MESSAGE(req),belle_sip_header_to_t);
		if (belle_sip_header_address_get_uri(BELLE_SIP_HEADER_ADDRESS(to)))
			address=belle_sip_header_address_create(belle_sip_header_address_get_displayname(BELLE_SIP_HEADER_ADDRESS(to))
					,belle_sip_header_address_get_uri(BELLE_SIP_HEADER_ADDRESS(to)));
		else if ((belle_sip_header_address_get_absolute_uri(BELLE_SIP_HEADER_ADDRESS(to))))
			address=belle_sip_header_address_create2(belle_sip_header_address_get_displayname(BELLE_SIP_HEADER_ADDRESS(to))
					,belle_sip_header_address_get_absolute_uri(BELLE_SIP_HEADER_ADDRESS(to)));
		else
			ms_error("Cannot not find to uri from request [%p]",req);

		sal_op_set_to_address(op,(SalAddress*)address);
		belle_sip_object_unref(address);
	}

	if (!op->base.origin) {
		/*set origin uri*/
		origin_address=belle_sip_header_address_create(NULL,belle_sip_request_extract_origin(req));
		__sal_op_set_network_origin_address(op,(SalAddress*)origin_address);
		belle_sip_object_unref(origin_address);
	}
	if (!op->base.remote_ua) {
		sal_op_set_remote_ua(op,BELLE_SIP_MESSAGE(req));
	}

	if (!op->base.call_id) {
		op->base.call_id=ms_strdup(belle_sip_header_call_id_get_call_id(BELLE_SIP_HEADER_CALL_ID(belle_sip_message_get_header_by_type(BELLE_SIP_MESSAGE(req), belle_sip_header_call_id_t))));
	}
	/*It is worth noting that proxies can (and
   will) remove this header field*/
	sal_op_set_privacy_from_message(op,(belle_sip_message_t*)req);

	sal_op_assign_recv_headers(op,(belle_sip_message_t*)req);
	if (op->callbacks && op->callbacks->process_request_event) {
		op->callbacks->process_request_event(op,event);
	} else {
		ms_error("sal process_request_event not implemented yet");
	}

}

static void process_response_event(void *user_ctx, const belle_sip_response_event_t *event){
	belle_sip_client_transaction_t* client_transaction = belle_sip_response_event_get_client_transaction(event);
	belle_sip_response_t* response = belle_sip_response_event_get_response(event);
	int response_code = belle_sip_response_get_status_code(response);

	if (!client_transaction) {
		ms_warning("Discarding stateless response [%i]",response_code);
		return;
	} else {
		SalOp* op = (SalOp*)belle_sip_transaction_get_application_data(BELLE_SIP_TRANSACTION(client_transaction));
		belle_sip_request_t* request=belle_sip_transaction_get_request(BELLE_SIP_TRANSACTION(client_transaction));
		belle_sip_header_contact_t* remote_contact = belle_sip_message_get_header_by_type(response, belle_sip_header_contact_t);

		if (op->state == SalOpStateTerminated) {
			belle_sip_message("Op is terminated, nothing to do with this [%i]",response_code);
			return;
		}
		/*do it all the time, since we can receive provisional responses from a different instance than the final one*/
		sal_op_set_remote_ua(op,BELLE_SIP_MESSAGE(response));

		if(remote_contact) {
			__sal_op_set_remote_contact(op, belle_sip_header_get_unparsed_value(BELLE_SIP_HEADER(remote_contact)));
		}

		if (!op->base.call_id) {
			op->base.call_id=ms_strdup(belle_sip_header_call_id_get_call_id(BELLE_SIP_HEADER_CALL_ID(belle_sip_message_get_header_by_type(BELLE_SIP_MESSAGE(response), belle_sip_header_call_id_t))));
		}

		sal_op_assign_recv_headers(op,(belle_sip_message_t*)response);

		if (op->callbacks && op->callbacks->process_response_event) {
			/*handle authorization*/
			switch (response_code) {
				case 200:
					break;
				case 401:
				case 407:
					if (op->state == SalOpStateTerminating && strcmp("BYE",belle_sip_request_get_method(request))!=0) {
						/*only bye are completed*/
						belle_sip_message("Op is in state terminating, nothing else to do ");
					} else {
						if (op->pending_auth_transaction){
							belle_sip_object_unref(op->pending_auth_transaction);
							op->pending_auth_transaction=NULL;
						}
						if (++op->auth_requests > 2) {
							ms_warning("Auth info cannot be found for op [%s/%s] after 2 attempts, giving up",sal_op_get_from(op)
																												,sal_op_get_to(op));
							op->base.root->callbacks.auth_failure(op,op->auth_info);
							sal_remove_pending_auth(op->base.root,op);
						} else {
							op->pending_auth_transaction=(belle_sip_client_transaction_t*)belle_sip_object_ref(client_transaction);
							sal_process_authentication(op);
							return;
						}
					}
					break;
				case 403:
					if (op->auth_info) op->base.root->callbacks.auth_failure(op,op->auth_info);
					break;
			}
			if (response_code >= 180 && response_code !=401 && response_code !=407 && response_code !=403) {
				/*not an auth request*/
				op->auth_requests=0;
			}
			op->callbacks->process_response_event(op,event);
		} else {
			ms_error("Unhandled event response [%p]",event);
		}
	}
}

static void process_timeout(void *user_ctx, const belle_sip_timeout_event_t *event) {
	belle_sip_client_transaction_t* client_transaction = belle_sip_timeout_event_get_client_transaction(event);
	SalOp* op = (SalOp*)belle_sip_transaction_get_application_data(BELLE_SIP_TRANSACTION(client_transaction));
	if (op && op->callbacks && op->callbacks->process_timeout) {
		op->callbacks->process_timeout(op,event);
	} else {
		ms_error("Unhandled event timeout [%p]",event);
	}
}

static void process_transaction_terminated(void *user_ctx, const belle_sip_transaction_terminated_event_t *event) {
	belle_sip_client_transaction_t* client_transaction = belle_sip_transaction_terminated_event_get_client_transaction(event);
	belle_sip_server_transaction_t* server_transaction = belle_sip_transaction_terminated_event_get_server_transaction(event);
	belle_sip_transaction_t* trans;
	SalOp* op;

	if(client_transaction)
		trans=BELLE_SIP_TRANSACTION(client_transaction);
	 else
		trans=BELLE_SIP_TRANSACTION(server_transaction);

	op = (SalOp*)belle_sip_transaction_get_application_data(trans);
	if (op && op->callbacks && op->callbacks->process_transaction_terminated) {
		op->callbacks->process_transaction_terminated(op,event);
	} else {
		ms_message("Unhandled transaction terminated [%p]",trans);
	}
	if (op) sal_op_unref(op); /*because every transaction ref op*/
}


static void process_auth_requested(void *sal, belle_sip_auth_event_t *event) {
	SalAuthInfo* auth_info = sal_auth_info_create(event);
	((Sal*)sal)->callbacks.auth_requested(sal,auth_info);
	belle_sip_auth_event_set_passwd(event,(const char*)auth_info->password);
	belle_sip_auth_event_set_ha1(event,(const char*)auth_info->ha1);
	belle_sip_auth_event_set_userid(event,(const char*)auth_info->userid);
	belle_sip_auth_event_set_signing_key(event,(belle_sip_signing_key_t *)auth_info->key);
	belle_sip_auth_event_set_client_certificates_chain(event,(belle_sip_certificates_chain_t* )auth_info->certificates);
	sal_auth_info_delete(auth_info);
}

Sal * sal_init(MSFactory *factory){
	belle_sip_listener_callbacks_t listener_callbacks;
	Sal * sal=ms_new0(Sal,1);

	/*belle_sip_object_enable_marshal_check(TRUE);*/
	sal->auto_contacts=TRUE;
	sal->factory = factory;
	/*first create the stack, which initializes the belle-sip object's pool for this thread*/
	belle_sip_set_log_handler(_belle_sip_log);
	sal->stack = belle_sip_stack_new(NULL);

	sal->user_agent=belle_sip_header_user_agent_new();
#if defined(PACKAGE_NAME) && defined(LIBLINPHONE_VERSION)
	belle_sip_header_user_agent_add_product(sal->user_agent, PACKAGE_NAME "/" LIBLINPHONE_VERSION);
#else
	belle_sip_header_user_agent_add_product(sal->user_agent, "Unknown");
#endif
	sal_append_stack_string_to_user_agent(sal);
	belle_sip_object_ref(sal->user_agent);

	sal->prov = belle_sip_stack_create_provider(sal->stack,NULL);
	sal_nat_helper_enable(sal,TRUE);
	memset(&listener_callbacks,0,sizeof(listener_callbacks));
	listener_callbacks.process_dialog_terminated=process_dialog_terminated;
	listener_callbacks.process_io_error=process_io_error;
	listener_callbacks.process_request_event=process_request_event;
	listener_callbacks.process_response_event=process_response_event;
	listener_callbacks.process_timeout=process_timeout;
	listener_callbacks.process_transaction_terminated=process_transaction_terminated;
	listener_callbacks.process_auth_requested=process_auth_requested;
	sal->listener=belle_sip_listener_create_from_callbacks(&listener_callbacks,sal);
	belle_sip_provider_add_sip_listener(sal->prov,sal->listener);
	sal->tls_verify=TRUE;
	sal->tls_verify_cn=TRUE;
	sal->refresher_retry_after=60000; /*default value in ms*/
	sal->enable_sip_update=TRUE;
	sal->pending_trans_checking=TRUE;
	sal->ssl_config = NULL;
	return sal;
}

void sal_set_user_pointer(Sal *sal, void *user_data){
	sal->up=user_data;
}

void *sal_get_user_pointer(const Sal *sal){
	return sal->up;
}

static void unimplemented_stub(void){
	ms_warning("Unimplemented SAL callback");
}

void sal_set_callbacks(Sal *ctx, const SalCallbacks *cbs){
	memcpy(&ctx->callbacks,cbs,sizeof(*cbs));
	if (ctx->callbacks.call_received==NULL)
		ctx->callbacks.call_received=(SalOnCallReceived)unimplemented_stub;
	if (ctx->callbacks.call_ringing==NULL)
		ctx->callbacks.call_ringing=(SalOnCallRinging)unimplemented_stub;
	if (ctx->callbacks.call_accepted==NULL)
		ctx->callbacks.call_accepted=(SalOnCallAccepted)unimplemented_stub;
	if (ctx->callbacks.call_failure==NULL)
		ctx->callbacks.call_failure=(SalOnCallFailure)unimplemented_stub;
	if (ctx->callbacks.call_terminated==NULL)
		ctx->callbacks.call_terminated=(SalOnCallTerminated)unimplemented_stub;
	if (ctx->callbacks.call_released==NULL)
		ctx->callbacks.call_released=(SalOnCallReleased)unimplemented_stub;
	if (ctx->callbacks.call_updating==NULL)
		ctx->callbacks.call_updating=(SalOnCallUpdating)unimplemented_stub;
	if (ctx->callbacks.auth_failure==NULL)
		ctx->callbacks.auth_failure=(SalOnAuthFailure)unimplemented_stub;
	if (ctx->callbacks.register_success==NULL)
		ctx->callbacks.register_success=(SalOnRegisterSuccess)unimplemented_stub;
	if (ctx->callbacks.register_failure==NULL)
		ctx->callbacks.register_failure=(SalOnRegisterFailure)unimplemented_stub;
	if (ctx->callbacks.dtmf_received==NULL)
		ctx->callbacks.dtmf_received=(SalOnDtmfReceived)unimplemented_stub;
	if (ctx->callbacks.notify==NULL)
		ctx->callbacks.notify=(SalOnNotify)unimplemented_stub;
	if (ctx->callbacks.subscribe_received==NULL)
		ctx->callbacks.subscribe_received=(SalOnSubscribeReceived)unimplemented_stub;
	if (ctx->callbacks.incoming_subscribe_closed==NULL)
		ctx->callbacks.incoming_subscribe_closed=(SalOnIncomingSubscribeClosed)unimplemented_stub;
	if (ctx->callbacks.parse_presence_requested==NULL)
		ctx->callbacks.parse_presence_requested=(SalOnParsePresenceRequested)unimplemented_stub;
	if (ctx->callbacks.convert_presence_to_xml_requested==NULL)
		ctx->callbacks.convert_presence_to_xml_requested=(SalOnConvertPresenceToXMLRequested)unimplemented_stub;
	if (ctx->callbacks.notify_presence==NULL)
		ctx->callbacks.notify_presence=(SalOnNotifyPresence)unimplemented_stub;
	if (ctx->callbacks.subscribe_presence_received==NULL)
		ctx->callbacks.subscribe_presence_received=(SalOnSubscribePresenceReceived)unimplemented_stub;
	if (ctx->callbacks.text_received==NULL)
		ctx->callbacks.text_received=(SalOnTextReceived)unimplemented_stub;
	if (ctx->callbacks.is_composing_received==NULL)
		ctx->callbacks.is_composing_received=(SalOnIsComposingReceived)unimplemented_stub;
	if (ctx->callbacks.ping_reply==NULL)
		ctx->callbacks.ping_reply=(SalOnPingReply)unimplemented_stub;
	if (ctx->callbacks.auth_requested==NULL)
		ctx->callbacks.auth_requested=(SalOnAuthRequested)unimplemented_stub;
	if (ctx->callbacks.info_received==NULL)
		ctx->callbacks.info_received=(SalOnInfoReceived)unimplemented_stub;
	if (ctx->callbacks.on_publish_response==NULL)
		ctx->callbacks.on_publish_response=(SalOnPublishResponse)unimplemented_stub;
	if (ctx->callbacks.on_expire==NULL)
		ctx->callbacks.on_expire=(SalOnExpire)unimplemented_stub;
}



void sal_uninit(Sal* sal){
	belle_sip_object_unref(sal->user_agent);
	belle_sip_object_unref(sal->prov);
	belle_sip_object_unref(sal->stack);
	belle_sip_object_unref(sal->listener);
	if (sal->supported) belle_sip_object_unref(sal->supported);
	ms_list_free_with_data(sal->supported_tags,ms_free);
	if (sal->uuid) ms_free(sal->uuid);
	if (sal->root_ca) ms_free(sal->root_ca);
	ms_free(sal);
};

int sal_transport_available(Sal *sal, SalTransport t){
	switch(t){
		case SalTransportUDP:
		case SalTransportTCP:
			return TRUE;
		case SalTransportTLS:
			return belle_sip_stack_tls_available(sal->stack);
		case SalTransportDTLS:
			return FALSE;
	}
	return FALSE;
}

bool_t sal_content_encoding_available(Sal *sal, const char *content_encoding) {
	return (bool_t)belle_sip_stack_content_encoding_available(sal->stack, content_encoding);
}

static int sal_add_listen_port(Sal *ctx, SalAddress* addr, bool_t is_tunneled){
	int result;
	belle_sip_listening_point_t* lp;
	if (is_tunneled){
#ifdef TUNNEL_ENABLED
		if (sal_address_get_transport(addr)!=SalTransportUDP){
			ms_error("Tunneled mode is only available for UDP kind of transports.");
			return -1;
		}
		lp = belle_sip_tunnel_listening_point_new(ctx->stack, ctx->tunnel_client);
		if (!lp){
			ms_error("Could not create tunnel listening point.");
			return -1;
		}
#else
		ms_error("No tunnel support in library.");
		return -1;
#endif
	}else{
		lp = belle_sip_stack_create_listening_point(ctx->stack,
									sal_address_get_domain(addr),
									sal_address_get_port(addr),
									sal_transport_to_string(sal_address_get_transport(addr)));
	}
	if (lp) {
		belle_sip_listening_point_set_keep_alive(lp,ctx->keep_alive);
		result = belle_sip_provider_add_listening_point(ctx->prov,lp);
		if (sal_address_get_transport(addr)==SalTransportTLS) {
			set_tls_properties(ctx);
		}
	} else {
		return -1;
	}
	return result;
}

int sal_listen_port(Sal *ctx, const char *addr, int port, SalTransport tr, int is_tunneled) {
	SalAddress* sal_addr = sal_address_new(NULL);
	int result;
	sal_address_set_domain(sal_addr,addr);
	sal_address_set_port(sal_addr,port);
	sal_address_set_transport(sal_addr,tr);
	result = sal_add_listen_port(ctx, sal_addr, is_tunneled);
	sal_address_destroy(sal_addr);
	return result;
}

static void remove_listening_point(belle_sip_listening_point_t* lp,belle_sip_provider_t* prov) {
	belle_sip_provider_remove_listening_point(prov,lp);
}

int sal_get_listening_port(Sal *ctx, SalTransport tr){
	const char *tpn=sal_transport_to_string(tr);
	belle_sip_listening_point_t *lp=belle_sip_provider_get_listening_point(ctx->prov, tpn);
	if (lp){
		return belle_sip_listening_point_get_port(lp);
	}
	return 0;
}

int sal_unlisten_ports(Sal *ctx){
	const belle_sip_list_t * lps = belle_sip_provider_get_listening_points(ctx->prov);
	belle_sip_list_t * tmp_list = belle_sip_list_copy(lps);
	belle_sip_list_for_each2 (tmp_list,(void (*)(void*,void*))remove_listening_point,ctx->prov);
	belle_sip_list_free(tmp_list);
	ms_message("sal_unlisten_ports done");
	return 0;
}

ortp_socket_t sal_get_socket(Sal *ctx){
	ms_warning("sal_get_socket is deprecated");
	return -1;
}

void sal_set_user_agent(Sal *ctx, const char *user_agent){
	belle_sip_header_user_agent_set_products(ctx->user_agent,NULL);
	belle_sip_header_user_agent_add_product(ctx->user_agent,user_agent);
	return ;
}

const char* sal_get_user_agent(Sal *ctx){
	static char user_agent[255];
	belle_sip_header_user_agent_get_products_as_string(ctx->user_agent, user_agent, 254);
	return user_agent;
}

void sal_append_stack_string_to_user_agent(Sal *ctx) {
	char stack_string[64];
	snprintf(stack_string, sizeof(stack_string) - 1, "(belle-sip/%s)", belle_sip_version_to_string());
	belle_sip_header_user_agent_add_product(ctx->user_agent, stack_string);
}

/*keepalive period in ms*/
void sal_set_keepalive_period(Sal *ctx,unsigned int value){
	const belle_sip_list_t* iterator;
	belle_sip_listening_point_t* lp;
	ctx->keep_alive=value;
	for (iterator=belle_sip_provider_get_listening_points(ctx->prov);iterator!=NULL;iterator=iterator->next) {
		lp=(belle_sip_listening_point_t*)iterator->data;
		if (ctx->use_tcp_tls_keep_alive || strcasecmp(belle_sip_listening_point_get_transport(lp),"udp")==0) {
			belle_sip_listening_point_set_keep_alive(lp,ctx->keep_alive);
		}
	}
}
int sal_set_tunnel(Sal *ctx, void *tunnelclient) {
#ifdef TUNNEL_ENABLED
	ctx->tunnel_client=tunnelclient;
	return 0;
#else
	return -1;
#endif
}

/**
 * returns keepalive period in ms
 * 0 desactiaved
 * */
unsigned int sal_get_keepalive_period(Sal *ctx){
	return ctx->keep_alive;
}
void sal_use_session_timers(Sal *ctx, int expires){
	ctx->session_expires=expires;
	return ;
}

void sal_use_one_matching_codec_policy(Sal *ctx, bool_t one_matching_codec){
	ctx->one_matching_codec=one_matching_codec;
}

void sal_use_rport(Sal *ctx, bool_t use_rports){
	belle_sip_provider_enable_rport(ctx->prov,use_rports);
	ms_message("Sal use rport [%s]",use_rports?"enabled":"disabled");
	return ;
}

static void set_tls_properties(Sal *ctx){
	belle_sip_listening_point_t *lp=belle_sip_provider_get_listening_point(ctx->prov,"TLS");
	if (lp){
		belle_sip_tls_listening_point_t *tlp=BELLE_SIP_TLS_LISTENING_POINT(lp);
		belle_tls_crypto_config_t *crypto_config = belle_tls_crypto_config_new();
		int verify_exceptions = BELLE_TLS_VERIFY_NONE;
		if (!ctx->tls_verify) verify_exceptions = BELLE_TLS_VERIFY_ANY_REASON;
		else if (!ctx->tls_verify_cn) verify_exceptions = BELLE_TLS_VERIFY_CN_MISMATCH;
		belle_tls_crypto_config_set_verify_exceptions(crypto_config, verify_exceptions);
		if (ctx->root_ca != NULL) belle_tls_crypto_config_set_root_ca(crypto_config, ctx->root_ca);
		if (ctx->ssl_config != NULL) belle_tls_crypto_config_set_ssl_config(crypto_config, ctx->ssl_config);
		belle_sip_tls_listening_point_set_crypto_config(tlp, crypto_config);
		belle_sip_object_unref(crypto_config);
	}
}

void sal_set_root_ca(Sal* ctx, const char* rootCa){
	if (ctx->root_ca){
		ms_free(ctx->root_ca);
		ctx->root_ca=NULL;
	}
	if (rootCa)
		ctx->root_ca=ms_strdup(rootCa);
	set_tls_properties(ctx);
	return ;
}

void sal_verify_server_certificates(Sal *ctx, bool_t verify){
	ctx->tls_verify=verify;
	set_tls_properties(ctx);
	return ;
}

void sal_verify_server_cn(Sal *ctx, bool_t verify){
	ctx->tls_verify_cn=verify;
	set_tls_properties(ctx);
	return ;
}

void sal_set_ssl_config(Sal *ctx, void *ssl_config) {
	ctx->ssl_config = ssl_config;
	set_tls_properties(ctx);
	return ;
}

void sal_use_tcp_tls_keepalive(Sal *ctx, bool_t enabled) {
	ctx->use_tcp_tls_keep_alive=enabled;
}

int sal_iterate(Sal *sal){
	belle_sip_stack_sleep(sal->stack,0);
	return 0;
}
MSList * sal_get_pending_auths(Sal *sal){
	return ms_list_copy(sal->pending_auths);
}

/*misc*/
void sal_get_default_local_ip(Sal *sal, int address_family, char *ip, size_t iplen){
	strncpy(ip,address_family==AF_INET6 ? "::1" : "127.0.0.1",iplen);
	ms_error("sal_get_default_local_ip() is deprecated.");
}

const char *sal_get_root_ca(Sal* ctx) {
	return ctx->root_ca;
}

int sal_reset_transports(Sal *ctx){
	ms_message("Reseting transports");
	belle_sip_provider_clean_channels(ctx->prov);
	return 0;
}

void sal_set_dscp(Sal *ctx, int dscp){
	belle_sip_stack_set_default_dscp(ctx->stack,dscp);
}

void  sal_set_send_error(Sal *sal,int value) {
	 belle_sip_stack_set_send_error(sal->stack,value);
}
void  sal_set_recv_error(Sal *sal,int value) {
	 belle_sip_provider_set_recv_error(sal->prov,value);
}
void sal_nat_helper_enable(Sal *sal,bool_t enable) {
	sal->nat_helper_enabled=enable;
	belle_sip_provider_enable_nat_helper(sal->prov,enable);
	ms_message("Sal nat helper [%s]",enable?"enabled":"disabled");
}
bool_t sal_nat_helper_enabled(Sal *sal) {
	return sal->nat_helper_enabled;
}
void sal_set_dns_timeout(Sal* sal,int timeout) {
	belle_sip_stack_set_dns_timeout(sal->stack, timeout);
}

int sal_get_dns_timeout(const Sal* sal)  {
	return belle_sip_stack_get_dns_timeout(sal->stack);
}

void sal_set_transport_timeout(Sal* sal,int timeout) {
	belle_sip_stack_set_transport_timeout(sal->stack, timeout);
}

int sal_get_transport_timeout(const Sal* sal)  {
	return belle_sip_stack_get_transport_timeout(sal->stack);
}

void sal_set_dns_servers(Sal *sal, const MSList *servers){
	belle_sip_list_t *l = NULL;

	/*we have to convert the MSList into a belle_sip_list_t first*/
	for (; servers != NULL; servers = servers->next){
		l = belle_sip_list_append(l, servers->data);
	}
	belle_sip_stack_set_dns_servers(sal->stack, l);
	belle_sip_list_free(l);
}

void sal_enable_dns_srv(Sal *sal, bool_t enable) {
	belle_sip_stack_enable_dns_srv(sal->stack, (unsigned char)enable);
}

bool_t sal_dns_srv_enabled(const Sal *sal) {
	return (bool_t)belle_sip_stack_dns_srv_enabled(sal->stack);
}

void sal_set_dns_user_hosts_file(Sal *sal, const char *hosts_file) {
	belle_sip_stack_set_dns_user_hosts_file(sal->stack, hosts_file);
}

const char * sal_get_dns_user_hosts_file(const Sal *sal) {
	return belle_sip_stack_get_dns_user_hosts_file(sal->stack);
}

SalAuthInfo* sal_auth_info_create(belle_sip_auth_event_t* event) {
	SalAuthInfo* auth_info = sal_auth_info_new();
	auth_info->realm = ms_strdup(belle_sip_auth_event_get_realm(event));
	auth_info->username = ms_strdup(belle_sip_auth_event_get_username(event));
	auth_info->domain = ms_strdup(belle_sip_auth_event_get_domain(event));
	auth_info->mode = (SalAuthMode)belle_sip_auth_event_get_mode(event);
	return auth_info;
}

SalAuthMode sal_auth_info_get_mode(const SalAuthInfo* auth_info) { return auth_info->mode; }
SalSigningKey *sal_auth_info_get_signing_key(const SalAuthInfo* auth_info) { return auth_info->key; }
SalCertificatesChain *sal_auth_info_get_certificates_chain(const SalAuthInfo* auth_info) { return auth_info->certificates; }
void sal_auth_info_set_mode(SalAuthInfo* auth_info, SalAuthMode mode) { auth_info->mode = mode; }
void sal_certificates_chain_delete(SalCertificatesChain *chain) {
	belle_sip_object_unref((belle_sip_object_t *)chain);
}
void sal_signing_key_delete(SalSigningKey *key) {
	belle_sip_object_unref((belle_sip_object_t *)key);
}

const char* sal_op_type_to_string(const SalOpType type) {
	switch(type) {
	case SalOpRegister: return "SalOpRegister";
	case SalOpCall: return "SalOpCall";
	case SalOpMessage: return "SalOpMessage";
	case SalOpPresence: return "SalOpPresence";
	default:
		return "SalOpUnknown";
	}
}

void sal_use_dates(Sal *ctx, bool_t enabled){
	ctx->use_dates=enabled;
}

int sal_auth_compute_ha1(const char* userid,const char* realm,const char* password, char ha1[33]) {
	return belle_sip_auth_helper_compute_ha1(userid, realm, password, ha1);
}


SalCustomHeader *sal_custom_header_append(SalCustomHeader *ch, const char *name, const char *value){
	belle_sip_message_t *msg=(belle_sip_message_t*)ch;
	belle_sip_header_t *h;

	if (msg==NULL){
		msg=(belle_sip_message_t*)belle_sip_request_new();
		belle_sip_object_ref(msg);
	}
	h=belle_sip_header_create(name,value);
	if (h==NULL){
		belle_sip_error("Fail to parse custom header.");
		return (SalCustomHeader*)msg;
	}
	belle_sip_message_add_header(msg,h);
	return (SalCustomHeader*)msg;
}

const char *sal_custom_header_find(const SalCustomHeader *ch, const char *name){
	if (ch){
		belle_sip_header_t *h=belle_sip_message_get_header((belle_sip_message_t*)ch,name);

		if (h){
			return belle_sip_header_get_unparsed_value(h);
		}
	}
	return NULL;
}

void sal_custom_header_free(SalCustomHeader *ch){
	if (ch==NULL) return;
	belle_sip_object_unref((belle_sip_message_t*)ch);
}

SalCustomHeader *sal_custom_header_clone(const SalCustomHeader *ch){
	if (ch==NULL) return NULL;
	return (SalCustomHeader*)belle_sip_object_ref((belle_sip_message_t*)ch);
}

const SalCustomHeader *sal_op_get_recv_custom_header(SalOp *op){
	SalOpBase *b=(SalOpBase *)op;
	return b->recv_custom_headers;
}

SalCustomSdpAttribute * sal_custom_sdp_attribute_append(SalCustomSdpAttribute *csa, const char *name, const char *value) {
	belle_sdp_session_description_t *desc = (belle_sdp_session_description_t *)csa;
	belle_sdp_attribute_t *attr;

	if (desc == NULL) {
		desc = (belle_sdp_session_description_t *)belle_sdp_session_description_new();
		belle_sip_object_ref(desc);
	}
	attr = BELLE_SDP_ATTRIBUTE(belle_sdp_raw_attribute_create(name, value));
	if (attr == NULL) {
		belle_sip_error("Fail to create custom SDP attribute.");
		return (SalCustomSdpAttribute*)desc;
	}
	belle_sdp_session_description_add_attribute(desc, attr);
	return (SalCustomSdpAttribute *)desc;
}

const char * sal_custom_sdp_attribute_find(const SalCustomSdpAttribute *csa, const char *name) {
	if (csa) {
		return belle_sdp_session_description_get_attribute_value((belle_sdp_session_description_t *)csa, name);
	}
	return NULL;
}

void sal_custom_sdp_attribute_free(SalCustomSdpAttribute *csa) {
	if (csa == NULL) return;
	belle_sip_object_unref((belle_sdp_session_description_t *)csa);
}

SalCustomSdpAttribute * sal_custom_sdp_attribute_clone(const SalCustomSdpAttribute *csa) {
	if (csa == NULL) return NULL;
	return (SalCustomSdpAttribute *)belle_sip_object_ref((belle_sdp_session_description_t *)csa);
}

void sal_set_uuid(Sal *sal, const char *uuid){
	if (sal->uuid){
		ms_free(sal->uuid);
		sal->uuid=NULL;
	}
	if (uuid)
		sal->uuid=ms_strdup(uuid);
}

typedef struct {
	unsigned int time_low;
	unsigned short time_mid;
	unsigned short time_hi_and_version;
	unsigned char clock_seq_hi_and_reserved;
	unsigned char clock_seq_low;
	unsigned char node[6];
} sal_uuid_t;

int sal_generate_uuid(char *uuid, size_t len) {
	sal_uuid_t uuid_struct;
	int i;
	int written;

	if (len==0) return -1;
	/*create an UUID as described in RFC4122, 4.4 */
	belle_sip_random_bytes((unsigned char*)&uuid_struct, sizeof(sal_uuid_t));
	uuid_struct.clock_seq_hi_and_reserved&=~(1<<6);
	uuid_struct.clock_seq_hi_and_reserved|=1<<7;
	uuid_struct.time_hi_and_version&=~(0xf<<12);
	uuid_struct.time_hi_and_version|=4<<12;

	written=snprintf(uuid,len,"%8.8x-%4.4x-%4.4x-%2.2x%2.2x-", uuid_struct.time_low, uuid_struct.time_mid,
			uuid_struct.time_hi_and_version, uuid_struct.clock_seq_hi_and_reserved,
			uuid_struct.clock_seq_low);
	if (written>len+13){
		ms_error("sal_create_uuid(): buffer is too short !");
		return -1;
	}
	for (i = 0; i < 6; i++)
		written+=snprintf(uuid+written,len-written,"%2.2x", uuid_struct.node[i]);
	uuid[len-1]='\0';
	return 0;
}

int sal_create_uuid(Sal*ctx, char *uuid, size_t len) {
	if (sal_generate_uuid(uuid, len) == 0) {
		sal_set_uuid(ctx, uuid);
		return 0;
	}
	return -1;
}

static void make_supported_header(Sal *sal){
	MSList *it;
	char *alltags=NULL;
	size_t buflen=64;
	size_t written=0;

	if (sal->supported){
		belle_sip_object_unref(sal->supported);
		sal->supported=NULL;
	}
	for(it=sal->supported_tags;it!=NULL;it=it->next){
		const char *tag=(const char*)it->data;
		size_t taglen=strlen(tag);
		if (alltags==NULL || (written+taglen+1>=buflen)) alltags=ms_realloc(alltags,(buflen=buflen*2));
		written+=snprintf(alltags+written,buflen-written,it->next ? "%s, " : "%s",tag);
	}
	if (alltags){
		sal->supported=belle_sip_header_create("Supported",alltags);
		if (sal->supported){
			belle_sip_object_ref(sal->supported);
		}
		ms_free(alltags);
	}
}

void sal_set_supported_tags(Sal *ctx, const char* tags){
	ctx->supported_tags=ms_list_free_with_data(ctx->supported_tags,ms_free);
	if (tags){
		char *iter;
		char *buffer=ms_strdup(tags);
		char *tag;
		char *context=NULL;
		iter=buffer;
		while((tag=strtok_r(iter,", ",&context))!=NULL){
			iter=NULL;
			ctx->supported_tags=ms_list_append(ctx->supported_tags,ms_strdup(tag));
		}
		ms_free(buffer);
	}
	make_supported_header(ctx);
}

const char *sal_get_supported_tags(Sal *ctx){
	if (ctx->supported){
		return belle_sip_header_get_unparsed_value(ctx->supported);
	}
	return NULL;
}

void sal_add_supported_tag(Sal *ctx, const char* tag){
	MSList *elem=ms_list_find_custom(ctx->supported_tags,(MSCompareFunc)strcasecmp,tag);
	if (!elem){
		ctx->supported_tags=ms_list_append(ctx->supported_tags,ms_strdup(tag));
		make_supported_header(ctx);
	}

}

void sal_remove_supported_tag(Sal *ctx, const char* tag){
	MSList *elem=ms_list_find_custom(ctx->supported_tags,(MSCompareFunc)strcasecmp,tag);
	if (elem){
		ms_free(elem->data);
		ctx->supported_tags=ms_list_remove_link(ctx->supported_tags,elem);
		make_supported_header(ctx);
	}
}



belle_sip_response_t* sal_create_response_from_request ( Sal* sal, belle_sip_request_t* req, int code ) {
	belle_sip_response_t *resp=belle_sip_response_create_from_request(req,code);
	belle_sip_message_add_header(BELLE_SIP_MESSAGE(resp),BELLE_SIP_HEADER(sal->user_agent));
	belle_sip_message_add_header(BELLE_SIP_MESSAGE(resp),sal->supported);
	return resp;
}

void sal_set_refresher_retry_after(Sal *sal,int value) {
	sal->refresher_retry_after=value;
}

int sal_get_refresher_retry_after(const Sal *sal) {
	return sal->refresher_retry_after;
}

void sal_enable_auto_contacts(Sal *ctx, bool_t enabled){
	ctx->auto_contacts=enabled;
}

void sal_enable_test_features(Sal*ctx, bool_t enabled){
	ctx->enable_test_features=enabled;
}

void sal_use_no_initial_route(Sal *ctx, bool_t enabled){
	ctx->no_initial_route=enabled;
}

SalResolverContext * sal_resolve_a(Sal* sal, const char *name, int port, int family, SalResolverCallback cb, void *data){
	return (SalResolverContext*)belle_sip_stack_resolve_a(sal->stack,name,port,family,(belle_sip_resolver_callback_t)cb,data);
}

/*
void sal_resolve_cancel(Sal *sal, SalResolverContext* ctx){
	belle_sip_stack_resolve_cancel(sal->stack,ctx);
}
*/

void sal_enable_unconditional_answer(Sal *sal,int value) {
	belle_sip_provider_enable_unconditional_answer(sal->prov,value);
}

/** Parse a file containing either a certificate chain order in PEM format or a single DER cert
 * @param auth_info structure where to store the result of parsing
 * @param path path to certificate chain file
 * @param format either PEM or DER
 */
void sal_certificates_chain_parse_file(SalAuthInfo* auth_info, const char* path, SalCertificateRawFormat format) {
	auth_info->certificates = (SalCertificatesChain*) belle_sip_certificates_chain_parse_file(path, (belle_sip_certificate_raw_format_t)format); //
	if (auth_info->certificates) belle_sip_object_ref((belle_sip_object_t *) auth_info->certificates);
}

/**
 * Parse a file containing either a private or public rsa key
 * @param auth_info structure where to store the result of parsing
 * @param passwd password (optionnal)
 */
void sal_signing_key_parse_file(SalAuthInfo* auth_info, const char* path, const char *passwd) {
	auth_info->key = (SalSigningKey *) belle_sip_signing_key_parse_file(path, passwd);
	if (auth_info->key) belle_sip_object_ref((belle_sip_object_t *) auth_info->key);
}

/**
 * Parse a directory to get a certificate with the given subject common name
 *
 */
void sal_certificates_chain_parse_directory(char **certificate_pem, char **key_pem, char **fingerprint, const char* path, const char *subject, SalCertificateRawFormat format, bool_t generate_certificate, bool_t generate_dtls_fingerprint) {
	belle_sip_certificates_chain_t *certificate = NULL;
	belle_sip_signing_key_t *key = NULL;
	*certificate_pem = NULL;
	*key_pem = NULL;
	if (belle_sip_get_certificate_and_pkey_in_dir(path, subject, &certificate, &key, (belle_sip_certificate_raw_format_t)format) == 0) {
		*certificate_pem = belle_sip_certificates_chain_get_pem(certificate);
		*key_pem = belle_sip_signing_key_get_pem(key);
		ms_message("Retrieve certificate with CN=%s successful\n", subject);
	} else {
		if (generate_certificate == TRUE) {
			if ( belle_sip_generate_self_signed_certificate(path, subject, &certificate, &key) == 0) {
				*certificate_pem = belle_sip_certificates_chain_get_pem(certificate);
				*key_pem = belle_sip_signing_key_get_pem(key);
				ms_message("Generate self-signed certificate with CN=%s successful\n", subject);
			}
		}
	}
	/* generate the fingerprint as described in RFC4572 if needed */
	if ((generate_dtls_fingerprint == TRUE) && (fingerprint != NULL)) {
		if (*fingerprint != NULL) {
			ms_free(*fingerprint);
		}
		*fingerprint = belle_sip_certificates_chain_get_fingerprint(certificate);
	}

	/* free key and certificate */
	if ( certificate != NULL ) {
		belle_sip_object_unref(certificate);
	}
	if ( key != NULL ) {
		belle_sip_object_unref(key);
	}
}

unsigned char * sal_get_random_bytes(unsigned char *ret, size_t size){
	return belle_sip_random_bytes(ret,size);
}

char *sal_get_random_token(int size){
	return belle_sip_random_token(ms_malloc(size),size);
}

unsigned int sal_get_random(void){
	unsigned int ret=0;
	belle_sip_random_bytes((unsigned char*)&ret,4);
	return ret;
}

belle_sip_source_t * sal_create_timer(Sal *sal, belle_sip_source_func_t func, void *data, unsigned int timeout_value_ms, const char* timer_name) {
	belle_sip_main_loop_t *ml = belle_sip_stack_get_main_loop(sal->stack);
	return belle_sip_main_loop_create_timeout(ml, func, data, timeout_value_ms, timer_name);
}

void sal_cancel_timer(Sal *sal, belle_sip_source_t *timer) {
	belle_sip_main_loop_t *ml = belle_sip_stack_get_main_loop(sal->stack);
	belle_sip_main_loop_remove_source(ml, timer);
}

unsigned long sal_begin_background_task(const char *name, void (*max_time_reached)(void *), void *data){
	return belle_sip_begin_background_task(name, max_time_reached, data);
}

void sal_end_background_task(unsigned long id){
	belle_sip_end_background_task(id);
}


void sal_enable_sip_update_method(Sal *ctx,bool_t value) {
	ctx->enable_sip_update=value;
}

void sal_default_set_sdp_handling(Sal *sal, SalOpSDPHandling sdp_handling_method)  {
	if (sdp_handling_method != SalOpSDPNormal ) ms_message("Enabling special SDP handling for all new SalOp in Sal[%p]!", sal);
	sal->default_sdp_handling = sdp_handling_method;
}

bool_t sal_pending_trans_checking_enabled(const Sal *sal) {
	return sal->pending_trans_checking;
}

int sal_enable_pending_trans_checking(Sal *sal, bool_t value) {
	sal->pending_trans_checking = value;
	return 0;
}
void sal_set_http_proxy_host(Sal *sal, const char *host) {
	belle_sip_stack_set_http_proxy_host(sal->stack, host);
}

void sal_set_http_proxy_port(Sal *sal, int port) {
	belle_sip_stack_set_http_proxy_port(sal->stack, port);
}
const char *sal_get_http_proxy_host(const Sal *sal) {
	return belle_sip_stack_get_http_proxy_host(sal->stack);
}

int sal_get_http_proxy_port(const Sal *sal) {
	return belle_sip_stack_get_http_proxy_port(sal->stack);
}

<|MERGE_RESOLUTION|>--- conflicted
+++ resolved
@@ -238,18 +238,11 @@
 
 		if (op == NULL && strcmp("NOTIFY", method) == 0) {
 			/*special case for Dialog created by notify mathing subscribe*/
-<<<<<<< HEAD
-			belle_sip_transaction_t *sub_trans = belle_sip_dialog_get_last_transaction(dialog);
-			op = (SalOp *)belle_sip_transaction_get_application_data(sub_trans);
-		} else if (op == NULL || op->state == SalOpStateTerminated) {
-			ms_warning("Receiving request for null or terminated op [%p], ignored", op);
-=======
 			belle_sip_transaction_t * sub_trans = belle_sip_dialog_get_last_transaction(dialog);
 			op = (SalOp*)belle_sip_transaction_get_application_data(sub_trans);
 		}
 		if (op==NULL || op->state==SalOpStateTerminated){
 			ms_warning("Receiving request for null or terminated op [%p], ignored",op);
->>>>>>> cdca50a1
 			return;
 		}
 	} else {
