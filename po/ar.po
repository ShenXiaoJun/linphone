--- conflicted
+++ resolved
@@ -9,15 +9,9 @@
 msgstr ""
 "Project-Id-Version: linphone-gtk\n"
 "Report-Msgid-Bugs-To: \n"
-<<<<<<< HEAD
-"POT-Creation-Date: 2015-03-20 17:05+0100\n"
-"PO-Revision-Date: 2015-02-17 21:52+0000\n"
-"Last-Translator: محيي الدين <tx99h4@hotmail.com>\n"
-=======
 "POT-Creation-Date: 2015-03-23 16:57+0100\n"
 "PO-Revision-Date: 2015-03-23 15:58+0000\n"
 "Last-Translator: Gautier Pelloux-Prayer <gautier.pelloux@gmail.com>\n"
->>>>>>> e57b0da0
 "Language-Team: Arabic (http://www.transifex.com/projects/p/linphone-gtk/"
 "language/ar/)\n"
 "Language: ar\n"
@@ -175,11 +169,7 @@
 msgid "Call error"
 msgstr "خطأ في المكالمة"
 
-<<<<<<< HEAD
-#: ../gtk/main.c:1262 ../coreapi/linphonecore.c:3827
-=======
 #: ../gtk/main.c:1260 ../coreapi/linphonecore.c:3826
->>>>>>> e57b0da0
 msgid "Call ended"
 msgstr "إنتهت المكالمة"
 
@@ -222,11 +212,7 @@
 msgid "%s (Default)"
 msgstr "%s (افتراضي)"
 
-<<<<<<< HEAD
-#: ../gtk/main.c:1980 ../coreapi/callbacks.c:1050
-=======
 #: ../gtk/main.c:1978 ../coreapi/callbacks.c:1048
->>>>>>> e57b0da0
 #, c-format
 msgid "We are transferred to %s"
 msgstr "التحويل إلى %s"
@@ -239,18 +225,9 @@
 "لا وجود للوحة الصوت على هذا الحاسوب.\n"
 "لن تتمكن من تلقي أو إجراء أي مكالمة."
 
-<<<<<<< HEAD
-#: ../gtk/main.c:2138
-=======
 #: ../gtk/main.c:2136
->>>>>>> e57b0da0
 msgid "A free SIP video-phone"
 msgstr "هاتف SIP المرئي الحر"
-
-#: ../gtk/main.c:2243
-#, c-format
-msgid "Hello\n"
-msgstr ""
 
 #: ../gtk/friendlist.c:505
 msgid "Add to addressbook"
@@ -1818,21 +1795,6 @@
 msgid "Modifying call parameters..."
 msgstr "يجري تعديل إعدادات المكالمة..."
 
-<<<<<<< HEAD
-#: ../coreapi/linphonecore.c:3783
-msgid "Connected."
-msgstr "متصل."
-
-#: ../coreapi/linphonecore.c:3808
-msgid "Call aborted"
-msgstr "أُلغيت المكالمة"
-
-#: ../coreapi/linphonecore.c:3998
-msgid "Could not pause the call"
-msgstr "لم يتمكن من توقيف المكالمة مؤقتا"
-
-#: ../coreapi/linphonecore.c:4001
-=======
 #: ../coreapi/linphonecore.c:3782
 msgid "Connected."
 msgstr "متصل."
@@ -1846,7 +1808,6 @@
 msgstr "لم يتمكن من توقيف المكالمة مؤقتا"
 
 #: ../coreapi/linphonecore.c:4000
->>>>>>> e57b0da0
 msgid "Pausing the current call..."
 msgstr "وضع المكالمة قيد الانتظار..."
 
@@ -1942,52 +1903,25 @@
 msgid "Early media."
 msgstr "أخذ المكالمة مبكرا."
 
-<<<<<<< HEAD
-#: ../coreapi/callbacks.c:526
-=======
 #: ../coreapi/callbacks.c:524
->>>>>>> e57b0da0
 #, c-format
 msgid "Call with %s is paused."
 msgstr "المكاملة مع %s متوقفة."
 
-<<<<<<< HEAD
-#: ../coreapi/callbacks.c:539
-=======
 #: ../coreapi/callbacks.c:537
->>>>>>> e57b0da0
 #, c-format
 msgid "Call answered by %s - on hold."
 msgstr "يجيب %s عن المكالمة - في وضع الانتظار."
 
-<<<<<<< HEAD
-#: ../coreapi/callbacks.c:549
-msgid "Call resumed."
-msgstr "استُعيدت المكالمة."
-
-#: ../coreapi/callbacks.c:553
-=======
 #: ../coreapi/callbacks.c:547
 msgid "Call resumed."
 msgstr "استُعيدت المكالمة."
 
 #: ../coreapi/callbacks.c:551
->>>>>>> e57b0da0
 #, c-format
 msgid "Call answered by %s."
 msgstr "أجاب عن المكالمة %s."
 
-<<<<<<< HEAD
-#: ../coreapi/callbacks.c:576
-msgid "Incompatible, check codecs or security settings..."
-msgstr "غير موائم، تحقق من المراميز أو إعدادات الأمان..."
-
-#: ../coreapi/callbacks.c:581 ../coreapi/callbacks.c:893
-msgid "Incompatible media parameters."
-msgstr "إعدادات الوسائط غير موائمة."
-
-#: ../coreapi/callbacks.c:611
-=======
 #: ../coreapi/callbacks.c:574
 msgid "Incompatible, check codecs or security settings..."
 msgstr "غير موائم، تحقق من المراميز أو إعدادات الأمان..."
@@ -1997,35 +1931,15 @@
 msgstr "إعدادات الوسائط غير موائمة."
 
 #: ../coreapi/callbacks.c:609
->>>>>>> e57b0da0
 msgid "We have been resumed."
 msgstr "استُأنِفت المكالمة."
 
 #. we are being paused
-<<<<<<< HEAD
-#: ../coreapi/callbacks.c:619
-=======
 #: ../coreapi/callbacks.c:617
->>>>>>> e57b0da0
 msgid "We are paused by other party."
 msgstr "وُقِّفت المكالمة مؤقتا من طرف آخر."
 
 #. reINVITE and in-dialogs UPDATE go here
-<<<<<<< HEAD
-#: ../coreapi/callbacks.c:653
-msgid "Call is updated by remote."
-msgstr "حُدِّث الاتصال من البعيد."
-
-#: ../coreapi/callbacks.c:769
-msgid "Call terminated."
-msgstr "أُنهيت المكالمة."
-
-#: ../coreapi/callbacks.c:797
-msgid "User is busy."
-msgstr "المستخدم مشغول."
-
-#: ../coreapi/callbacks.c:798
-=======
 #: ../coreapi/callbacks.c:651
 msgid "Call is updated by remote."
 msgstr "حُدِّث الاتصال من البعيد."
@@ -2039,34 +1953,10 @@
 msgstr "المستخدم مشغول."
 
 #: ../coreapi/callbacks.c:796
->>>>>>> e57b0da0
 msgid "User is temporarily unavailable."
 msgstr "المستخدم غير متاح مؤقتا."
 
 #. char *retrymsg=_("%s. Retry after %i minute(s).");
-<<<<<<< HEAD
-#: ../coreapi/callbacks.c:800
-msgid "User does not want to be disturbed."
-msgstr "لا يريد المستخدم أي إزعاج."
-
-#: ../coreapi/callbacks.c:801
-msgid "Call declined."
-msgstr "تم تجاهل المكالمة."
-
-#: ../coreapi/callbacks.c:816
-msgid "Request timeout."
-msgstr "انتهت مهلة الطلب."
-
-#: ../coreapi/callbacks.c:847
-msgid "Redirected"
-msgstr "مُوجَّه"
-
-#: ../coreapi/callbacks.c:902
-msgid "Call failed."
-msgstr "فشل الاتصال."
-
-#: ../coreapi/callbacks.c:980
-=======
 #: ../coreapi/callbacks.c:798
 msgid "User does not want to be disturbed."
 msgstr "لا يريد المستخدم أي إزعاج."
@@ -2088,42 +1978,25 @@
 msgstr "فشل الاتصال."
 
 #: ../coreapi/callbacks.c:978
->>>>>>> e57b0da0
 #, c-format
 msgid "Registration on %s successful."
 msgstr "تم التسجيل في %s بنجاح."
 
-<<<<<<< HEAD
-#: ../coreapi/callbacks.c:981
-=======
 #: ../coreapi/callbacks.c:979
->>>>>>> e57b0da0
 #, c-format
 msgid "Unregistration on %s done."
 msgstr "أُلغي التسجيل في %s ."
 
-<<<<<<< HEAD
-#: ../coreapi/callbacks.c:999
-msgid "no response timeout"
-msgstr "لا إجابة قبل انتهاء المهلة"
-
-#: ../coreapi/callbacks.c:1002
-=======
 #: ../coreapi/callbacks.c:997
 msgid "no response timeout"
 msgstr "لا إجابة قبل انتهاء المهلة"
 
 #: ../coreapi/callbacks.c:1000
->>>>>>> e57b0da0
 #, c-format
 msgid "Registration on %s failed: %s"
 msgstr "فَشِل التسجيل في %s: %s"
 
-<<<<<<< HEAD
-#: ../coreapi/callbacks.c:1009
-=======
 #: ../coreapi/callbacks.c:1007
->>>>>>> e57b0da0
 msgid "Service unavailable, retrying"
 msgstr "خدمة غير متاحة، تجري الإعادة"
 
@@ -2133,15 +2006,11 @@
 msgid "Authentication token is %s"
 msgstr "شارة التحقق من الهوية هي %s"
 
-<<<<<<< HEAD
-#: ../coreapi/linphonecall.c:3601
-=======
 #: ../coreapi/linphonecall.c:1301
 msgid "Call parameters were successfully modified."
 msgstr ""
 
 #: ../coreapi/linphonecall.c:3645
->>>>>>> e57b0da0
 #, c-format
 msgid "You have missed %i call."
 msgid_plural "You have missed %i calls."
