--- conflicted
+++ resolved
@@ -12,15 +12,9 @@
 msgstr ""
 "Project-Id-Version: linphone-gtk\n"
 "Report-Msgid-Bugs-To: \n"
-<<<<<<< HEAD
-"POT-Creation-Date: 2015-03-20 17:05+0100\n"
-"PO-Revision-Date: 2015-02-18 18:31+0000\n"
-"Last-Translator: AlexL <loginov.alex.valer@gmail.com>\n"
-=======
 "POT-Creation-Date: 2015-03-23 16:57+0100\n"
 "PO-Revision-Date: 2015-03-23 15:58+0000\n"
 "Last-Translator: Gautier Pelloux-Prayer <gautier.pelloux@gmail.com>\n"
->>>>>>> e57b0da0
 "Language-Team: Russian (http://www.transifex.com/projects/p/linphone-gtk/"
 "language/ru/)\n"
 "Language: ru\n"
@@ -176,11 +170,7 @@
 msgid "Call error"
 msgstr "Ошибка звонка"
 
-<<<<<<< HEAD
-#: ../gtk/main.c:1262 ../coreapi/linphonecore.c:3827
-=======
 #: ../gtk/main.c:1260 ../coreapi/linphonecore.c:3826
->>>>>>> e57b0da0
 msgid "Call ended"
 msgstr "Звонок окончен"
 
@@ -223,11 +213,7 @@
 msgid "%s (Default)"
 msgstr "%s (по умолчанию)"
 
-<<<<<<< HEAD
-#: ../gtk/main.c:1980 ../coreapi/callbacks.c:1050
-=======
 #: ../gtk/main.c:1978 ../coreapi/callbacks.c:1048
->>>>>>> e57b0da0
 #, c-format
 msgid "We are transferred to %s"
 msgstr "Мы передали в %s"
@@ -240,18 +226,9 @@
 "Звуковые карты не были обнаружены на этом компьютере.\n"
 "Вы не сможете отправлять или получать аудио звонки."
 
-<<<<<<< HEAD
-#: ../gtk/main.c:2138
-=======
 #: ../gtk/main.c:2136
->>>>>>> e57b0da0
 msgid "A free SIP video-phone"
 msgstr "Свободный SIP видео-телефон"
-
-#: ../gtk/main.c:2243
-#, c-format
-msgid "Hello\n"
-msgstr ""
 
 #: ../gtk/friendlist.c:505
 msgid "Add to addressbook"
@@ -1824,21 +1801,6 @@
 msgid "Modifying call parameters..."
 msgstr "Изменение параметров звонка..."
 
-<<<<<<< HEAD
-#: ../coreapi/linphonecore.c:3783
-msgid "Connected."
-msgstr "Соединён."
-
-#: ../coreapi/linphonecore.c:3808
-msgid "Call aborted"
-msgstr "Звонок отменён"
-
-#: ../coreapi/linphonecore.c:3998
-msgid "Could not pause the call"
-msgstr "Невозможно приостановить звонок"
-
-#: ../coreapi/linphonecore.c:4001
-=======
 #: ../coreapi/linphonecore.c:3782
 msgid "Connected."
 msgstr "Соединён."
@@ -1852,7 +1814,6 @@
 msgstr "Невозможно приостановить звонок"
 
 #: ../coreapi/linphonecore.c:4000
->>>>>>> e57b0da0
 msgid "Pausing the current call..."
 msgstr "Приостановка текущего звонка..."
 
@@ -1950,52 +1911,25 @@
 msgid "Early media."
 msgstr "Предответное проключение."
 
-<<<<<<< HEAD
-#: ../coreapi/callbacks.c:526
-=======
 #: ../coreapi/callbacks.c:524
->>>>>>> e57b0da0
 #, c-format
 msgid "Call with %s is paused."
 msgstr "Звонок с %s приостановлен."
 
-<<<<<<< HEAD
-#: ../coreapi/callbacks.c:539
-=======
 #: ../coreapi/callbacks.c:537
->>>>>>> e57b0da0
 #, c-format
 msgid "Call answered by %s - on hold."
 msgstr "На звонок ответил %s - на удержании."
 
-<<<<<<< HEAD
-#: ../coreapi/callbacks.c:549
-msgid "Call resumed."
-msgstr "Звонок возобновлён."
-
-#: ../coreapi/callbacks.c:553
-=======
 #: ../coreapi/callbacks.c:547
 msgid "Call resumed."
 msgstr "Звонок возобновлён."
 
 #: ../coreapi/callbacks.c:551
->>>>>>> e57b0da0
 #, c-format
 msgid "Call answered by %s."
 msgstr "На звонок ответил %s."
 
-<<<<<<< HEAD
-#: ../coreapi/callbacks.c:576
-msgid "Incompatible, check codecs or security settings..."
-msgstr "Несовместимость, проверьте кодеки или параметры безопасности..."
-
-#: ../coreapi/callbacks.c:581 ../coreapi/callbacks.c:893
-msgid "Incompatible media parameters."
-msgstr "Несовместимость медиа-параметров."
-
-#: ../coreapi/callbacks.c:611
-=======
 #: ../coreapi/callbacks.c:574
 msgid "Incompatible, check codecs or security settings..."
 msgstr "Несовместимость, проверьте кодеки или параметры безопасности..."
@@ -2005,35 +1939,15 @@
 msgstr "Несовместимость медиа-параметров."
 
 #: ../coreapi/callbacks.c:609
->>>>>>> e57b0da0
 msgid "We have been resumed."
 msgstr "Мы возобновили."
 
 #. we are being paused
-<<<<<<< HEAD
-#: ../coreapi/callbacks.c:619
-=======
 #: ../coreapi/callbacks.c:617
->>>>>>> e57b0da0
 msgid "We are paused by other party."
 msgstr "Мы приостановлены другой стороной."
 
 #. reINVITE and in-dialogs UPDATE go here
-<<<<<<< HEAD
-#: ../coreapi/callbacks.c:653
-msgid "Call is updated by remote."
-msgstr "Звонок был дистанционно обновлён."
-
-#: ../coreapi/callbacks.c:769
-msgid "Call terminated."
-msgstr "Звонок прерван."
-
-#: ../coreapi/callbacks.c:797
-msgid "User is busy."
-msgstr "Пользователь занят."
-
-#: ../coreapi/callbacks.c:798
-=======
 #: ../coreapi/callbacks.c:651
 msgid "Call is updated by remote."
 msgstr "Звонок был дистанционно обновлён."
@@ -2047,34 +1961,10 @@
 msgstr "Пользователь занят."
 
 #: ../coreapi/callbacks.c:796
->>>>>>> e57b0da0
 msgid "User is temporarily unavailable."
 msgstr "Пользователь временно недоступен."
 
 #. char *retrymsg=_("%s. Retry after %i minute(s).");
-<<<<<<< HEAD
-#: ../coreapi/callbacks.c:800
-msgid "User does not want to be disturbed."
-msgstr "Пользователь не хочет чтобы его беспокоили."
-
-#: ../coreapi/callbacks.c:801
-msgid "Call declined."
-msgstr "Звонок отклонён."
-
-#: ../coreapi/callbacks.c:816
-msgid "Request timeout."
-msgstr "Таймаут запроса."
-
-#: ../coreapi/callbacks.c:847
-msgid "Redirected"
-msgstr "Переадресован"
-
-#: ../coreapi/callbacks.c:902
-msgid "Call failed."
-msgstr "Звонок не удался."
-
-#: ../coreapi/callbacks.c:980
-=======
 #: ../coreapi/callbacks.c:798
 msgid "User does not want to be disturbed."
 msgstr "Пользователь не хочет чтобы его беспокоили."
@@ -2096,42 +1986,25 @@
 msgstr "Звонок не удался."
 
 #: ../coreapi/callbacks.c:978
->>>>>>> e57b0da0
 #, c-format
 msgid "Registration on %s successful."
 msgstr "Регистрация на %s прошла успешно."
 
-<<<<<<< HEAD
-#: ../coreapi/callbacks.c:981
-=======
 #: ../coreapi/callbacks.c:979
->>>>>>> e57b0da0
 #, c-format
 msgid "Unregistration on %s done."
 msgstr "Отмена регистрации на %s завершена."
 
-<<<<<<< HEAD
-#: ../coreapi/callbacks.c:999
-msgid "no response timeout"
-msgstr "время ожидания истекло"
-
-#: ../coreapi/callbacks.c:1002
-=======
 #: ../coreapi/callbacks.c:997
 msgid "no response timeout"
 msgstr "время ожидания истекло"
 
 #: ../coreapi/callbacks.c:1000
->>>>>>> e57b0da0
 #, c-format
 msgid "Registration on %s failed: %s"
 msgstr "Регистрация на %s не удалась: %s"
 
-<<<<<<< HEAD
-#: ../coreapi/callbacks.c:1009
-=======
 #: ../coreapi/callbacks.c:1007
->>>>>>> e57b0da0
 msgid "Service unavailable, retrying"
 msgstr "Сервис недоступен, повтор"
 
@@ -2141,15 +2014,11 @@
 msgid "Authentication token is %s"
 msgstr "Маркер проверки подлинности: %s"
 
-<<<<<<< HEAD
-#: ../coreapi/linphonecall.c:3601
-=======
 #: ../coreapi/linphonecall.c:1301
 msgid "Call parameters were successfully modified."
 msgstr ""
 
 #: ../coreapi/linphonecall.c:3645
->>>>>>> e57b0da0
 #, c-format
 msgid "You have missed %i call."
 msgid_plural "You have missed %i calls."
