This is Linphone, a free (GPL) video softphone based on the SIP protocol.


******************Building linphone ***********************************

- Install build time dependencies
	- libtool
	- intltool

- you need at least:
 	- libosip2>=3.5.0
	- libeXosip2>=3.5.0
	- speex>=1.2.0 (including libspeexdsp part)
	
	+ if you want the gtk/glade interface:
		- libgtk >=2.16.0
	+ if you want video support:
		- libvpx (VP8 codec)
		- libavcodec (ffmpeg) 
		- libswscale (part of ffmpeg too) for better scaling performance
		- libxv (x11 video extension)
		- ligl1-mesa (OpenGL API -- GLX development files)
		- libglew (OpenGL Extension Wrangler library)
		- libv4l (Video for linux)
		- libx11 (x11)
		- theora (optional)
	+ gsm codec (gsm source package or libgsm-dev or gsm-devel) (optional)
	+ libreadline (optional: for convenient command line in linphonec)
	+ libsoup (optional: for wizard - account creation assistant)
	+ libsqlite3 (optional : for a local history of chat messages)
	+ if you want uPnP support (optional):
		- libupnp (version 1.6 branch (not patched with 18-url-upnpstrings.patch))

	Here is the command line to get these dependencies installed for Ubuntu && Debian 

<<<<<<< HEAD
	$ sudo apt-get install libtool intltool libgtk2.0-dev libosip2-dev libexosip2-dev libspeexdsp-dev libavcodec-dev libswscale-dev libx11-dev libvx-dev ligl1-mesa-dev libglew-dev libv4l-dev

	+ for optional library
	$ sudo apt-get install libreadline-dev liggsm1-dev libtheora-dev libsoup2.4-dev libsqlit3-dev libupnp6-dev 
=======
	$ sudo apt-get install libtool intltool libgtk2.0-dev libosip2-dev libexosip2-dev libspeexdsp-dev libavcodec-dev libswscale-dev libx11-dev libvxl1-dev libgl1-mesa-dev libglew1.6-dev libv4l-dev

	+ for optional library
	$ sudo apt-get install libreadline-dev libgsm1-dev libtheora-dev libsoup2.4-dev libsqlite3-dev libupnp4-dev 
>>>>>>> 5dbfc1d3
	
	+ Install srtp (optional) for call encryption :
		$ git clone git://git.linphone.org/srtp.git
 		$ cd srtp && autoconf && ./configure && make
 		$ sudo make install

	+ Install zrtpcpp (optional), for unbreakable call encryption
 		$ sudo apt-get install cmake libssl-dev
 		$ git clone git://git.linphone.org/zrtpcpp.git
		$ cd zrtpcpp && cmake -Denable-ccrtp=false . && make
 		$ sudo make install


- Compile linphone

 $ ./autogen.sh
 $ ./configure 
 $ make && sudo make install 
 $ sudo ldconfig



For windows compilation see README.mingw.
For macOS X, see README.macos


******************************** notes for developers: *****************************

Here is a short description of the content of the source tree.

- oRTP/ is a poweful implementation of the RTP protocol. See the oRTP/README for more details. 
	It is used by the mediastreamer to send and receive streams to the network.

- mediastreamer2/ is one of the important part of linphone. It is a framework library for audio 
	and video processing. It contains several objects for grabing audio and video and outputing
	it (through rtp, to file).
	It contains also codec objects to compress audio and video streams.
  The mediastream.h files contain routines to easyly setup audio streams.

- coreapi/ is the central point of linphone, which handles relationship between sip signalisation and media
  streaming. It contains an easy to use api to create a sip phone.

- gtk/	is the directory that contains the gui frontend of linphone. It uses all libraries descibed above.

- console/
	* linphonec.c is the main file for the console version of linphone.
	* sipomatic.c / sipomatic.h contains the code for sipomatic, the test program that auto-answer to linphone calls.
	* shell.c (program name: linphonecsh) is a small utilities to send interactive commands to a running linphonec daemon.
		
- share/ contains translation, documentation, rings and hello sound files.
<|MERGE_RESOLUTION|>--- conflicted
+++ resolved
@@ -33,18 +33,11 @@
 
 	Here is the command line to get these dependencies installed for Ubuntu && Debian 
 
-<<<<<<< HEAD
-	$ sudo apt-get install libtool intltool libgtk2.0-dev libosip2-dev libexosip2-dev libspeexdsp-dev libavcodec-dev libswscale-dev libx11-dev libvx-dev ligl1-mesa-dev libglew-dev libv4l-dev
-
-	+ for optional library
-	$ sudo apt-get install libreadline-dev liggsm1-dev libtheora-dev libsoup2.4-dev libsqlit3-dev libupnp6-dev 
-=======
 	$ sudo apt-get install libtool intltool libgtk2.0-dev libosip2-dev libexosip2-dev libspeexdsp-dev libavcodec-dev libswscale-dev libx11-dev libvxl1-dev libgl1-mesa-dev libglew1.6-dev libv4l-dev
 
 	+ for optional library
-	$ sudo apt-get install libreadline-dev libgsm1-dev libtheora-dev libsoup2.4-dev libsqlite3-dev libupnp4-dev 
->>>>>>> 5dbfc1d3
-	
+	$ sudo apt-get install libreadline-dev libgsm1-dev libtheora-dev libsoup2.4-dev libsqlite3-dev libupnp4-dev
+
 	+ Install srtp (optional) for call encryption :
 		$ git clone git://git.linphone.org/srtp.git
  		$ cd srtp && autoconf && ./configure && make
