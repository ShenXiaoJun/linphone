--- conflicted
+++ resolved
@@ -202,10 +202,7 @@
     <child>
       <object class="GtkFrame" id="in_call_frame">
         <property name="can_focus">False</property>
-<<<<<<< HEAD
         <property name="extension_events">cursor</property>
-=======
->>>>>>> d6a8aef9
         <property name="label_xalign">0.5</property>
         <property name="shadow_type">none</property>
         <child>
@@ -310,10 +307,7 @@
                 <child>
                   <object class="GtkHBox" id="incall_audioview">
                     <property name="can_focus">False</property>
-<<<<<<< HEAD
                     <property name="homogeneous">True</property>
-=======
->>>>>>> d6a8aef9
                     <child>
                       <object class="GtkButton" id="incall_mute">
                         <property name="can_focus">True</property>
@@ -323,11 +317,7 @@
                         <signal name="clicked" handler="linphone_gtk_mute_clicked" swapped="no"/>
                       </object>
                       <packing>
-<<<<<<< HEAD
                         <property name="expand">False</property>
-=======
-                        <property name="expand">True</property>
->>>>>>> d6a8aef9
                         <property name="fill">False</property>
                         <property name="position">0</property>
                       </packing>
@@ -350,17 +340,9 @@
                         <property name="width_request">90</property>
                         <property name="visible">True</property>
                         <property name="can_focus">False</property>
-<<<<<<< HEAD
                       </object>
                       <packing>
                         <property name="expand">False</property>
-=======
-                        <property name="stock">gtk-missing-image</property>
-                        <property name="icon-size">1</property>
-                      </object>
-                      <packing>
-                        <property name="expand">True</property>
->>>>>>> d6a8aef9
                         <property name="fill">False</property>
                         <property name="pack_type">end</property>
                         <property name="position">2</property>
@@ -370,11 +352,8 @@
                       <object class="GtkImage" id="incall_spk_icon">
                         <property name="visible">True</property>
                         <property name="can_focus">False</property>
-<<<<<<< HEAD
                         <property name="stock">gtk-missing-image</property>
                         <property name="icon-size">1</property>
-=======
->>>>>>> d6a8aef9
                       </object>
                       <packing>
                         <property name="expand">False</property>
@@ -529,10 +508,7 @@
                 <property name="width_request">90</property>
                 <property name="visible">True</property>
                 <property name="can_focus">False</property>
-<<<<<<< HEAD
-=======
-                <property name="events">GDK_BUTTON_PRESS_MASK | GDK_STRUCTURE_MASK</property>
->>>>>>> d6a8aef9
+                <property name="events">GDK_BUTTON_PRESS_MASK | GDK_BUTTON_RELEASE_MASK | GDK_STRUCTURE_MASK</property>
                 <property name="tooltip_text" translatable="yes">Call quality rating</property>
               </object>
               <packing>
@@ -788,45 +764,11 @@
               <object class="GtkVBox" id="main_frame">
                 <property name="visible">True</property>
                 <property name="can_focus">False</property>
-<<<<<<< HEAD
                 <property name="spacing">8</property>
-=======
->>>>>>> d6a8aef9
                 <child>
                   <object class="GtkHBox" id="address_bar">
                     <property name="visible">True</property>
                     <property name="can_focus">False</property>
-<<<<<<< HEAD
-=======
-                    <child>
-                      <object class="GtkButton" id="start_call">
-                        <property name="visible">True</property>
-                        <property name="can_focus">True</property>
-                        <property name="receives_default">True</property>
-                        <property name="use_action_appearance">False</property>
-                        <signal name="clicked" handler="linphone_gtk_start_call" swapped="no"/>
-                      </object>
-                      <packing>
-                        <property name="expand">False</property>
-                        <property name="fill">False</property>
-                        <property name="position">0</property>
-                      </packing>
-                    </child>
-                    <child>
-                      <object class="GtkButton" id="add_call">
-                        <property name="can_focus">True</property>
-                        <property name="receives_default">True</property>
-                        <property name="tooltip_text" translatable="yes">Initiate a new call</property>
-                        <property name="use_action_appearance">False</property>
-                        <signal name="clicked" handler="linphone_gtk_start_call" swapped="no"/>
-                      </object>
-                      <packing>
-                        <property name="expand">False</property>
-                        <property name="fill">False</property>
-                        <property name="position">1</property>
-                      </packing>
-                    </child>
->>>>>>> d6a8aef9
                     <child>
                       <object class="GtkFrame" id="frame4">
                         <property name="visible">True</property>
@@ -850,14 +792,8 @@
                                   <object class="GtkEntry" id="uribar">
                                     <property name="visible">True</property>
                                     <property name="can_focus">True</property>
-<<<<<<< HEAD
                                     <property name="invisible_char">●</property>
                                     <property name="invisible_char_set">True</property>
-=======
-                                    <property name="has_focus">True</property>
-                                    <property name="tooltip_text" translatable="yes">Enter username, phone number, or full sip address</property>
-                                    <property name="invisible_char">●</property>
->>>>>>> d6a8aef9
                                     <property name="primary_icon_activatable">False</property>
                                     <property name="secondary_icon_activatable">False</property>
                                     <property name="primary_icon_sensitive">True</property>
@@ -887,25 +823,16 @@
                       <packing>
                         <property name="expand">True</property>
                         <property name="fill">True</property>
-<<<<<<< HEAD
                         <property name="position">0</property>
-=======
-                        <property name="position">2</property>
->>>>>>> d6a8aef9
                       </packing>
                     </child>
                     <child>
                       <object class="GtkButton" id="add_call">
                         <property name="can_focus">True</property>
                         <property name="receives_default">True</property>
-<<<<<<< HEAD
                         <property name="tooltip_text" translatable="yes">Initiate a new call</property>
                         <property name="use_action_appearance">False</property>
                         <signal name="clicked" handler="linphone_gtk_start_call" swapped="no"/>
-=======
-                        <property name="use_action_appearance">False</property>
-                        <signal name="clicked" handler="linphone_gtk_terminate_call" swapped="no"/>
->>>>>>> d6a8aef9
                       </object>
                       <packing>
                         <property name="expand">False</property>
@@ -946,18 +873,10 @@
                       <object class="GtkVBox" id="vbox12">
                         <property name="visible">True</property>
                         <property name="can_focus">False</property>
-<<<<<<< HEAD
-=======
-                        <property name="events">GDK_POINTER_MOTION_MASK | GDK_POINTER_MOTION_HINT_MASK | GDK_BUTTON_PRESS_MASK | GDK_BUTTON_RELEASE_MASK</property>
->>>>>>> d6a8aef9
                         <child>
                           <object class="GtkEntry" id="search_bar">
                             <property name="visible">True</property>
-<<<<<<< HEAD
                             <property name="can_focus">True</property>
-=======
-                            <property name="can_focus">False</property>
->>>>>>> d6a8aef9
                             <property name="events">GDK_POINTER_MOTION_MASK | GDK_POINTER_MOTION_HINT_MASK | GDK_BUTTON_PRESS_MASK | GDK_BUTTON_RELEASE_MASK</property>
                             <property name="invisible_char">●</property>
                             <property name="shadow_type">none</property>
@@ -987,7 +906,6 @@
                             <child>
                               <object class="GtkTreeView" id="contact_list">
                                 <property name="visible">True</property>
-<<<<<<< HEAD
                                 <property name="can_focus">True</property>
                                 <property name="events">GDK_POINTER_MOTION_MASK | GDK_POINTER_MOTION_HINT_MASK | GDK_BUTTON_PRESS_MASK | GDK_BUTTON_RELEASE_MASK</property>
                                 <property name="reorderable">True</property>
@@ -1026,83 +944,6 @@
                               <packing>
                                 <property name="expand">False</property>
                                 <property name="fill">False</property>
-=======
-                                <property name="can_focus">False</property>
-                                <child>
-                                  <object class="GtkLabel" id="label2">
-                                    <property name="visible">True</property>
-                                    <property name="can_focus">False</property>
-                                    <property name="events">GDK_POINTER_MOTION_MASK | GDK_POINTER_MOTION_HINT_MASK | GDK_BUTTON_PRESS_MASK | GDK_BUTTON_RELEASE_MASK</property>
-                                    <property name="label" translatable="yes">Lookup:</property>
-                                  </object>
-                                  <packing>
-                                    <property name="expand">True</property>
-                                    <property name="fill">True</property>
-                                    <property name="padding">12</property>
-                                    <property name="position">0</property>
-                                  </packing>
-                                </child>
-                                <child>
-                                  <object class="GtkEntry" id="search_bar">
-                                    <property name="visible">True</property>
-                                    <property name="can_focus">True</property>
-                                    <property name="events">GDK_POINTER_MOTION_MASK | GDK_POINTER_MOTION_HINT_MASK | GDK_BUTTON_PRESS_MASK | GDK_BUTTON_RELEASE_MASK</property>
-                                    <property name="invisible_char">●</property>
-                                    <property name="invisible_char_set">True</property>
-                                    <property name="primary_icon_activatable">False</property>
-                                    <property name="secondary_icon_activatable">False</property>
-                                    <property name="primary_icon_sensitive">True</property>
-                                    <property name="secondary_icon_sensitive">True</property>
-                                    <signal name="changed" handler="linphone_gtk_show_friends" swapped="no"/>
-                                  </object>
-                                  <packing>
-                                    <property name="expand">True</property>
-                                    <property name="fill">True</property>
-                                    <property name="padding">4</property>
-                                    <property name="position">1</property>
-                                  </packing>
-                                </child>
-                                <child>
-                                  <object class="GtkLabel" id="label_in">
-                                    <property name="visible">True</property>
-                                    <property name="can_focus">False</property>
-                                    <property name="events">GDK_POINTER_MOTION_MASK | GDK_POINTER_MOTION_HINT_MASK | GDK_BUTTON_PRESS_MASK | GDK_BUTTON_RELEASE_MASK</property>
-                                    <property name="label" translatable="yes">in</property>
-                                  </object>
-                                  <packing>
-                                    <property name="expand">True</property>
-                                    <property name="fill">True</property>
-                                    <property name="padding">8</property>
-                                    <property name="position">2</property>
-                                  </packing>
-                                </child>
-                                <child>
-                                  <object class="GtkComboBox" id="show_category">
-                                    <property name="visible">True</property>
-                                    <property name="can_focus">False</property>
-                                    <property name="events">GDK_POINTER_MOTION_MASK | GDK_POINTER_MOTION_HINT_MASK | GDK_BUTTON_PRESS_MASK | GDK_BUTTON_RELEASE_MASK</property>
-                                    <property name="model">model1</property>
-                                    <property name="active">0</property>
-                                    <signal name="changed" handler="linphone_gtk_show_friends" swapped="no"/>
-                                    <child>
-                                      <object class="GtkCellRendererText" id="renderer1"/>
-                                      <attributes>
-                                        <attribute name="text">0</attribute>
-                                      </attributes>
-                                    </child>
-                                  </object>
-                                  <packing>
-                                    <property name="expand">True</property>
-                                    <property name="fill">True</property>
-                                    <property name="padding">4</property>
-                                    <property name="position">3</property>
-                                  </packing>
-                                </child>
-                              </object>
-                              <packing>
-                                <property name="expand">False</property>
-                                <property name="fill">True</property>
->>>>>>> d6a8aef9
                                 <property name="position">0</property>
                               </packing>
                             </child>
@@ -1110,7 +951,6 @@
                               <object class="GtkButton" id="edit_button">
                                 <property name="visible">True</property>
                                 <property name="can_focus">True</property>
-<<<<<<< HEAD
                                 <property name="receives_default">True</property>
                                 <property name="tooltip_text" translatable="yes">Edit</property>
                                 <property name="use_action_appearance">False</property>
@@ -1120,30 +960,10 @@
                               <packing>
                                 <property name="expand">False</property>
                                 <property name="fill">False</property>
-=======
-                                <child>
-                                  <object class="GtkTreeView" id="contact_list">
-                                    <property name="visible">True</property>
-                                    <property name="can_focus">True</property>
-                                    <property name="events">GDK_POINTER_MOTION_MASK | GDK_POINTER_MOTION_HINT_MASK | GDK_BUTTON_PRESS_MASK | GDK_BUTTON_RELEASE_MASK</property>
-                                    <property name="reorderable">True</property>
-                                    <property name="search_column">0</property>
-                                    <signal name="button-press-event" handler="linphone_gtk_contact_list_button_pressed" swapped="no"/>
-                                    <signal name="cursor-changed" handler="linphone_gtk_contact_clicked" swapped="no"/>
-                                    <signal name="row-activated" handler="linphone_gtk_contact_activated" swapped="no"/>
-                                    <signal name="popup-menu" handler="linphone_gtk_popup_contact_menu" swapped="no"/>
-                                  </object>
-                                </child>
-                              </object>
-                              <packing>
-                                <property name="expand">True</property>
-                                <property name="fill">True</property>
->>>>>>> d6a8aef9
                                 <property name="position">1</property>
                               </packing>
                             </child>
                             <child>
-<<<<<<< HEAD
                               <object class="GtkButton" id="remove_button">
                                 <property name="visible">True</property>
                                 <property name="can_focus">True</property>
@@ -1193,63 +1013,21 @@
                                     <property name="can_focus">False</property>
                                     <property name="label_xalign">0.5</property>
                                     <property name="shadow_type">none</property>
-=======
-                              <object class="GtkFrame" id="directory_search_box">
-                                <property name="can_focus">False</property>
-                                <property name="label_xalign">0</property>
-                                <property name="shadow_type">none</property>
-                                <child>
-                                  <object class="GtkHBox" id="directory_search_vbox">
-                                    <property name="can_focus">False</property>
-                                    <child>
-                                      <object class="GtkEntry" id="directory_search_entry">
-                                        <property name="visible">True</property>
-                                        <property name="can_focus">True</property>
-                                        <property name="invisible_char">●</property>
-                                        <property name="invisible_char_set">True</property>
-                                        <property name="primary_icon_activatable">False</property>
-                                        <property name="secondary_icon_activatable">False</property>
-                                        <property name="primary_icon_sensitive">True</property>
-                                        <property name="secondary_icon_sensitive">True</property>
-                                        <signal name="activate" handler="linphone_gtk_directory_search_activate" swapped="no"/>
-                                        <signal name="icon-press" handler="linphone_gtk_directory_search_activate" swapped="no"/>
-                                        <signal name="focus-in-event" handler="linphone_gtk_directory_search_focus_in" swapped="no"/>
-                                        <signal name="focus-out-event" handler="linphone_gtk_directory_search_focus_out" swapped="no"/>
-                                      </object>
-                                      <packing>
-                                        <property name="expand">True</property>
-                                        <property name="fill">True</property>
-                                        <property name="position">0</property>
-                                      </packing>
-                                    </child>
->>>>>>> d6a8aef9
                                     <child>
                                       <object class="GtkAlignment" id="alignment5">
                                         <property name="visible">True</property>
-<<<<<<< HEAD
                                         <property name="can_focus">False</property>
                                         <property name="xscale">0</property>
                                         <property name="yscale">0</property>
-=======
-                                        <property name="can_focus">True</property>
-                                        <property name="receives_default">True</property>
-                                        <property name="use_action_appearance">False</property>
-                                        <property name="relief">none</property>
-                                        <signal name="clicked" handler="linphone_gtk_directory_search_button_clicked" swapped="no"/>
->>>>>>> d6a8aef9
                                         <child>
                                           <object class="GtkAspectFrame" id="aspectframe1">
                                             <property name="visible">True</property>
                                             <property name="can_focus">False</property>
-<<<<<<< HEAD
                                             <property name="label_xalign">0</property>
-=======
->>>>>>> d6a8aef9
                                             <child>
                                               <object class="GtkTable" id="dtmf_table">
                                                 <property name="visible">True</property>
                                                 <property name="can_focus">False</property>
-<<<<<<< HEAD
                                                 <property name="events">GDK_POINTER_MOTION_MASK | GDK_POINTER_MOTION_HINT_MASK | GDK_BUTTON_PRESS_MASK | GDK_BUTTON_RELEASE_MASK</property>
                                                 <property name="border_width">4</property>
                                                 <property name="n_rows">4</property>
@@ -1496,15 +1274,6 @@
                                                   </object>
                                                 </child>
                                               </object>
-=======
-                                                <property name="stock">gtk-find</property>
-                                              </object>
-                                              <packing>
-                                                <property name="expand">True</property>
-                                                <property name="fill">True</property>
-                                                <property name="position">0</property>
-                                              </packing>
->>>>>>> d6a8aef9
                                             </child>
                                           </object>
                                         </child>
@@ -1561,7 +1330,6 @@
                                               <object class="GtkHBox" id="hbox12">
                                                 <property name="visible">True</property>
                                                 <property name="can_focus">False</property>
-<<<<<<< HEAD
                                                 <child>
                                                   <object class="GtkImage" id="directory_search_button_icon">
                                                     <property name="visible">True</property>
@@ -1587,15 +1355,6 @@
                                                   </packing>
                                                 </child>
                                               </object>
-=======
-                                                <property name="label" translatable="yes">Search</property>
-                                              </object>
-                                              <packing>
-                                                <property name="expand">True</property>
-                                                <property name="fill">True</property>
-                                                <property name="position">1</property>
-                                              </packing>
->>>>>>> d6a8aef9
                                             </child>
                                           </object>
                                           <packing>
@@ -1605,7 +1364,6 @@
                                           </packing>
                                         </child>
                                       </object>
-<<<<<<< HEAD
                                     </child>
                                     <child type="label">
                                       <object class="GtkLabel" id="label14">
@@ -1614,13 +1372,6 @@
                                         <property name="label" translatable="yes">&lt;b&gt;Add contacts from directory&lt;/b&gt;</property>
                                         <property name="use_markup">True</property>
                                       </object>
-=======
-                                      <packing>
-                                        <property name="expand">False</property>
-                                        <property name="fill">True</property>
-                                        <property name="position">1</property>
-                                      </packing>
->>>>>>> d6a8aef9
                                     </child>
                                   </object>
                                   <packing>
@@ -1630,7 +1381,6 @@
                                     <property name="position">2</property>
                                   </packing>
                                 </child>
-<<<<<<< HEAD
                                 <child>
                                   <object class="GtkHButtonBox" id="hbuttonbox1">
                                     <property name="visible">True</property>
@@ -1650,36 +1400,6 @@
                                         <property name="position">0</property>
                                       </packing>
                                     </child>
-=======
-                                <child type="label">
-                                  <object class="GtkLabel" id="label14">
-                                    <property name="visible">True</property>
-                                    <property name="can_focus">False</property>
-                                    <property name="label" translatable="yes">&lt;b&gt;Add contacts from directory&lt;/b&gt;</property>
-                                    <property name="use_markup">True</property>
-                                  </object>
-                                </child>
-                              </object>
-                              <packing>
-                                <property name="expand">False</property>
-                                <property name="fill">False</property>
-                                <property name="padding">5</property>
-                                <property name="position">2</property>
-                              </packing>
-                            </child>
-                            <child>
-                              <object class="GtkHButtonBox" id="hbuttonbox1">
-                                <property name="visible">True</property>
-                                <property name="can_focus">False</property>
-                                <child>
-                                  <object class="GtkButton" id="add_contact_button">
-                                    <property name="label" translatable="yes">Add contact</property>
-                                    <property name="can_focus">True</property>
-                                    <property name="receives_default">True</property>
-                                    <property name="use_action_appearance">False</property>
-                                    <property name="image">image10</property>
-                                    <signal name="clicked" handler="linphone_gtk_add_contact" swapped="no"/>
->>>>>>> d6a8aef9
                                   </object>
                                   <packing>
                                     <property name="expand">False</property>
@@ -1695,7 +1415,6 @@
                               </packing>
                             </child>
                           </object>
-<<<<<<< HEAD
                         </child>
                         <child type="tab">
                           <object class="GtkHBox" id="hbox2">
@@ -1724,305 +1443,33 @@
                                 <property name="expand">True</property>
                                 <property name="fill">True</property>
                                 <property name="position">1</property>
-=======
-                          <packing>
-                            <property name="expand">True</property>
-                            <property name="fill">True</property>
-                            <property name="position">0</property>
-                          </packing>
-                        </child>
-                      </object>
-                    </child>
-                    <child type="tab">
-                      <object class="GtkHBox" id="hbox2">
-                        <property name="visible">True</property>
-                        <property name="can_focus">False</property>
-                        <child>
-                          <object class="GtkImage" id="contact_tab_icon">
-                            <property name="visible">True</property>
-                            <property name="can_focus">False</property>
-                            <property name="stock">gtk-directory</property>
-                            <property name="icon-size">1</property>
-                          </object>
-                          <packing>
-                            <property name="expand">True</property>
-                            <property name="fill">True</property>
-                            <property name="position">0</property>
-                          </packing>
-                        </child>
-                        <child>
-                          <object class="GtkLabel" id="label15">
-                            <property name="visible">True</property>
-                            <property name="can_focus">False</property>
-                            <property name="label" translatable="yes">Contacts</property>
-                          </object>
-                          <packing>
-                            <property name="expand">True</property>
-                            <property name="fill">True</property>
-                            <property name="position">1</property>
-                          </packing>
-                        </child>
-                      </object>
-                      <packing>
-                        <property name="tab_fill">False</property>
-                      </packing>
-                    </child>
-                    <child>
-                      <object class="GtkVBox" id="keypad_frame">
-                        <property name="visible">True</property>
-                        <property name="can_focus">False</property>
-                        <child>
-                          <object class="GtkVBox" id="call_logs_box">
-                            <property name="visible">True</property>
-                            <property name="can_focus">False</property>
-                            <property name="spacing">2</property>
-                            <child>
-                              <object class="GtkHButtonBox" id="dialog-action_area1">
-                                <property name="visible">True</property>
-                                <property name="can_focus">False</property>
-                                <property name="layout_style">end</property>
-                                <child>
-                                  <object class="GtkButton" id="erase_call_logs_button">
-                                    <property name="label">gtk-clear</property>
-                                    <property name="visible">True</property>
-                                    <property name="can_focus">True</property>
-                                    <property name="receives_default">True</property>
-                                    <property name="use_action_appearance">False</property>
-                                    <property name="use_stock">True</property>
-                                    <signal name="clicked" handler="linphone_gtk_clear_call_logs" swapped="no"/>
-                                  </object>
-                                  <packing>
-                                    <property name="expand">False</property>
-                                    <property name="fill">False</property>
-                                    <property name="position">0</property>
-                                  </packing>
-                                </child>
-                                <child>
-                                  <placeholder/>
-                                </child>
-                                <child>
-                                  <placeholder/>
-                                </child>
-                              </object>
-                              <packing>
-                                <property name="expand">False</property>
-                                <property name="fill">True</property>
-                                <property name="pack_type">end</property>
-                                <property name="position">0</property>
->>>>>>> d6a8aef9
-                              </packing>
-                            </child>
-                            <child>
-                              <object class="GtkScrolledWindow" id="scrolledwindow2">
-                                <property name="visible">True</property>
-                                <property name="can_focus">True</property>
-                                <property name="hscrollbar_policy">never</property>
-                                <child>
-                                  <object class="GtkTreeView" id="logs_view">
-                                    <property name="visible">True</property>
-                                    <property name="can_focus">True</property>
-                                    <property name="headers_visible">False</property>
-                                    <signal name="cursor-changed" handler="linphone_gtk_history_row_selected" swapped="no"/>
-                                    <signal name="row-activated" handler="linphone_gtk_history_row_activated" swapped="no"/>
-                                  </object>
-                                </child>
-                              </object>
-                              <packing>
-                                <property name="expand">True</property>
-                                <property name="fill">True</property>
-                                <property name="position">1</property>
                               </packing>
                             </child>
                           </object>
                           <packing>
-<<<<<<< HEAD
                             <property name="tab_fill">False</property>
-=======
-                            <property name="expand">True</property>
-                            <property name="fill">True</property>
-                            <property name="position">0</property>
-                          </packing>
-                        </child>
-                      </object>
-                      <packing>
-                        <property name="position">1</property>
-                      </packing>
-                    </child>
-                    <child type="tab">
-                      <object class="GtkHBox" id="hbox6">
-                        <property name="visible">True</property>
-                        <property name="can_focus">False</property>
-                        <child>
-                          <object class="GtkImage" id="history_tab_icon">
-                            <property name="visible">True</property>
-                            <property name="can_focus">False</property>
-                            <property name="stock">gtk-refresh</property>
-                            <property name="icon-size">1</property>
-                          </object>
-                          <packing>
-                            <property name="expand">True</property>
-                            <property name="fill">True</property>
-                            <property name="position">0</property>
->>>>>>> d6a8aef9
                           </packing>
                         </child>
                         <child>
                           <object class="GtkVBox" id="keypad_frame">
                             <property name="visible">True</property>
                             <property name="can_focus">False</property>
-<<<<<<< HEAD
-=======
-                            <property name="yalign">0.49000000953674316</property>
-                            <property name="label" translatable="yes">Recent calls</property>
-                          </object>
-                          <packing>
-                            <property name="expand">True</property>
-                            <property name="fill">True</property>
-                            <property name="position">1</property>
-                          </packing>
-                        </child>
-                      </object>
-                      <packing>
-                        <property name="position">1</property>
-                        <property name="tab_fill">False</property>
-                      </packing>
-                    </child>
-                    <child>
-                      <object class="GtkFrame" id="frame3">
-                        <property name="visible">True</property>
-                        <property name="can_focus">False</property>
-                        <property name="label_xalign">0.5</property>
-                        <property name="shadow_type">none</property>
-                        <child>
-                          <object class="GtkAlignment" id="alignment5">
-                            <property name="visible">True</property>
-                            <property name="can_focus">False</property>
-                            <property name="xscale">0</property>
-                            <property name="yscale">0</property>
->>>>>>> d6a8aef9
                             <child>
                               <object class="GtkVBox" id="call_logs_box">
                                 <property name="visible">True</property>
                                 <property name="can_focus">False</property>
-<<<<<<< HEAD
                                 <property name="spacing">2</property>
-=======
-                                <property name="label_xalign">0</property>
->>>>>>> d6a8aef9
                                 <child>
                                   <object class="GtkHButtonBox" id="dialog-action_area1">
                                     <property name="visible">True</property>
                                     <property name="can_focus">False</property>
-<<<<<<< HEAD
                                     <property name="layout_style">end</property>
-=======
-                                    <property name="events">GDK_POINTER_MOTION_MASK | GDK_POINTER_MOTION_HINT_MASK | GDK_BUTTON_PRESS_MASK | GDK_BUTTON_RELEASE_MASK</property>
-                                    <property name="border_width">4</property>
-                                    <property name="n_rows">4</property>
-                                    <property name="n_columns">4</property>
-                                    <property name="homogeneous">True</property>
-                                    <child>
-                                      <object class="GtkButton" id="dtmf_D">
-                                        <property name="label" translatable="yes">D</property>
-                                        <property name="visible">True</property>
-                                        <property name="can_focus">True</property>
-                                        <property name="receives_default">True</property>
-                                        <property name="events">GDK_POINTER_MOTION_MASK | GDK_POINTER_MOTION_HINT_MASK | GDK_BUTTON_PRESS_MASK | GDK_BUTTON_RELEASE_MASK</property>
-                                        <property name="use_action_appearance">False</property>
-                                      </object>
-                                      <packing>
-                                        <property name="left_attach">3</property>
-                                        <property name="right_attach">4</property>
-                                        <property name="top_attach">3</property>
-                                        <property name="bottom_attach">4</property>
-                                      </packing>
-                                    </child>
-                                    <child>
-                                      <object class="GtkButton" id="dtmf_hash">
-                                        <property name="label" translatable="yes">#</property>
-                                        <property name="visible">True</property>
-                                        <property name="can_focus">True</property>
-                                        <property name="receives_default">True</property>
-                                        <property name="events">GDK_POINTER_MOTION_MASK | GDK_POINTER_MOTION_HINT_MASK | GDK_BUTTON_PRESS_MASK | GDK_BUTTON_RELEASE_MASK</property>
-                                        <property name="use_action_appearance">False</property>
-                                      </object>
-                                      <packing>
-                                        <property name="left_attach">2</property>
-                                        <property name="right_attach">3</property>
-                                        <property name="top_attach">3</property>
-                                        <property name="bottom_attach">4</property>
-                                      </packing>
-                                    </child>
-                                    <child>
-                                      <object class="GtkButton" id="dtmf_0">
-                                        <property name="label" translatable="yes">0</property>
-                                        <property name="visible">True</property>
-                                        <property name="can_focus">True</property>
-                                        <property name="receives_default">True</property>
-                                        <property name="events">GDK_POINTER_MOTION_MASK | GDK_POINTER_MOTION_HINT_MASK | GDK_BUTTON_PRESS_MASK | GDK_BUTTON_RELEASE_MASK</property>
-                                        <property name="use_action_appearance">False</property>
-                                      </object>
-                                      <packing>
-                                        <property name="left_attach">1</property>
-                                        <property name="right_attach">2</property>
-                                        <property name="top_attach">3</property>
-                                        <property name="bottom_attach">4</property>
-                                      </packing>
-                                    </child>
-                                    <child>
-                                      <object class="GtkButton" id="dtmf_star">
-                                        <property name="label" translatable="yes">*</property>
-                                        <property name="visible">True</property>
-                                        <property name="can_focus">True</property>
-                                        <property name="receives_default">True</property>
-                                        <property name="events">GDK_POINTER_MOTION_MASK | GDK_POINTER_MOTION_HINT_MASK | GDK_BUTTON_PRESS_MASK | GDK_BUTTON_RELEASE_MASK</property>
-                                        <property name="use_action_appearance">False</property>
-                                      </object>
-                                      <packing>
-                                        <property name="top_attach">3</property>
-                                        <property name="bottom_attach">4</property>
-                                      </packing>
-                                    </child>
-                                    <child>
-                                      <object class="GtkButton" id="dtmf_C">
-                                        <property name="label" translatable="yes">C</property>
-                                        <property name="visible">True</property>
-                                        <property name="can_focus">True</property>
-                                        <property name="receives_default">True</property>
-                                        <property name="events">GDK_POINTER_MOTION_MASK | GDK_POINTER_MOTION_HINT_MASK | GDK_BUTTON_PRESS_MASK | GDK_BUTTON_RELEASE_MASK</property>
-                                        <property name="use_action_appearance">False</property>
-                                      </object>
-                                      <packing>
-                                        <property name="left_attach">3</property>
-                                        <property name="right_attach">4</property>
-                                        <property name="top_attach">2</property>
-                                        <property name="bottom_attach">3</property>
-                                      </packing>
-                                    </child>
-                                    <child>
-                                      <object class="GtkButton" id="dtmf_9">
-                                        <property name="label" translatable="yes">9</property>
-                                        <property name="visible">True</property>
-                                        <property name="can_focus">True</property>
-                                        <property name="receives_default">True</property>
-                                        <property name="events">GDK_POINTER_MOTION_MASK | GDK_POINTER_MOTION_HINT_MASK | GDK_BUTTON_PRESS_MASK | GDK_BUTTON_RELEASE_MASK</property>
-                                        <property name="use_action_appearance">False</property>
-                                      </object>
-                                      <packing>
-                                        <property name="left_attach">2</property>
-                                        <property name="right_attach">3</property>
-                                        <property name="top_attach">2</property>
-                                        <property name="bottom_attach">3</property>
-                                      </packing>
-                                    </child>
->>>>>>> d6a8aef9
                                     <child>
                                       <object class="GtkButton" id="erase_call_logs_button">
                                         <property name="label">gtk-clear</property>
                                         <property name="visible">True</property>
                                         <property name="can_focus">True</property>
                                         <property name="receives_default">True</property>
-<<<<<<< HEAD
                                         <property name="use_action_appearance">False</property>
                                         <property name="use_stock">True</property>
                                         <signal name="clicked" handler="linphone_gtk_clear_call_logs" swapped="no"/>
@@ -2038,135 +1485,6 @@
                                     </child>
                                     <child>
                                       <placeholder/>
-=======
-                                        <property name="events">GDK_POINTER_MOTION_MASK | GDK_POINTER_MOTION_HINT_MASK | GDK_BUTTON_PRESS_MASK | GDK_BUTTON_RELEASE_MASK</property>
-                                        <property name="use_action_appearance">False</property>
-                                      </object>
-                                      <packing>
-                                        <property name="left_attach">1</property>
-                                        <property name="right_attach">2</property>
-                                        <property name="top_attach">2</property>
-                                        <property name="bottom_attach">3</property>
-                                      </packing>
-                                    </child>
-                                    <child>
-                                      <object class="GtkButton" id="dtmf_7">
-                                        <property name="label" translatable="yes">7</property>
-                                        <property name="visible">True</property>
-                                        <property name="can_focus">True</property>
-                                        <property name="receives_default">True</property>
-                                        <property name="events">GDK_POINTER_MOTION_MASK | GDK_POINTER_MOTION_HINT_MASK | GDK_BUTTON_PRESS_MASK | GDK_BUTTON_RELEASE_MASK</property>
-                                        <property name="use_action_appearance">False</property>
-                                      </object>
-                                      <packing>
-                                        <property name="top_attach">2</property>
-                                        <property name="bottom_attach">3</property>
-                                      </packing>
-                                    </child>
-                                    <child>
-                                      <object class="GtkButton" id="dtmf_B">
-                                        <property name="label" translatable="yes">B</property>
-                                        <property name="visible">True</property>
-                                        <property name="can_focus">True</property>
-                                        <property name="receives_default">True</property>
-                                        <property name="events">GDK_POINTER_MOTION_MASK | GDK_POINTER_MOTION_HINT_MASK | GDK_BUTTON_PRESS_MASK | GDK_BUTTON_RELEASE_MASK</property>
-                                        <property name="use_action_appearance">False</property>
-                                      </object>
-                                      <packing>
-                                        <property name="left_attach">3</property>
-                                        <property name="right_attach">4</property>
-                                        <property name="top_attach">1</property>
-                                        <property name="bottom_attach">2</property>
-                                      </packing>
-                                    </child>
-                                    <child>
-                                      <object class="GtkButton" id="dtmf_6">
-                                        <property name="label" translatable="yes">6</property>
-                                        <property name="visible">True</property>
-                                        <property name="can_focus">True</property>
-                                        <property name="receives_default">True</property>
-                                        <property name="events">GDK_POINTER_MOTION_MASK | GDK_POINTER_MOTION_HINT_MASK | GDK_BUTTON_PRESS_MASK | GDK_BUTTON_RELEASE_MASK</property>
-                                        <property name="use_action_appearance">False</property>
-                                      </object>
-                                      <packing>
-                                        <property name="left_attach">2</property>
-                                        <property name="right_attach">3</property>
-                                        <property name="top_attach">1</property>
-                                        <property name="bottom_attach">2</property>
-                                      </packing>
-                                    </child>
-                                    <child>
-                                      <object class="GtkButton" id="dtmf_5">
-                                        <property name="label" translatable="yes">5</property>
-                                        <property name="visible">True</property>
-                                        <property name="can_focus">True</property>
-                                        <property name="receives_default">True</property>
-                                        <property name="events">GDK_POINTER_MOTION_MASK | GDK_POINTER_MOTION_HINT_MASK | GDK_BUTTON_PRESS_MASK | GDK_BUTTON_RELEASE_MASK</property>
-                                        <property name="use_action_appearance">False</property>
-                                      </object>
-                                      <packing>
-                                        <property name="left_attach">1</property>
-                                        <property name="right_attach">2</property>
-                                        <property name="top_attach">1</property>
-                                        <property name="bottom_attach">2</property>
-                                      </packing>
-                                    </child>
-                                    <child>
-                                      <object class="GtkButton" id="dtmf_4">
-                                        <property name="label" translatable="yes">4</property>
-                                        <property name="visible">True</property>
-                                        <property name="can_focus">True</property>
-                                        <property name="receives_default">True</property>
-                                        <property name="events">GDK_POINTER_MOTION_MASK | GDK_POINTER_MOTION_HINT_MASK | GDK_BUTTON_PRESS_MASK | GDK_BUTTON_RELEASE_MASK</property>
-                                        <property name="use_action_appearance">False</property>
-                                      </object>
-                                      <packing>
-                                        <property name="top_attach">1</property>
-                                        <property name="bottom_attach">2</property>
-                                      </packing>
-                                    </child>
-                                    <child>
-                                      <object class="GtkButton" id="dtmf_A">
-                                        <property name="label" translatable="yes">A</property>
-                                        <property name="visible">True</property>
-                                        <property name="can_focus">True</property>
-                                        <property name="receives_default">True</property>
-                                        <property name="events">GDK_POINTER_MOTION_MASK | GDK_POINTER_MOTION_HINT_MASK | GDK_BUTTON_PRESS_MASK | GDK_BUTTON_RELEASE_MASK</property>
-                                        <property name="use_action_appearance">False</property>
-                                      </object>
-                                      <packing>
-                                        <property name="left_attach">3</property>
-                                        <property name="right_attach">4</property>
-                                      </packing>
-                                    </child>
-                                    <child>
-                                      <object class="GtkButton" id="dtmf_3">
-                                        <property name="label" translatable="yes">3</property>
-                                        <property name="visible">True</property>
-                                        <property name="can_focus">True</property>
-                                        <property name="receives_default">True</property>
-                                        <property name="events">GDK_POINTER_MOTION_MASK | GDK_POINTER_MOTION_HINT_MASK | GDK_BUTTON_PRESS_MASK | GDK_BUTTON_RELEASE_MASK</property>
-                                        <property name="use_action_appearance">False</property>
-                                      </object>
-                                      <packing>
-                                        <property name="left_attach">2</property>
-                                        <property name="right_attach">3</property>
-                                      </packing>
-                                    </child>
-                                    <child>
-                                      <object class="GtkButton" id="dtmf_2">
-                                        <property name="label" translatable="yes">2</property>
-                                        <property name="visible">True</property>
-                                        <property name="can_focus">True</property>
-                                        <property name="receives_default">True</property>
-                                        <property name="events">GDK_POINTER_MOTION_MASK | GDK_POINTER_MOTION_HINT_MASK | GDK_BUTTON_PRESS_MASK | GDK_BUTTON_RELEASE_MASK</property>
-                                        <property name="use_action_appearance">False</property>
-                                      </object>
-                                      <packing>
-                                        <property name="left_attach">1</property>
-                                        <property name="right_attach">2</property>
-                                      </packing>
->>>>>>> d6a8aef9
                                     </child>
                                   </object>
                                   <packing>
@@ -2186,15 +1504,9 @@
                                         <property name="width_request">266</property>
                                         <property name="visible">True</property>
                                         <property name="can_focus">True</property>
-<<<<<<< HEAD
                                         <property name="headers_visible">False</property>
                                         <signal name="cursor-changed" handler="linphone_gtk_history_row_selected" swapped="no"/>
                                         <signal name="row-activated" handler="linphone_gtk_history_row_activated" swapped="no"/>
-=======
-                                        <property name="receives_default">True</property>
-                                        <property name="events">GDK_POINTER_MOTION_MASK | GDK_POINTER_MOTION_HINT_MASK | GDK_BUTTON_PRESS_MASK | GDK_BUTTON_RELEASE_MASK</property>
-                                        <property name="use_action_appearance">False</property>
->>>>>>> d6a8aef9
                                       </object>
                                     </child>
                                   </object>
@@ -2212,42 +1524,14 @@
                               </packing>
                             </child>
                           </object>
-<<<<<<< HEAD
                           <packing>
                             <property name="position">1</property>
-=======
-                        </child>
-                        <child type="label_item">
-                          <placeholder/>
-                        </child>
-                      </object>
-                      <packing>
-                        <property name="position">2</property>
-                      </packing>
-                    </child>
-                    <child type="tab">
-                      <object class="GtkHBox" id="hbox8">
-                        <property name="visible">True</property>
-                        <property name="can_focus">False</property>
-                        <child>
-                          <object class="GtkImage" id="keypad_tab_icon">
-                            <property name="visible">True</property>
-                            <property name="can_focus">False</property>
-                            <property name="stock">gtk-missing-image</property>
-                            <property name="icon-size">1</property>
-                          </object>
-                          <packing>
-                            <property name="expand">True</property>
-                            <property name="fill">True</property>
-                            <property name="position">0</property>
->>>>>>> d6a8aef9
                           </packing>
                         </child>
                         <child type="tab">
                           <object class="GtkHBox" id="hbox6">
                             <property name="visible">True</property>
                             <property name="can_focus">False</property>
-<<<<<<< HEAD
                             <child>
                               <object class="GtkImage" id="history_tab_icon">
                                 <property name="visible">True</property>
@@ -2274,13 +1558,8 @@
                                 <property name="position">1</property>
                               </packing>
                             </child>
-=======
-                            <property name="label" translatable="yes">Keypad</property>
->>>>>>> d6a8aef9
                           </object>
                           <packing>
-                            <property name="expand">True</property>
-                            <property name="fill">True</property>
                             <property name="position">1</property>
                             <property name="tab_fill">False</property>
                           </packing>
@@ -2700,13 +1979,10 @@
       </row>
     </data>
   </object>
-<<<<<<< HEAD
   <object class="GtkImage" id="remove_image">
     <property name="visible">True</property>
     <property name="can_focus">False</property>
     <property name="tooltip_text" translatable="yes">Delete</property>
     <property name="stock">gtk-remove</property>
   </object>
-=======
->>>>>>> d6a8aef9
 </interface>