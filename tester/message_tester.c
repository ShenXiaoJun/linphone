/*
	liblinphone_tester - liblinphone test suite
	Copyright (C) 2013  Belledonne Communications SARL

	This program is free software: you can redistribute it and/or modify
	it under the terms of the GNU General Public License as published by
	the Free Software Foundation, either version 2 of the License, or
	(at your option) any later version.

	This program is distributed in the hope that it will be useful,
	but WITHOUT ANY WARRANTY; without even the implied warranty of
	MERCHANTABILITY or FITNESS FOR A PARTICULAR PURPOSE.  See the
	GNU General Public License for more details.

	You should have received a copy of the GNU General Public License
	along with this program.  If not, see <http://www.gnu.org/licenses/>.
*/


#include <stdio.h>
#include "CUnit/Basic.h"
#include "linphonecore.h"
#include "private.h"
#include "liblinphone_tester.h"
#include "lime.h"

#ifdef MSG_STORAGE_ENABLED
#include <sqlite3.h>
#endif


static char* message_external_body_url;

void text_message_received(LinphoneCore *lc, LinphoneChatRoom *room, const LinphoneAddress *from_address, const char *message) {
	stats* counters = get_stats(lc);
	counters->number_of_LinphoneMessageReceivedLegacy++;
}

void message_received(LinphoneCore *lc, LinphoneChatRoom *room, LinphoneChatMessage* message) {
	char* from=linphone_address_as_string(linphone_chat_message_get_from(message));
	stats* counters;
	const char *text=linphone_chat_message_get_text(message);
	const char *external_body_url=linphone_chat_message_get_external_body_url(message);
	const LinphoneContent *file_transfer_info=linphone_chat_message_get_file_transfer_information(message);

	ms_message("Message from [%s]  is [%s] , external URL [%s]",from?from:""
																,text?text:""
																,external_body_url?external_body_url:"");
	ms_free(from);
	counters = get_stats(lc);
	counters->number_of_LinphoneMessageReceived++;
	if (file_transfer_info) { /* if we have a file transfer in RCS mode, start the download */
		linphone_chat_message_start_file_download(message);
	} else if (linphone_chat_message_get_external_body_url(message)) {
		counters->number_of_LinphoneMessageExtBodyReceived++;
		CU_ASSERT_STRING_EQUAL(linphone_chat_message_get_external_body_url(message),message_external_body_url);
	}
}

/**
 * function invoked when a file transfer is received.
 * */
void file_transfer_received(LinphoneCore *lc, LinphoneChatMessage *message, const LinphoneContent* content, const char* buff, size_t size){
	int file=-1;
	if (!linphone_chat_message_get_user_data(message)) {
		/*first chunk, creating file*/
		file = open("receive_file.dump",O_WRONLY|O_CREAT, S_IRUSR|S_IWUSR);
		linphone_chat_message_set_user_data(message,(void*)(long)(0x00000000FFFFFFFF&file)); /*store fd for next chunks*/
	} else {
		/*next chunk*/
		file = (int)((long)(linphone_chat_message_get_user_data(message))&0x00000000FFFFFFFF);

		if (size==0) { /* tranfer complerte */
			linphone_chat_room_destroy(linphone_chat_message_get_chat_room(message));
			linphone_chat_message_destroy(message);
			stats* counters = get_stats(lc);
			counters->number_of_LinphoneMessageExtBodyReceived++;
			close(file);
		} else { /* store content on a file*/
			write(file,buff,size);
		}
	}
}

static char big_file [128000]; /* a buffer to simulate a big file for the file transfer message test */

/*
 * function called when the file transfer is initiated. file content should be feed into object LinphoneContent
 * */
void file_transfer_send(LinphoneCore *lc, LinphoneChatMessage *message,  const LinphoneContent* content, char* buff, size_t* size){
	int offset=-1;

	if (!linphone_chat_message_get_user_data(message)) {
		/*first chunk*/
		offset=0;
	} else {
		/*subsequent chunk*/
		offset = (int)((long)(linphone_chat_message_get_user_data(message))&0x00000000FFFFFFFF);
	}
	*size = MIN(*size,sizeof(big_file)-offset); /*updating content->size with minimun between remaining data and requested size*/

	if (*size==0) {
		/*end of file*/
		return;
	}
	memcpy(buff,big_file+offset,*size);

	/*store offset for next chunk*/
	linphone_chat_message_set_user_data(message,(void*)(offset+*size));
}

/**
 * function invoked to report file transfer progress.
 * */
void file_transfer_progress_indication(LinphoneCore *lc, LinphoneChatMessage *message, const LinphoneContent* content, size_t progress) {
	const LinphoneAddress* from_address = linphone_chat_message_get_from(message);
	const LinphoneAddress* to_address = linphone_chat_message_get_to(message);
	char *address = linphone_chat_message_is_outgoing(message)?linphone_address_as_string(to_address):linphone_address_as_string(from_address);
	printf(" File transfer  [%d%%] %s of type [%s/%s] %s [%s] \n", (int)progress
																	,(linphone_chat_message_is_outgoing(message)?"sent":"received")
																	, content->type
																	, content->subtype
																	,(linphone_chat_message_is_outgoing(message)?"to":"from")
																	, address);
	free(address);
}

void is_composing_received(LinphoneCore *lc, LinphoneChatRoom *room) {
	stats *counters = get_stats(lc);
	if (room->remote_is_composing == LinphoneIsComposingActive) {
		counters->number_of_LinphoneIsComposingActiveReceived++;
	} else {
		counters->number_of_LinphoneIsComposingIdleReceived++;
	}
}

void liblinphone_tester_chat_message_state_change(LinphoneChatMessage* msg,LinphoneChatMessageState state,void* ud) {
	LinphoneCore* lc=(LinphoneCore*)ud;
	stats* counters = get_stats(lc);
	ms_message("Message [%s] [%s]",linphone_chat_message_get_text(msg),linphone_chat_message_state_to_string(state));
	switch (state) {
	case LinphoneChatMessageStateDelivered:
		counters->number_of_LinphoneMessageDelivered++;
		break;
	case LinphoneChatMessageStateNotDelivered:
		counters->number_of_LinphoneMessageNotDelivered++;
		break;
	case LinphoneChatMessageStateInProgress:
		counters->number_of_LinphoneMessageInProgress++;
		break;
	default:
		ms_error("Unexpected state [%s] for message [%p]",linphone_chat_message_state_to_string(state),msg);
	}

}

static void text_message(void) {
	LinphoneCoreManager* marie = linphone_core_manager_new("marie_rc");
	LinphoneCoreManager* pauline = linphone_core_manager_new( "pauline_rc");

	char* to = linphone_address_as_string(marie->identity);
	LinphoneChatRoom* chat_room = linphone_core_create_chat_room(pauline->lc,to);
	ms_free(to);

	linphone_chat_room_send_message(chat_room,"Bla bla bla bla");
	CU_ASSERT_TRUE(wait_for(pauline->lc,marie->lc,&marie->stat.number_of_LinphoneMessageReceived,1));
	CU_ASSERT_EQUAL(marie->stat.number_of_LinphoneMessageReceivedLegacy,1);

	CU_ASSERT_PTR_NOT_NULL(linphone_core_get_chat_room(marie->lc,pauline->identity));

	linphone_core_manager_destroy(marie);
	linphone_core_manager_destroy(pauline);
}

static void text_message_within_dialog(void) {
	LinphoneCoreManager* marie = linphone_core_manager_new("marie_rc");
	LinphoneCoreManager* pauline = linphone_core_manager_new( "pauline_rc");

	lp_config_set_int(pauline->lc->config,"sip","chat_use_call_dialogs",1);

	char* to = linphone_address_as_string(marie->identity);
	LinphoneChatRoom* chat_room = linphone_core_create_chat_room(pauline->lc,to);
	ms_free(to);

	CU_ASSERT_TRUE(call(marie,pauline));

	linphone_chat_room_send_message(chat_room,"Bla bla bla bla");
	CU_ASSERT_TRUE(wait_for(pauline->lc,marie->lc,&marie->stat.number_of_LinphoneMessageReceived,1));

	CU_ASSERT_PTR_NOT_NULL(linphone_core_get_chat_room(marie->lc,pauline->identity));

	linphone_core_manager_destroy(marie);
	linphone_core_manager_destroy(pauline);
}

static LinphoneAuthInfo* text_message_with_credential_from_auth_cb_auth_info;
static void text_message_with_credential_from_auth_cb_auth_info_requested(LinphoneCore *lc, const char *realm, const char *username, const char *domain) {
	stats* counters;
	ms_message("text_message_with_credential_from_auth_cb:Auth info requested  for user id [%s] at realm [%s]\n"
						,username
						,realm);
	counters = get_stats(lc);
	counters->number_of_auth_info_requested++;
	linphone_core_add_auth_info(lc,text_message_with_credential_from_auth_cb_auth_info); /*add stored authentication info to LinphoneCore*/
}


static void text_message_with_credential_from_auth_cb(void) {
	LinphoneCoreManager* marie = linphone_core_manager_new("marie_rc");
	LinphoneCoreManager* pauline = linphone_core_manager_new( "pauline_rc");
	text_message_with_credential_from_auth_cb_auth_info=linphone_auth_info_clone((LinphoneAuthInfo*)(linphone_core_get_auth_info_list(marie->lc)->data));

	/*to force cb to be called*/
	linphone_core_clear_all_auth_info(marie->lc);
	marie->lc->vtable.auth_info_requested=text_message_with_credential_from_auth_cb_auth_info_requested;

	char* to = linphone_address_as_string(marie->identity);
	LinphoneChatRoom* chat_room = linphone_core_create_chat_room(pauline->lc,to);
	ms_free(to);


	linphone_chat_room_send_message(chat_room,"Bla bla bla bla");
	CU_ASSERT_TRUE(wait_for(pauline->lc,marie->lc,&marie->stat.number_of_LinphoneMessageReceived,1));
	CU_ASSERT_EQUAL(marie->stat.number_of_LinphoneMessageReceivedLegacy,1);

	CU_ASSERT_PTR_NOT_NULL(linphone_core_get_chat_room(marie->lc,pauline->identity));

	linphone_core_manager_destroy(marie);
	linphone_core_manager_destroy(pauline);
}

static void text_message_with_privacy(void) {
	LinphoneCoreManager* marie = linphone_core_manager_new( "marie_rc");
	LinphoneCoreManager* pauline = linphone_core_manager_new( "pauline_rc");
	LinphoneProxyConfig* pauline_proxy;
	char* to = linphone_address_as_string(marie->identity);
	LinphoneChatRoom* chat_room = linphone_core_create_chat_room(pauline->lc,to);
	ms_free(to);

	/*test proxy config privacy*/
	linphone_core_get_default_proxy(pauline->lc,&pauline_proxy);
	linphone_proxy_config_set_privacy(pauline_proxy,LinphonePrivacyId);

	CU_ASSERT_PTR_NULL(linphone_core_get_chat_room(marie->lc,pauline->identity));

	linphone_chat_room_send_message(chat_room,"Bla bla bla bla");
	CU_ASSERT_TRUE(wait_for(pauline->lc,marie->lc,&marie->stat.number_of_LinphoneMessageReceived,1));
	CU_ASSERT_EQUAL(marie->stat.number_of_LinphoneMessageReceivedLegacy,1);

	linphone_core_manager_destroy(marie);
	linphone_core_manager_destroy(pauline);
}

static void text_message_compatibility_mode(void) {
	char route[256];
	LinphoneCoreManager* marie = linphone_core_manager_new( "marie_rc");
	LinphoneCoreManager* pauline = linphone_core_manager_new( "pauline_rc");
	LinphoneProxyConfig* proxy;
	LinphoneAddress* proxy_address;
	char*tmp;
	LCSipTransports transport;
	char* to = linphone_address_as_string(pauline->identity);
	LinphoneChatRoom* chat_room;

	linphone_core_get_default_proxy(marie->lc,&proxy);
	CU_ASSERT_PTR_NOT_NULL (proxy);
	proxy_address=linphone_address_new(linphone_proxy_config_get_addr(proxy));
	linphone_address_clean(proxy_address);
	tmp=linphone_address_as_string_uri_only(proxy_address);
	linphone_proxy_config_set_server_addr(proxy,tmp);
	sprintf(route,"sip:%s",test_route);
	linphone_proxy_config_set_route(proxy,route);
	ms_free(tmp);
	linphone_address_destroy(proxy_address);
	linphone_core_get_sip_transports(marie->lc,&transport);
	transport.udp_port=0;
	transport.tls_port=0;
	transport.dtls_port=0;
	/*only keep tcp*/
	linphone_core_set_sip_transports(marie->lc,&transport);
	marie->stat.number_of_LinphoneRegistrationOk=0;

	CU_ASSERT_TRUE (wait_for(marie->lc,marie->lc,&marie->stat.number_of_LinphoneRegistrationOk,1));

	chat_room = linphone_core_create_chat_room(marie->lc,to);
	linphone_chat_room_send_message(chat_room,"Bla bla bla bla");
	CU_ASSERT_TRUE(wait_for(pauline->lc,marie->lc,&pauline->stat.number_of_LinphoneMessageReceived,1));
	CU_ASSERT_EQUAL(pauline->stat.number_of_LinphoneMessageReceivedLegacy,1);
	linphone_core_manager_destroy(marie);
	linphone_core_manager_destroy(pauline);
}

static void text_message_with_ack(void) {
	LinphoneCoreManager* marie = linphone_core_manager_new( "marie_rc");
	LinphoneCoreManager* pauline = linphone_core_manager_new( "pauline_rc");
	char* to = linphone_address_as_string(marie->identity);
	LinphoneChatRoom* chat_room = linphone_core_create_chat_room(pauline->lc,to);
	LinphoneChatMessage* message = linphone_chat_room_create_message(chat_room,"Bli bli bli \n blu");
	linphone_chat_room_send_message2(chat_room,message,liblinphone_tester_chat_message_state_change,pauline->lc);
	CU_ASSERT_TRUE(wait_for(pauline->lc,marie->lc,&marie->stat.number_of_LinphoneMessageReceived,1));
	CU_ASSERT_TRUE(wait_for(pauline->lc,marie->lc,&pauline->stat.number_of_LinphoneMessageDelivered,1));
	CU_ASSERT_EQUAL(pauline->stat.number_of_LinphoneMessageInProgress,1);
	linphone_core_manager_destroy(marie);
	linphone_core_manager_destroy(pauline);
}

static void text_message_with_external_body(void) {
	LinphoneCoreManager* marie = linphone_core_manager_new( "marie_rc");
	LinphoneCoreManager* pauline = linphone_core_manager_new( "pauline_rc");
	char* to = linphone_address_as_string(marie->identity);
	LinphoneChatRoom* chat_room = linphone_core_create_chat_room(pauline->lc,to);
	LinphoneChatMessage* message = linphone_chat_room_create_message(chat_room,"Bli bli bli \n blu");
	linphone_chat_message_set_external_body_url(message,message_external_body_url="http://www.linphone.org");
	linphone_chat_room_send_message2(chat_room,message,liblinphone_tester_chat_message_state_change,pauline->lc);

	/* check transient message list: the message should be in it, and should be the only one */
	CU_ASSERT_EQUAL(ms_list_size(chat_room->transient_messages), 1);
	CU_ASSERT_EQUAL(ms_list_nth_data(chat_room->transient_messages,0), message);

	CU_ASSERT_TRUE(wait_for(pauline->lc,marie->lc,&marie->stat.number_of_LinphoneMessageReceived,1));
	CU_ASSERT_TRUE(wait_for(pauline->lc,marie->lc,&pauline->stat.number_of_LinphoneMessageDelivered,1));

	CU_ASSERT_EQUAL(pauline->stat.number_of_LinphoneMessageInProgress,1);
	CU_ASSERT_EQUAL(marie->stat.number_of_LinphoneMessageExtBodyReceived,1);

	CU_ASSERT_EQUAL(ms_list_size(chat_room->transient_messages), 0);

	linphone_core_manager_destroy(marie);
	linphone_core_manager_destroy(pauline);
}

static void file_transfer_message(void) {
	int i;
	/* setting dummy file content to something */
	const char* big_file_content="big file";
	for (i=0;i<sizeof(big_file);i+=strlen(big_file_content))
		memcpy(big_file+i, big_file_content, strlen(big_file_content));

	big_file[0]=*"S";
	big_file[sizeof(big_file)-1]=*"E";

	LinphoneCoreManager* marie = linphone_core_manager_new( "marie_rc");
	LinphoneCoreManager* pauline = linphone_core_manager_new( "pauline_rc");

	/* Globally configure an http file transfer server. */
	linphone_core_set_file_transfer_server(pauline->lc,"https://www.linphone.org:444/lft.php");

	/* create a chatroom on pauline's side */
	char* to = linphone_address_as_string(marie->identity);
	LinphoneChatRoom* chat_room = linphone_core_create_chat_room(pauline->lc,to);

	/* create a file transfer message */
	LinphoneContent content;
	memset(&content,0,sizeof(content));
	content.type="text";
	content.subtype="plain";
	content.size=sizeof(big_file); /*total size to be transfered*/
	content.name = "bigfile.txt";
	LinphoneChatMessage* message = linphone_chat_room_create_file_transfer_message(chat_room, &content);

	linphone_chat_room_send_message2(chat_room,message,liblinphone_tester_chat_message_state_change,pauline->lc);
	CU_ASSERT_TRUE(wait_for(pauline->lc,marie->lc,&marie->stat.number_of_LinphoneMessageExtBodyReceived,1));
	CU_ASSERT_TRUE(wait_for(pauline->lc,marie->lc,&pauline->stat.number_of_LinphoneMessageDelivered,1));

	CU_ASSERT_EQUAL(pauline->stat.number_of_LinphoneMessageInProgress,1);
	CU_ASSERT_EQUAL(marie->stat.number_of_LinphoneMessageExtBodyReceived,1);

	linphone_core_manager_destroy(marie);
	linphone_core_manager_destroy(pauline);
}

static void text_message_with_send_error(void) {
	LinphoneCoreManager* marie = linphone_core_manager_new("marie_rc");
	LinphoneCoreManager* pauline = linphone_core_manager_new( "pauline_rc");
	char* to = linphone_address_as_string(pauline->identity);
	LinphoneChatRoom* chat_room = linphone_core_create_chat_room(marie->lc,to);
	LinphoneChatMessage* message = linphone_chat_room_create_message(chat_room,"Bli bli bli \n blu");
	/*simultate a network error*/
	sal_set_send_error(marie->lc->sal, -1);
	linphone_chat_room_send_message2(chat_room,message,liblinphone_tester_chat_message_state_change,marie->lc);

	/* check transient message list: the message should be in it, and should be the only one */
	CU_ASSERT_EQUAL(ms_list_size(chat_room->transient_messages), 1);
	CU_ASSERT_EQUAL(ms_list_nth_data(chat_room->transient_messages,0), message);


	CU_ASSERT_TRUE(wait_for(pauline->lc,marie->lc,&marie->stat.number_of_LinphoneMessageNotDelivered,1));
	/*CU_ASSERT_EQUAL(marie->stat.number_of_LinphoneMessageInProgress,1);*/
	CU_ASSERT_EQUAL(pauline->stat.number_of_LinphoneMessageReceived,0);

	/* the message should have been discarded from transient list after an error */
	CU_ASSERT_EQUAL(ms_list_size(chat_room->transient_messages), 0);

	sal_set_send_error(marie->lc->sal, 0);
	linphone_core_manager_destroy(marie);
	linphone_core_manager_destroy(pauline);
}

static void text_message_denied(void) {
	LinphoneCoreManager* marie = linphone_core_manager_new("marie_rc");
	LinphoneCoreManager* pauline = linphone_core_manager_new( "pauline_rc");
	char* to = linphone_address_as_string(pauline->identity);
	LinphoneChatRoom* chat_room = linphone_core_create_chat_room(marie->lc,to);
	LinphoneChatMessage* message = linphone_chat_room_create_message(chat_room,"Bli bli bli \n blu");

	/*pauline doesn't want to be disturbed*/
	linphone_core_disable_chat(pauline->lc,LinphoneReasonDoNotDisturb);

	linphone_chat_room_send_message2(chat_room,message,liblinphone_tester_chat_message_state_change,marie->lc);

	CU_ASSERT_TRUE(wait_for(pauline->lc,marie->lc,&marie->stat.number_of_LinphoneMessageNotDelivered,1));
	CU_ASSERT_EQUAL(pauline->stat.number_of_LinphoneMessageReceived,0);

	linphone_core_manager_destroy(marie);
	linphone_core_manager_destroy(pauline);
}

static const char *info_content="<somexml>blabla</somexml>";

void info_message_received(LinphoneCore *lc, LinphoneCall* call, const LinphoneInfoMessage *msg){
	stats* counters = get_stats(lc);

	if (counters->last_received_info_message) {
		linphone_info_message_destroy(counters->last_received_info_message);
	}
	counters->last_received_info_message=linphone_info_message_copy(msg);
	counters->number_of_inforeceived++;
}



static void info_message_with_args(bool_t with_content) {
	LinphoneCoreManager* marie = linphone_core_manager_new( "marie_rc");
	LinphoneCoreManager* pauline = linphone_core_manager_new( "pauline_rc");
	LinphoneInfoMessage *info;
	const LinphoneContent *content;
	const char *hvalue;

	CU_ASSERT_TRUE(call(pauline,marie));

	info=linphone_core_create_info_message(marie->lc);
	linphone_info_message_add_header(info,"Weather","still bad");
	if (with_content) {
		LinphoneContent ct={0};
		ct.type="application";
		ct.subtype="somexml";
		ct.data=(void*)info_content;
		ct.size=strlen(info_content);
		linphone_info_message_set_content(info,&ct);
	}
	linphone_call_send_info_message(linphone_core_get_current_call(marie->lc),info);
	linphone_info_message_destroy(info);

	CU_ASSERT_TRUE(wait_for(pauline->lc,marie->lc,&pauline->stat.number_of_inforeceived,1));

	CU_ASSERT_PTR_NOT_NULL(pauline->stat.last_received_info_message);
	hvalue=linphone_info_message_get_header(pauline->stat.last_received_info_message, "Weather");
	content=linphone_info_message_get_content(pauline->stat.last_received_info_message);

	CU_ASSERT_PTR_NOT_NULL(hvalue);
	if (hvalue)
		CU_ASSERT_TRUE(strcmp(hvalue,"still bad")==0);

	if (with_content){
		CU_ASSERT_PTR_NOT_NULL(content);
		if (content) {
			CU_ASSERT_PTR_NOT_NULL(content->data);
			CU_ASSERT_PTR_NOT_NULL(content->type);
			CU_ASSERT_PTR_NOT_NULL(content->subtype);
			if (content->type) CU_ASSERT_TRUE(strcmp(content->type,"application")==0);
			if (content->subtype) CU_ASSERT_TRUE(strcmp(content->subtype,"somexml")==0);
			if (content->data)CU_ASSERT_TRUE(strcmp((const char*)content->data,info_content)==0);
			CU_ASSERT_EQUAL(content->size,strlen(info_content));
		}
	}
	linphone_core_manager_destroy(marie);
	linphone_core_manager_destroy(pauline);
}

static void info_message(){
	info_message_with_args(FALSE);
}

static void info_message_with_body(){
	info_message_with_args(TRUE);
}

static void is_composing_notification(void) {
	LinphoneCoreManager* marie = linphone_core_manager_new("marie_rc");
	LinphoneCoreManager* pauline = linphone_core_manager_new( "pauline_rc");
	char* to = linphone_address_as_string(marie->identity);
	LinphoneChatRoom* chat_room = linphone_core_create_chat_room(pauline->lc, to);
	int dummy = 0;

	ms_free(to);
	linphone_chat_room_compose(chat_room);
	wait_for_until(pauline->lc, marie->lc, &dummy, 1, 1500); /*just to sleep while iterating*/
	linphone_chat_room_send_message(chat_room, "Composing a message");
	CU_ASSERT_TRUE(wait_for(pauline->lc, marie->lc, &marie->stat.number_of_LinphoneIsComposingActiveReceived, 1));
	CU_ASSERT_TRUE(wait_for(pauline->lc, marie->lc, &marie->stat.number_of_LinphoneIsComposingIdleReceived, 2));

	linphone_core_manager_destroy(marie);
	linphone_core_manager_destroy(pauline);
}

<<<<<<< HEAD
void printHex(char *title, uint8_t *data, uint32_t length) {
	printf ("%s : ", title);
	int i;
	for (i=0; i<length; i++) {
		printf ("0x%02x, ", data[i]);
	}
	printf ("\n");
}

static void lime(void) {
	int retval;
	/* Load Alice cache file */
	FILE *CACHE = fopen("ZIDCacheAlice.xml", "r+");
	fseek(CACHE, 0L, SEEK_END);  /* Position to end of file */
  	int size = ftell(CACHE);     /* Get file length */
  	rewind(CACHE);               /* Back to start of file */
	uint8_t *cacheBufferString = (uint8_t *)malloc(size*sizeof(uint8_t)+1);
	fread(cacheBufferString, 1, size, CACHE);
	*(cacheBufferString+size) = '\0';
	fclose(CACHE);
	/* parse it to an xmlDoc */
	xmlDocPtr cacheBufferAlice = xmlParseDoc(cacheBufferString);
	free(cacheBufferString);
	
	/* Load Bob cache file */
	CACHE = fopen("ZIDCacheBob.xml", "r+");
	fseek(CACHE, 0L, SEEK_END);  /* Position to end of file */
  	size = ftell(CACHE);     /* Get file length */
  	rewind(CACHE);               /* Back to start of file */
	cacheBufferString = (uint8_t *)malloc(size*sizeof(uint8_t)+1);
	fread(cacheBufferString, 1, size, CACHE);
	*(cacheBufferString+size) = '\0';
	fclose(CACHE);
	/* parse it to an xmlDoc */
	xmlDocPtr cacheBufferBob = xmlParseDoc(cacheBufferString);
	free(cacheBufferString);



	/* encrypt a message */
	uint8_t *multipartMessage = NULL;
	retval = lime_createMultipartMessage(cacheBufferAlice, (uint8_t *)"Bonjour les petits lapins,ca va? éh oui oui", (uint8_t *)"pipo1@pipo.com", &multipartMessage);

	printf("create message return %d\n", retval);
	if (retval == 0) {
		printf("message is %s\n", multipartMessage);
	}

	/* decrypt the multipart message */
	uint8_t *decryptedMessage = NULL;
	retval = lime_decryptMultipartMessage(cacheBufferBob, multipartMessage, &decryptedMessage);

	printf("decrypt message return %d\n", retval);
	if (retval == 0) {
		printf("message is %s##END\n", decryptedMessage);
	}
	free(multipartMessage);
	free(decryptedMessage);

	/* update ZID files */
	/* dump the xml document into a string */
	xmlChar *xmlStringOutput;
	int xmlStringLength;
	xmlDocDumpFormatMemoryEnc(cacheBufferAlice, &xmlStringOutput, &xmlStringLength, "UTF-8", 0);
	/* write it to the file */
	CACHE = fopen("ZIDCacheAlice.xml", "w+");
	fwrite(xmlStringOutput, 1, xmlStringLength, CACHE);
	xmlFree(xmlStringOutput);
	fclose(CACHE);

	xmlDocDumpFormatMemoryEnc(cacheBufferBob, &xmlStringOutput, &xmlStringLength, "UTF-8", 0);
	/* write it to the file */
	CACHE = fopen("ZIDCacheBob.xml", "w+");
	fwrite(xmlStringOutput, 1, xmlStringLength, CACHE);
	xmlFree(xmlStringOutput);
	fclose(CACHE);


	xmlFreeDoc(cacheBufferAlice);
	xmlFreeDoc(cacheBufferBob);

	/* Load cache file */
	CACHE = fopen("ZIDCache.xml", "r+");
	fseek(CACHE, 0L, SEEK_END);  /* Position to end of file */
  	size = ftell(CACHE);     /* Get file length */
  	rewind(CACHE);               /* Back to start of file */
	cacheBufferString = (uint8_t *)malloc(size*sizeof(uint8_t)+1);
	fread(cacheBufferString, 1, size, CACHE);
	*(cacheBufferString+size) = '\0';
	fclose(CACHE);
	/* parse it to an xmlDoc */
	xmlDocPtr cacheBuffer = xmlParseDoc(cacheBufferString);
	free(cacheBufferString);

	/* get data from cache : sender */
	limeURIKeys_t associatedKeys;
	associatedKeys.peerURI = (uint8_t *)malloc(15);
	memcpy(associatedKeys.peerURI, "pipo1@pipo.com", 15);
	associatedKeys.associatedZIDNumber  = 0;
	retval = lime_getCachedSndKeysByURI(cacheBuffer, &associatedKeys);
	printf("getCachedKeys returns %d, number of key found %d\n", retval, associatedKeys.associatedZIDNumber);

	int i;
	for (i=0; i<associatedKeys.associatedZIDNumber; i++) {
		printHex("ZID", associatedKeys.peerKeys[i]->peerZID, 12);
		printHex("key", associatedKeys.peerKeys[i]->key, 32);
		printHex("sessionID", associatedKeys.peerKeys[i]->sessionId, 32);
		printf("session index %d\n", associatedKeys.peerKeys[i]->sessionIndex);
	}

	/* get data from cache : receiver */
	limeKey_t associatedKey;
	uint8_t targetZID[12] = {0x00, 0x5d, 0xbe, 0x03, 0x99, 0x64, 0x3d, 0x95, 0x3a, 0x22, 0x02, 0xdd};
	memcpy(associatedKey.peerZID, targetZID, 12);
	retval = lime_getCachedRcvKeyByZid(cacheBuffer, &associatedKey);
	printf("getCachedKey by ZID return %d\n", retval);

	printHex("Key", associatedKey.key, 32);
	printHex("sessionID", associatedKey.sessionId, 32);
	printf("session index %d\n", associatedKey.sessionIndex);

	/* encrypt/decrypt a message */
	uint8_t senderZID[12] = {0x01, 0x02, 0x03, 0x04, 0x05, 0x70, 0x80, 0x90, 0xa0, 0xb0, 0xc0, 0xd0};
	uint8_t encryptedMessage[48];
	uint8_t plainMessage[48];
	lime_encryptMessage(associatedKeys.peerKeys[0], (uint8_t *)"bla Bla bla b! Pipo", 20, senderZID, encryptedMessage);
	printHex("Ciphered", encryptedMessage, 32);
	/* invert sender and receiverZID to decrypt/authenticate */
	uint8_t receiverZID[12];
	memcpy(receiverZID, associatedKeys.peerKeys[0]->peerZID, 12);
	memcpy(associatedKeys.peerKeys[0]->peerZID, senderZID, 12);
	retval = lime_decryptMessage(associatedKeys.peerKeys[0], encryptedMessage, 36, receiverZID, plainMessage);
	printf("Decrypt and auth returned %d\nPlain: %s\n", retval, plainMessage);

	/* update receiver data */
	associatedKey.sessionIndex++;
	associatedKey.key[0]++;
	associatedKey.sessionId[0]++;
	retval = lime_setCachedKey(cacheBuffer, &associatedKey, LIME_RECEIVER);
	printf("setCachedKey return %d\n", retval);

	/* update sender data */
	associatedKeys.peerKeys[0]->sessionIndex++;
	associatedKeys.peerKeys[0]->key[0]++;
	associatedKeys.peerKeys[0]->sessionId[0]++;
	retval = lime_setCachedKey(cacheBuffer, associatedKeys.peerKeys[0], LIME_SENDER);
	printf("setCachedKey return %d\n", retval);

	/* free memory */
	lime_freeKeys(associatedKeys);

	/* write the file */
	/* dump the xml document into a string */
	xmlDocDumpFormatMemoryEnc(cacheBuffer, &xmlStringOutput, &xmlStringLength, "UTF-8", 0);
	/* write it to the file */
	CACHE = fopen("ZIDCache.xml", "w+");
	fwrite(xmlStringOutput, 1, xmlStringLength, CACHE);
	xmlFree(xmlStringOutput);
	fclose(CACHE);
	xmlFreeDoc(cacheBuffer);
}

=======
#ifdef MSG_STORAGE_ENABLED

/*
 * Copy file "from" to file "to".
 * Destination file is truncated if existing.
 * Return 1 on success, 0 on error (printing an error).
 */
static int
message_tester_copy_file(const char *from, const char *to)
{
	char message[256];
	FILE *in, *out;
	char buf[256];
	size_t n;

	/* Open "from" file for reading */
	in=fopen(from, "r");
	if ( in == NULL )
	{
		snprintf(message, 255, "Can't open %s for reading: %s\n",
			from, strerror(errno));
		fprintf(stderr, "%s", message);
		return 0;
	}

	/* Open "to" file for writing (will truncate existing files) */
	out=fopen(to, "w");
	if ( out == NULL )
	{
		snprintf(message, 255, "Can't open %s for writing: %s\n",
			to, strerror(errno));
		fprintf(stderr, "%s", message);
		fclose(in);
		return 0;
	}

	/* Copy data from "in" to "out" */
	while ( (n=fread(buf, 1, sizeof buf, in)) > 0 )
	{
		if ( ! fwrite(buf, 1, n, out) )
		{
			fclose(in);
			fclose(out);
			return 0;
		}
	}

	fclose(in);
	fclose(out);

	return 1;
}

static int check_no_strange_time(void* data,int argc, char** argv,char** cNames) {
	CU_ASSERT_EQUAL(argc, 0);
	return 0;
}

static void message_storage_migration() {
	LinphoneCoreManager* marie = linphone_core_manager_new("marie_rc");
	char src_db[256];
	char tmp_db[256];
	snprintf(src_db,sizeof(src_db), "%s/messages.db", liblinphone_tester_file_prefix);
	snprintf(tmp_db,sizeof(tmp_db), "%s/tmp.db", liblinphone_tester_writable_dir_prefix);

	CU_ASSERT_EQUAL_FATAL(message_tester_copy_file(src_db, tmp_db), 1);

	// enable to test the performances of the migration step
	//linphone_core_message_storage_set_debug(marie->lc, TRUE);

	// the messages.db has 10000 dummy messages with the very first DB scheme.
	// This will test the migration procedure
	linphone_core_set_chat_database_path(marie->lc, tmp_db);

	MSList* chatrooms = linphone_core_get_chat_rooms(marie->lc);
	CU_ASSERT(ms_list_size(chatrooms) > 0);

	// check that all messages have been migrated to the UTC time storage
	CU_ASSERT(sqlite3_exec(marie->lc->db, "SELECT * FROM history WHERE time != '-1';", check_no_strange_time, NULL, NULL) == SQLITE_OK );
}

#endif

>>>>>>> 9fd237ec
test_t message_tests[] = {
	{ "Text message", text_message },
	{ "Text message within call's dialog", text_message_within_dialog},
	{ "Text message with credentials from auth info cb", text_message_with_credential_from_auth_cb},
	{ "Text message with privacy", text_message_with_privacy },
	{ "Text message compatibility mode", text_message_compatibility_mode },
	{ "Text message with ack", text_message_with_ack },
	{ "Text message with send error", text_message_with_send_error },
	{ "Text message with external body", text_message_with_external_body },
	{ "File transfer message", file_transfer_message },
	{ "Text message denied", text_message_denied },
	{ "Info message", info_message },
	{ "Info message with body", info_message_with_body },
<<<<<<< HEAD
	{ "IsComposing notification", is_composing_notification },
	{ "Lime", lime }
=======
	{ "IsComposing notification", is_composing_notification }
#ifdef MSG_STORAGE_ENABLED
	,{ "Database migration", message_storage_migration }
#endif
>>>>>>> 9fd237ec
};

test_suite_t message_test_suite = {
	"Message",
	NULL,
	NULL,
	sizeof(message_tests) / sizeof(message_tests[0]),
	message_tests
};
<|MERGE_RESOLUTION|>--- conflicted
+++ resolved
@@ -158,6 +158,10 @@
 	LinphoneCoreManager* marie = linphone_core_manager_new("marie_rc");
 	LinphoneCoreManager* pauline = linphone_core_manager_new( "pauline_rc");
 
+	/* make sure lime is not enabled */
+	linphone_core_set_lime(marie->lc, 0);
+	linphone_core_set_lime(pauline->lc, 0);
+
 	char* to = linphone_address_as_string(marie->identity);
 	LinphoneChatRoom* chat_room = linphone_core_create_chat_room(pauline->lc,to);
 	ms_free(to);
@@ -175,6 +179,10 @@
 static void text_message_within_dialog(void) {
 	LinphoneCoreManager* marie = linphone_core_manager_new("marie_rc");
 	LinphoneCoreManager* pauline = linphone_core_manager_new( "pauline_rc");
+
+	/* make sure lime is not enabled */
+	linphone_core_set_lime(marie->lc, 0);
+	linphone_core_set_lime(pauline->lc, 0);
 
 	lp_config_set_int(pauline->lc->config,"sip","chat_use_call_dialogs",1);
 
@@ -210,6 +218,10 @@
 	LinphoneCoreManager* pauline = linphone_core_manager_new( "pauline_rc");
 	text_message_with_credential_from_auth_cb_auth_info=linphone_auth_info_clone((LinphoneAuthInfo*)(linphone_core_get_auth_info_list(marie->lc)->data));
 
+	/* make sure lime is not enabled */
+	linphone_core_set_lime(marie->lc, 0);
+	linphone_core_set_lime(pauline->lc, 0);
+
 	/*to force cb to be called*/
 	linphone_core_clear_all_auth_info(marie->lc);
 	marie->lc->vtable.auth_info_requested=text_message_with_credential_from_auth_cb_auth_info_requested;
@@ -232,6 +244,11 @@
 static void text_message_with_privacy(void) {
 	LinphoneCoreManager* marie = linphone_core_manager_new( "marie_rc");
 	LinphoneCoreManager* pauline = linphone_core_manager_new( "pauline_rc");
+
+	/* make sure lime is not enabled */
+	linphone_core_set_lime(marie->lc, 0);
+	linphone_core_set_lime(pauline->lc, 0);
+
 	LinphoneProxyConfig* pauline_proxy;
 	char* to = linphone_address_as_string(marie->identity);
 	LinphoneChatRoom* chat_room = linphone_core_create_chat_room(pauline->lc,to);
@@ -261,6 +278,10 @@
 	LCSipTransports transport;
 	char* to = linphone_address_as_string(pauline->identity);
 	LinphoneChatRoom* chat_room;
+
+	/* make sure lime is not enabled */
+	linphone_core_set_lime(marie->lc, 0);
+	linphone_core_set_lime(pauline->lc, 0);
 
 	linphone_core_get_default_proxy(marie->lc,&proxy);
 	CU_ASSERT_PTR_NOT_NULL (proxy);
@@ -293,6 +314,11 @@
 static void text_message_with_ack(void) {
 	LinphoneCoreManager* marie = linphone_core_manager_new( "marie_rc");
 	LinphoneCoreManager* pauline = linphone_core_manager_new( "pauline_rc");
+
+	/* make sure lime is not enabled */
+	linphone_core_set_lime(marie->lc, 0);
+	linphone_core_set_lime(pauline->lc, 0);
+
 	char* to = linphone_address_as_string(marie->identity);
 	LinphoneChatRoom* chat_room = linphone_core_create_chat_room(pauline->lc,to);
 	LinphoneChatMessage* message = linphone_chat_room_create_message(chat_room,"Bli bli bli \n blu");
@@ -307,6 +333,11 @@
 static void text_message_with_external_body(void) {
 	LinphoneCoreManager* marie = linphone_core_manager_new( "marie_rc");
 	LinphoneCoreManager* pauline = linphone_core_manager_new( "pauline_rc");
+
+	/* make sure lime is not enabled */
+	linphone_core_set_lime(marie->lc, 0);
+	linphone_core_set_lime(pauline->lc, 0);
+
 	char* to = linphone_address_as_string(marie->identity);
 	LinphoneChatRoom* chat_room = linphone_core_create_chat_room(pauline->lc,to);
 	LinphoneChatMessage* message = linphone_chat_room_create_message(chat_room,"Bli bli bli \n blu");
@@ -341,6 +372,10 @@
 
 	LinphoneCoreManager* marie = linphone_core_manager_new( "marie_rc");
 	LinphoneCoreManager* pauline = linphone_core_manager_new( "pauline_rc");
+
+	/* make sure lime is not enabled */
+	linphone_core_set_lime(marie->lc, 0);
+	linphone_core_set_lime(pauline->lc, 0);
 
 	/* Globally configure an http file transfer server. */
 	linphone_core_set_file_transfer_server(pauline->lc,"https://www.linphone.org:444/lft.php");
@@ -372,6 +407,11 @@
 static void text_message_with_send_error(void) {
 	LinphoneCoreManager* marie = linphone_core_manager_new("marie_rc");
 	LinphoneCoreManager* pauline = linphone_core_manager_new( "pauline_rc");
+
+	/* make sure lime is not enabled */
+	linphone_core_set_lime(marie->lc, 0);
+	linphone_core_set_lime(pauline->lc, 0);
+
 	char* to = linphone_address_as_string(pauline->identity);
 	LinphoneChatRoom* chat_room = linphone_core_create_chat_room(marie->lc,to);
 	LinphoneChatMessage* message = linphone_chat_room_create_message(chat_room,"Bli bli bli \n blu");
@@ -399,6 +439,11 @@
 static void text_message_denied(void) {
 	LinphoneCoreManager* marie = linphone_core_manager_new("marie_rc");
 	LinphoneCoreManager* pauline = linphone_core_manager_new( "pauline_rc");
+
+	/* make sure lime is not enabled */
+	linphone_core_set_lime(marie->lc, 0);
+	linphone_core_set_lime(pauline->lc, 0);
+
 	char* to = linphone_address_as_string(pauline->identity);
 	LinphoneChatRoom* chat_room = linphone_core_create_chat_room(marie->lc,to);
 	LinphoneChatMessage* message = linphone_chat_room_create_message(chat_room,"Bli bli bli \n blu");
@@ -432,6 +477,11 @@
 static void info_message_with_args(bool_t with_content) {
 	LinphoneCoreManager* marie = linphone_core_manager_new( "marie_rc");
 	LinphoneCoreManager* pauline = linphone_core_manager_new( "pauline_rc");
+
+	/* make sure lime is not enabled */
+	linphone_core_set_lime(marie->lc, 0);
+	linphone_core_set_lime(pauline->lc, 0);
+
 	LinphoneInfoMessage *info;
 	const LinphoneContent *content;
 	const char *hvalue;
@@ -488,6 +538,11 @@
 static void is_composing_notification(void) {
 	LinphoneCoreManager* marie = linphone_core_manager_new("marie_rc");
 	LinphoneCoreManager* pauline = linphone_core_manager_new( "pauline_rc");
+
+	/* make sure lime is not enabled */
+	linphone_core_set_lime(marie->lc, 0);
+	linphone_core_set_lime(pauline->lc, 0);
+
 	char* to = linphone_address_as_string(marie->identity);
 	LinphoneChatRoom* chat_room = linphone_core_create_chat_room(pauline->lc, to);
 	int dummy = 0;
@@ -503,7 +558,6 @@
 	linphone_core_manager_destroy(pauline);
 }
 
-<<<<<<< HEAD
 void printHex(char *title, uint8_t *data, uint32_t length) {
 	printf ("%s : ", title);
 	int i;
@@ -666,7 +720,6 @@
 	xmlFreeDoc(cacheBuffer);
 }
 
-=======
 #ifdef MSG_STORAGE_ENABLED
 
 /*
@@ -750,7 +803,6 @@
 
 #endif
 
->>>>>>> 9fd237ec
 test_t message_tests[] = {
 	{ "Text message", text_message },
 	{ "Text message within call's dialog", text_message_within_dialog},
@@ -764,15 +816,11 @@
 	{ "Text message denied", text_message_denied },
 	{ "Info message", info_message },
 	{ "Info message with body", info_message_with_body },
-<<<<<<< HEAD
 	{ "IsComposing notification", is_composing_notification },
 	{ "Lime", lime }
-=======
-	{ "IsComposing notification", is_composing_notification }
 #ifdef MSG_STORAGE_ENABLED
 	,{ "Database migration", message_storage_migration }
 #endif
->>>>>>> 9fd237ec
 };
 
 test_suite_t message_test_suite = {
