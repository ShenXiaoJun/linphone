/*
	liblinphone_tester - liblinphone test suite
	Copyright (C) 2013  Belledonne Communications SARL

	This program is free software: you can redistribute it and/or modify
	it under the terms of the GNU General Public License as published by
	the Free Software Foundation, either version 2 of the License, or
	(at your option) any later version.

	This program is distributed in the hope that it will be useful,
	but WITHOUT ANY WARRANTY; without even the implied warranty of
	MERCHANTABILITY or FITNESS FOR A PARTICULAR PURPOSE.  See the
	GNU General Public License for more details.

	You should have received a copy of the GNU General Public License
	along with this program.  If not, see <http://www.gnu.org/licenses/>.
*/



#include "linphonecore.h"
#include "private.h"
#include "liblinphone_tester.h"
#include "lime.h"

#ifdef SQLITE_STORAGE_ENABLED
#include <sqlite3.h>
#endif

#if __clang__ || ((__GNUC__ == 4 && __GNUC_MINOR__ >= 6) || __GNUC__ > 4)
#pragma GCC diagnostic push
#endif
#ifdef _MSC_VER
#pragma warning(disable : 4996)
#else
#pragma GCC diagnostic ignored "-Wstrict-prototypes"
#pragma GCC diagnostic ignored "-Wdeprecated-declarations"
#endif


static char* message_external_body_url=NULL;

void text_message_received(LinphoneCore *lc, LinphoneChatRoom *room, const LinphoneAddress *from_address, const char *msg) {
	stats* counters = get_stats(lc);
	counters->number_of_LinphoneMessageReceivedLegacy++;
}

void message_received(LinphoneCore *lc, LinphoneChatRoom *room, LinphoneChatMessage* msg) {
	char* from=linphone_address_as_string(linphone_chat_message_get_from(msg));
	stats* counters;
	const char *text=linphone_chat_message_get_text(msg);
	const char *external_body_url=linphone_chat_message_get_external_body_url(msg);
	ms_message("Message from [%s]  is [%s] , external URL [%s]",from?from:""
																,text?text:""
																,external_body_url?external_body_url:"");
	ms_free(from);
	counters = get_stats(lc);
	counters->number_of_LinphoneMessageReceived++;
	if (counters->last_received_chat_message) linphone_chat_message_unref(counters->last_received_chat_message);
	counters->last_received_chat_message=linphone_chat_message_ref(msg);
	if (linphone_chat_message_get_file_transfer_information(msg)) {
		counters->number_of_LinphoneMessageReceivedWithFile++;
	} else if (linphone_chat_message_get_external_body_url(msg)) {
		counters->number_of_LinphoneMessageExtBodyReceived++;
		if (message_external_body_url) {
			BC_ASSERT_STRING_EQUAL(linphone_chat_message_get_external_body_url(msg),message_external_body_url);
			message_external_body_url=NULL;
		}
	}
}

/**
 * function invoked when a file transfer is received.
 * */
void file_transfer_received(LinphoneChatMessage *msg, const LinphoneContent* content, const LinphoneBuffer *buffer){
	FILE* file=NULL;
	char *receive_file = bc_tester_file("receive_file.dump");
	LinphoneChatRoom *cr = linphone_chat_message_get_chat_room(msg);
	LinphoneCore *lc = linphone_chat_room_get_core(cr);
	if (!linphone_chat_message_get_user_data(msg)) {
		/*first chunk, creating file*/
		file = fopen(receive_file,"wb");
		linphone_chat_message_set_user_data(msg,(void*)file); /*store fd for next chunks*/
	}
	bc_free(receive_file);
	file = (FILE*)linphone_chat_message_get_user_data(msg);
	BC_ASSERT_PTR_NOT_NULL(file);
	if (linphone_buffer_is_empty(buffer)) { /* tranfer complete */
		stats* counters = get_stats(lc);
		counters->number_of_LinphoneFileTransferDownloadSuccessful++;
		linphone_chat_message_set_user_data(msg, NULL);
		fclose(file);
	} else { /* store content on a file*/
		if (fwrite(linphone_buffer_get_content(buffer),linphone_buffer_get_size(buffer),1,file)==-1){
			ms_error("file_transfer_received(): write() failed: %s",strerror(errno));
		}
	}
}

/*
 * function called when the file transfer is initiated. file content should be feed into object LinphoneContent
 * */
LinphoneBuffer * tester_file_transfer_send(LinphoneChatMessage *msg, const LinphoneContent* content, size_t offset, size_t size){
	LinphoneBuffer *lb;
	size_t file_size;
	size_t size_to_send;
	uint8_t *buf;
	FILE *file_to_send = linphone_chat_message_get_user_data(msg);

	BC_ASSERT_PTR_NOT_NULL(file_to_send);
	if (file_to_send == NULL){
		return NULL;
	}
	fseek(file_to_send, 0, SEEK_END);
	file_size = ftell(file_to_send);
	fseek(file_to_send, (long)offset, SEEK_SET);
	size_to_send = MIN(size, file_size - offset);
	buf = ms_malloc(size_to_send);
	if (fread(buf, size_to_send, 1, file_to_send)!=size_to_send){
		// reaching end of file, close it
		fclose(file_to_send);
		linphone_chat_message_set_user_data(msg, NULL);
	}
	lb = linphone_buffer_new_from_data(buf, size_to_send);
	ms_free(buf);
	return lb;
}

/**
 * function invoked to report file transfer progress.
 * */
void file_transfer_progress_indication(LinphoneChatMessage *msg, const LinphoneContent* content, size_t offset, size_t total) {
	LinphoneChatRoom *cr = linphone_chat_message_get_chat_room(msg);
	LinphoneCore *lc = linphone_chat_room_get_core(cr);
	const LinphoneAddress* from_address = linphone_chat_message_get_from(msg);
	const LinphoneAddress* to_address = linphone_chat_message_get_to(msg);
	char *address = linphone_chat_message_is_outgoing(msg)?linphone_address_as_string(to_address):linphone_address_as_string(from_address);
	stats* counters = get_stats(lc);
	int progress = (int)((offset * 100)/total);
	ms_message(" File transfer  [%d%%] %s of type [%s/%s] %s [%s] \n", progress
																	,(linphone_chat_message_is_outgoing(msg)?"sent":"received")
																	, linphone_content_get_type(content)
																	, linphone_content_get_subtype(content)
																	,(linphone_chat_message_is_outgoing(msg)?"to":"from")
																	, address);
	counters->progress_of_LinphoneFileTransfer = progress;
	free(address);
}

void is_composing_received(LinphoneCore *lc, LinphoneChatRoom *room) {
	stats *counters = get_stats(lc);
	if (room->remote_is_composing == LinphoneIsComposingActive) {
		counters->number_of_LinphoneIsComposingActiveReceived++;
	} else {
		counters->number_of_LinphoneIsComposingIdleReceived++;
	}
}

void liblinphone_tester_chat_message_state_change(LinphoneChatMessage* msg,LinphoneChatMessageState state,void* ud) {
	liblinphone_tester_chat_message_msg_state_changed(msg, state);
}

void liblinphone_tester_chat_message_msg_state_changed(LinphoneChatMessage *msg, LinphoneChatMessageState state) {
	LinphoneChatRoom *cr = linphone_chat_message_get_chat_room(msg);
	LinphoneCore *lc = linphone_chat_room_get_core(cr);
	stats* counters = get_stats(lc);
	switch (state) {
		case LinphoneChatMessageStateIdle:
			return;
		case LinphoneChatMessageStateDelivered:
			counters->number_of_LinphoneMessageDelivered++;
			return;
		case LinphoneChatMessageStateNotDelivered:
			counters->number_of_LinphoneMessageNotDelivered++;
			return;
		case LinphoneChatMessageStateInProgress:
			counters->number_of_LinphoneMessageInProgress++;
			return;
		case LinphoneChatMessageStateFileTransferError:
			counters->number_of_LinphoneMessageNotDelivered++;
			return;
		case LinphoneChatMessageStateFileTransferDone:
			counters->number_of_LinphoneMessageFileTransferDone++;
			return;
	}
	ms_error("Unexpected state [%s] for msg [%p]",linphone_chat_message_state_to_string(state), msg);
}

void compare_files(const char *path1, const char *path2) {
	size_t size1;
	size_t size2;
	uint8_t *buf1;
	uint8_t *buf2;

	buf1 = (uint8_t*)ms_load_path_content(path1, &size1);
	buf2 = (uint8_t*)ms_load_path_content(path2, &size2);
	BC_ASSERT_PTR_NOT_NULL(buf1);
	BC_ASSERT_PTR_NOT_NULL(buf2);
	BC_ASSERT_EQUAL((uint8_t)size1, (uint8_t)size2, uint8_t, "%u");
	BC_ASSERT_EQUAL(memcmp(buf1, buf2, size1), 0, int, "%d");
	ms_free(buf1);
	ms_free(buf2);
}

LinphoneChatMessage* create_message_from_nowebcam(LinphoneChatRoom *chat_room) {
	FILE *file_to_send = NULL;
	LinphoneChatMessageCbs *cbs;
	LinphoneContent* content;
	LinphoneChatMessage* msg;
	size_t file_size;
	char *send_filepath = bc_tester_res("images/nowebcamCIF.jpg");
	file_to_send = fopen(send_filepath, "rb");
	fseek(file_to_send, 0, SEEK_END);
	file_size = ftell(file_to_send);
	fseek(file_to_send, 0, SEEK_SET);

	content = linphone_core_create_content(chat_room->lc);
	belle_sip_object_set_name(&content->base, "nowebcam content");
	linphone_content_set_type(content,"image");
	linphone_content_set_subtype(content,"jpeg");
	linphone_content_set_size(content,file_size); /*total size to be transfered*/
	linphone_content_set_name(content,"nowebcamCIF.jpg");


	msg = linphone_chat_room_create_file_transfer_message(chat_room, content);
	cbs = linphone_chat_message_get_callbacks(msg);
	linphone_chat_message_cbs_set_file_transfer_send(cbs, tester_file_transfer_send);
	linphone_chat_message_cbs_set_msg_state_changed(cbs,liblinphone_tester_chat_message_msg_state_changed);
	linphone_chat_message_cbs_set_file_transfer_progress_indication(cbs, file_transfer_progress_indication);
	linphone_chat_message_set_user_data(msg, file_to_send);

	linphone_content_unref(content);
	ms_free(send_filepath);
	return msg;
}

void text_message_base(LinphoneCoreManager* marie, LinphoneCoreManager* pauline) {
	LinphoneChatMessage* msg = linphone_chat_room_create_message(linphone_core_get_chat_room(pauline->lc,marie->identity),"Bli bli bli \n blu");
	LinphoneChatMessageCbs *cbs = linphone_chat_message_get_callbacks(msg);
	linphone_chat_message_cbs_set_msg_state_changed(cbs, liblinphone_tester_chat_message_msg_state_changed);
	linphone_chat_room_send_chat_message(msg->chat_room,msg);

	BC_ASSERT_TRUE(wait_for(pauline->lc,marie->lc,&pauline->stat.number_of_LinphoneMessageDelivered,1));
	BC_ASSERT_TRUE(wait_for(pauline->lc,marie->lc,&marie->stat.number_of_LinphoneMessageReceived,1));

	BC_ASSERT_PTR_NOT_NULL(linphone_core_get_chat_room(marie->lc,pauline->identity));
}

/****************************** Tests starting below ******************************/

static void text_message(void) {
	LinphoneCoreManager* marie = linphone_core_manager_new("marie_rc");
	LinphoneCoreManager* pauline = linphone_core_manager_new( "pauline_tcp_rc");

	linphone_chat_room_send_message(linphone_core_get_chat_room(pauline->lc,marie->identity), "hello");
	BC_ASSERT_TRUE(wait_for(pauline->lc,marie->lc,&marie->stat.number_of_LinphoneMessageReceivedLegacy,1));

	linphone_core_manager_destroy(marie);
	linphone_core_manager_destroy(pauline);
}

static void text_message_within_call_dialog(void) {
	LinphoneCoreManager* marie = linphone_core_manager_new("marie_rc");
	LinphoneCoreManager* pauline = linphone_core_manager_new( "pauline_tcp_rc");
	lp_config_set_int(pauline->lc->config,"sip","chat_use_call_dialogs",1);

	BC_ASSERT_TRUE(call(marie,pauline));
	linphone_chat_room_send_message(linphone_core_get_chat_room(pauline->lc, marie->identity),"Bla bla bla bla");

	BC_ASSERT_TRUE(wait_for(pauline->lc,marie->lc,&marie->stat.number_of_LinphoneMessageReceived,1));
	// when using call dialogs, we will never receive delivered status
	BC_ASSERT_EQUAL(pauline->stat.number_of_LinphoneMessageDelivered,0,int,"%d");

	end_call(marie, pauline);
	linphone_core_manager_destroy(marie);
	linphone_core_manager_destroy(pauline);
}

static LinphoneAuthInfo* text_message_with_credential_from_auth_cb_auth_info;
static void text_message_with_credential_from_auth_cb_auth_info_requested(LinphoneCore *lc, const char *realm, const char *username, const char *domain) {
	ms_message("text_message_with_credential_from_auth_callback:Auth info requested  for user id [%s] at realm [%s]\n"
						,username
						,realm);
	linphone_core_add_auth_info(lc,text_message_with_credential_from_auth_cb_auth_info); /*add stored authentication info to LinphoneCore*/
}
static void text_message_with_credential_from_auth_callback(void) {
	LinphoneCoreManager* marie = linphone_core_manager_new("marie_rc");
	LinphoneCoreManager* pauline = linphone_core_manager_new( "pauline_tcp_rc");
	LinphoneCoreVTable* vtable = linphone_core_v_table_new();

	/*to force cb to be called*/
	text_message_with_credential_from_auth_cb_auth_info=linphone_auth_info_clone((LinphoneAuthInfo*)(linphone_core_get_auth_info_list(pauline->lc)->data));
	linphone_core_clear_all_auth_info(pauline->lc);
	vtable->auth_info_requested=text_message_with_credential_from_auth_cb_auth_info_requested;
	linphone_core_add_listener(pauline->lc, vtable);

	text_message_base(marie, pauline);

	linphone_core_manager_destroy(marie);
	linphone_core_manager_destroy(pauline);
}

static void text_message_with_privacy(void) {
	LinphoneCoreManager* marie = linphone_core_manager_new( "marie_rc");
	LinphoneCoreManager* pauline = linphone_core_manager_new( "pauline_tcp_rc");
	linphone_proxy_config_set_privacy(linphone_core_get_default_proxy_config(pauline->lc),LinphonePrivacyId);

	text_message_base(marie, pauline);
	BC_ASSERT_EQUAL(marie->stat.number_of_LinphoneMessageReceivedLegacy,1, int, "%d");

	linphone_core_manager_destroy(marie);
	linphone_core_manager_destroy(pauline);
}

static void text_message_compatibility_mode(void) {
	LinphoneCoreManager* marie = linphone_core_manager_new( "marie_rc");
	LinphoneCoreManager* pauline = linphone_core_manager_new( "pauline_tcp_rc");
	LinphoneProxyConfig* proxy = linphone_core_get_default_proxy_config(marie->lc);
	LinphoneAddress* proxy_address=linphone_address_new(linphone_proxy_config_get_server_addr(proxy));
	char route[256];
	char*tmp;
	/*only keep tcp*/
	LCSipTransports transport = {0,-1,0,0};
	linphone_address_clean(proxy_address);
	tmp=linphone_address_as_string_uri_only(proxy_address);
	linphone_proxy_config_set_server_addr(proxy,tmp);
	sprintf(route,"sip:%s",test_route);
	linphone_proxy_config_set_route(proxy,route);
	ms_free(tmp);
	linphone_address_destroy(proxy_address);
	linphone_core_set_sip_transports(marie->lc,&transport);
	marie->stat.number_of_LinphoneRegistrationOk=0;
	BC_ASSERT_TRUE (wait_for(marie->lc,marie->lc,&marie->stat.number_of_LinphoneRegistrationOk,1));

	text_message_base(marie, pauline);

	linphone_core_manager_destroy(marie);
	linphone_core_manager_destroy(pauline);
}

static void text_message_with_ack(void) {
	LinphoneCoreManager* marie = linphone_core_manager_new( "marie_rc");
	LinphoneCoreManager* pauline = linphone_core_manager_new( "pauline_tcp_rc");

	text_message_base(marie, pauline);

	linphone_core_manager_destroy(marie);
	linphone_core_manager_destroy(pauline);
}

static void text_message_with_send_error(void) {
	LinphoneCoreManager* marie = linphone_core_manager_new("marie_rc");
	LinphoneCoreManager* pauline = linphone_core_manager_new( "pauline_tcp_rc");

	LinphoneChatRoom* chat_room = linphone_core_get_chat_room(marie->lc, pauline->identity);
	LinphoneChatMessage* msg = linphone_chat_room_create_message(chat_room,"Bli bli bli \n blu");
	LinphoneChatMessageCbs *cbs = linphone_chat_message_get_callbacks(msg);

	/*simulate a network error*/
	sal_set_send_error(marie->lc->sal, -1);
	linphone_chat_message_cbs_set_msg_state_changed(cbs,liblinphone_tester_chat_message_msg_state_changed);
	linphone_chat_room_send_chat_message(chat_room,msg);

	/* check transient msg list: the msg should be in it, and should be the only one */
	BC_ASSERT_EQUAL(bctbx_list_size(chat_room->transient_messages), 1, int, "%d");
	BC_ASSERT_PTR_EQUAL(bctbx_list_nth_data(chat_room->transient_messages,0), msg);

	BC_ASSERT_TRUE(wait_for(pauline->lc,marie->lc,&marie->stat.number_of_LinphoneMessageNotDelivered,1));
	/*BC_ASSERT_EQUAL(marie->stat.number_of_LinphoneMessageInProgress,1, int, "%d");*/
	BC_ASSERT_EQUAL(pauline->stat.number_of_LinphoneMessageReceived,0, int, "%d");

	/* the msg should have been discarded from transient list after an error */
	BC_ASSERT_EQUAL(bctbx_list_size(chat_room->transient_messages), 0, int, "%d");

	sal_set_send_error(marie->lc->sal, 0);

	/*give a chance to register again to allow linphone_core_manager_destroy to properly unregister*/
	linphone_core_refresh_registers(marie->lc);
	BC_ASSERT_TRUE(wait_for(pauline->lc,marie->lc,&marie->stat.number_of_LinphoneRegistrationOk,marie->stat.number_of_LinphoneRegistrationOk + 1));

	linphone_core_manager_destroy(marie);
	linphone_core_manager_destroy(pauline);
}

static void text_message_with_external_body(void) {
	LinphoneCoreManager* marie = linphone_core_manager_new( "marie_rc");
	LinphoneCoreManager* pauline = linphone_core_manager_new( "pauline_tcp_rc");
	LinphoneChatRoom* chat_room = linphone_core_get_chat_room(pauline->lc, marie->identity);
	LinphoneChatMessage* msg = linphone_chat_room_create_message(chat_room,"Bli bli bli \n blu");
	LinphoneChatMessageCbs *cbs = linphone_chat_message_get_callbacks(msg);

	message_external_body_url="http://www.linphone.org";
	linphone_chat_message_set_external_body_url(msg,message_external_body_url);

	linphone_chat_message_cbs_set_msg_state_changed(cbs,liblinphone_tester_chat_message_msg_state_changed);
	linphone_chat_room_send_chat_message(chat_room,msg);

	/* check transient msg list: the msg should be in it, and should be the only one */
	BC_ASSERT_EQUAL(bctbx_list_size(chat_room->transient_messages), 1, int, "%d");
	BC_ASSERT_PTR_EQUAL(bctbx_list_nth_data(chat_room->transient_messages,0), msg);

	BC_ASSERT_TRUE(wait_for(pauline->lc,marie->lc,&marie->stat.number_of_LinphoneMessageReceived,1));
	BC_ASSERT_TRUE(wait_for(pauline->lc,marie->lc,&pauline->stat.number_of_LinphoneMessageDelivered,1));

	BC_ASSERT_EQUAL(pauline->stat.number_of_LinphoneMessageInProgress,1, int, "%d");
	BC_ASSERT_EQUAL(marie->stat.number_of_LinphoneMessageExtBodyReceived,1, int, "%d");

	BC_ASSERT_EQUAL(bctbx_list_size(chat_room->transient_messages), 0, int, "%d");

	linphone_core_manager_destroy(marie);
	linphone_core_manager_destroy(pauline);
}

void transfer_message_base2(LinphoneCoreManager* marie, LinphoneCoreManager* pauline, bool_t upload_error, bool_t download_error) {
	char *send_filepath = bc_tester_res("images/nowebcamCIF.jpg");
	char *receive_filepath = bc_tester_file("receive_file.dump");
	LinphoneChatRoom* chat_room;
	LinphoneChatMessage* msg;
	LinphoneChatMessageCbs *cbs;

	/* Globally configure an http file transfer server. */
	linphone_core_set_file_transfer_server(pauline->lc,"https://www.linphone.org:444/lft.php");

	/* create a chatroom on pauline's side */
	chat_room = linphone_core_get_chat_room(pauline->lc, marie->identity);
	/* create a file transfer msg */
	msg = create_message_from_nowebcam(chat_room);
	linphone_chat_room_send_chat_message(chat_room,msg);

	if (upload_error) {
		/*wait for file to be 25% uploaded and simulate a network error*/
		BC_ASSERT_TRUE(wait_for(pauline->lc,marie->lc,&pauline->stat.progress_of_LinphoneFileTransfer,25));
		sal_set_send_error(pauline->lc->sal, -1);

		BC_ASSERT_TRUE(wait_for(pauline->lc,marie->lc,&pauline->stat.number_of_LinphoneMessageNotDelivered,1));

		BC_ASSERT_EQUAL(pauline->stat.number_of_LinphoneMessageNotDelivered,1, int, "%d");
		BC_ASSERT_EQUAL(marie->stat.number_of_LinphoneFileTransferDownloadSuccessful,0, int, "%d");

		sal_set_send_error(pauline->lc->sal, 0);

		linphone_core_refresh_registers(pauline->lc); /*to make sure registration is back in registered and so it can be later unregistered*/
		BC_ASSERT_TRUE(wait_for(pauline->lc,marie->lc,&pauline->stat.number_of_LinphoneRegistrationOk,pauline->stat.number_of_LinphoneRegistrationOk+1));
	} else {
		BC_ASSERT_TRUE(wait_for(pauline->lc,marie->lc,&marie->stat.number_of_LinphoneMessageReceivedWithFile,1));
		if (marie->stat.last_received_chat_message ) {
			cbs = linphone_chat_message_get_callbacks(marie->stat.last_received_chat_message);
			linphone_chat_message_cbs_set_msg_state_changed(cbs, liblinphone_tester_chat_message_msg_state_changed);
			linphone_chat_message_cbs_set_file_transfer_recv(cbs, file_transfer_received);
			linphone_chat_message_cbs_set_file_transfer_progress_indication(cbs, file_transfer_progress_indication);
			linphone_chat_message_download_file(marie->stat.last_received_chat_message);

			if (download_error) {
				/* wait for file to be 50% downloaded */
				BC_ASSERT_TRUE(wait_for(pauline->lc,marie->lc,&marie->stat.progress_of_LinphoneFileTransfer, 50));
				/* and simulate network error */
				belle_http_provider_set_recv_error(marie->lc->http_provider, -1);
				BC_ASSERT_TRUE(wait_for_until(marie->lc, pauline->lc, &marie->stat.number_of_LinphoneMessageNotDelivered,1, 10000));
				belle_http_provider_set_recv_error(marie->lc->http_provider, 0);
			} else {
				/* wait for a long time in case the DNS SRV resolution takes times - it should be immediate though */
				if (BC_ASSERT_TRUE(wait_for_until(pauline->lc,marie->lc,&marie->stat.number_of_LinphoneFileTransferDownloadSuccessful,1,55000))) {
					compare_files(send_filepath, receive_filepath);
				}
			}
		}
		BC_ASSERT_EQUAL(pauline->stat.number_of_LinphoneMessageInProgress,2, int, "%d"); //sent twice because of file transfer
		BC_ASSERT_EQUAL(pauline->stat.number_of_LinphoneMessageDelivered,1, int, "%d");
	}
	ms_free(send_filepath);
	bc_free(receive_filepath);
}

void transfer_message_base(bool_t upload_error, bool_t download_error) {
	if (transport_supported(LinphoneTransportTls)) {
		LinphoneCoreManager* marie = linphone_core_manager_new( "marie_rc");
		LinphoneCoreManager* pauline = linphone_core_manager_new( "pauline_tcp_rc");
		transfer_message_base2(marie,pauline,upload_error,download_error);
		linphone_core_manager_destroy(pauline);
		linphone_core_manager_destroy(marie);
	}
}
static void transfer_message(void) {
	transfer_message_base(FALSE, FALSE);
}

static void transfer_message_with_upload_io_error(void) {
	transfer_message_base(TRUE, FALSE);
}

static void transfer_message_with_download_io_error(void) {
	transfer_message_base(FALSE, TRUE);
}

static void transfer_message_upload_cancelled(void) {
	if (transport_supported(LinphoneTransportTls)) {
		LinphoneCoreManager* marie = linphone_core_manager_new( "marie_rc");
		LinphoneChatRoom* chat_room;
		LinphoneChatMessage* msg;
		LinphoneCoreManager* pauline = linphone_core_manager_new( "pauline_tcp_rc");

		/* Globally configure an http file transfer server. */
		linphone_core_set_file_transfer_server(pauline->lc,"https://www.linphone.org:444/lft.php");

		/* create a chatroom on pauline's side */
		chat_room = linphone_core_get_chat_room(pauline->lc, marie->identity);

		msg = create_message_from_nowebcam(chat_room);
		linphone_chat_room_send_chat_message(chat_room,msg);

		/*wait for file to be 50% uploaded and cancel the transfer */
		BC_ASSERT_TRUE(wait_for(pauline->lc,marie->lc,&pauline->stat.progress_of_LinphoneFileTransfer, 50));
		linphone_chat_message_cancel_file_transfer(msg);

		BC_ASSERT_TRUE(wait_for(pauline->lc,marie->lc,&pauline->stat.number_of_LinphoneMessageNotDelivered,1));

		BC_ASSERT_EQUAL(pauline->stat.number_of_LinphoneMessageNotDelivered,1, int, "%d");
		BC_ASSERT_EQUAL(marie->stat.number_of_LinphoneFileTransferDownloadSuccessful,0, int, "%d");

		linphone_core_manager_destroy(pauline);
		linphone_core_manager_destroy(marie);
	}
}

static void transfer_message_download_cancelled(void) {
	LinphoneChatRoom* chat_room;
	LinphoneChatMessage* msg;
	LinphoneCoreManager* marie = linphone_core_manager_new( "marie_rc");
	LinphoneCoreManager* pauline = linphone_core_manager_new( "pauline_tcp_rc");

	/* Globally configure an http file transfer server. */
	linphone_core_set_file_transfer_server(pauline->lc,"https://www.linphone.org:444/lft.php");

	/* create a chatroom on pauline's side */
	chat_room = linphone_core_get_chat_room(pauline->lc,marie->identity);
	msg = create_message_from_nowebcam(chat_room);
	linphone_chat_room_send_chat_message(chat_room,msg);

	/* wait for marie to receive pauline's msg */
	BC_ASSERT_TRUE(wait_for(pauline->lc,marie->lc,&marie->stat.number_of_LinphoneMessageReceivedWithFile,1));


	if (marie->stat.last_received_chat_message ) { /* get last msg and use it to download file */
		LinphoneChatMessageCbs *cbs = linphone_chat_message_get_callbacks(marie->stat.last_received_chat_message);
		linphone_chat_message_cbs_set_file_transfer_progress_indication(cbs, file_transfer_progress_indication);
		linphone_chat_message_start_file_download(marie->stat.last_received_chat_message, liblinphone_tester_chat_message_state_change, marie->lc);
		/* wait for file to be 50% downloaded */
		BC_ASSERT_TRUE(wait_for(pauline->lc,marie->lc,&marie->stat.progress_of_LinphoneFileTransfer, 50));
		/* and cancel the transfer */
		linphone_chat_message_cancel_file_transfer(marie->stat.last_received_chat_message);
	}

	BC_ASSERT_EQUAL(pauline->stat.number_of_LinphoneMessageInProgress,2, int, "%d");
	BC_ASSERT_EQUAL(pauline->stat.number_of_LinphoneMessageDelivered,1, int, "%d");
	BC_ASSERT_EQUAL(marie->stat.number_of_LinphoneFileTransferDownloadSuccessful,0, int, "%d");
	BC_ASSERT_EQUAL(marie->stat.number_of_LinphoneMessageNotDelivered,1, int, "%d");

	linphone_core_manager_destroy(marie);
	linphone_core_manager_destroy(pauline);
}

static void file_transfer_using_external_body_url(void) {
	if (transport_supported(LinphoneTransportTls)) {
		LinphoneCoreManager *marie = linphone_core_manager_new("marie_rc");
		LinphoneChatMessageCbs *cbs;
		LinphoneChatRoom *chat_room;
		LinphoneChatMessage *msg;
		LinphoneCoreManager *pauline = linphone_core_manager_new("pauline_rc");

		/* make sure lime is disabled */
		linphone_core_enable_lime(marie->lc, FALSE);
		linphone_core_enable_lime(pauline->lc, FALSE);

		/* create a chatroom on pauline's side */
		chat_room = linphone_core_get_chat_room(pauline->lc, marie->identity);

		msg = linphone_chat_room_create_message(chat_room, NULL);

		cbs = linphone_chat_message_get_callbacks(msg);
		linphone_chat_message_cbs_set_msg_state_changed(cbs, liblinphone_tester_chat_message_msg_state_changed);

		linphone_chat_message_set_external_body_url(msg, "https://www.linphone.org:444//tmp/54ec58280ace9_c30709218df8eaba61d1.jpg");
		linphone_chat_room_send_chat_message(chat_room, msg);

		BC_ASSERT_TRUE(wait_for(pauline->lc, marie->lc, &marie->stat.number_of_LinphoneMessageReceived, 1));
		if (marie->stat.last_received_chat_message) {
			linphone_chat_message_download_file(marie->stat.last_received_chat_message);
		}
		BC_ASSERT_TRUE(wait_for(pauline->lc, marie->lc, &marie->stat.number_of_LinphoneMessageExtBodyReceived, 1));
		BC_ASSERT_TRUE(wait_for(pauline->lc, marie->lc, &pauline->stat.number_of_LinphoneMessageInProgress, 1));
		linphone_core_manager_destroy(pauline);
		linphone_core_manager_destroy(marie);
	}
}

static void file_transfer_2_messages_simultaneously(void) {
	if (transport_supported(LinphoneTransportTls)) {
		LinphoneCoreManager* marie = linphone_core_manager_new( "marie_rc");
		LinphoneChatRoom* pauline_room;
		LinphoneChatMessage* msg;
		LinphoneChatMessage* msg2;
		LinphoneChatMessageCbs *cbs;
		char *send_filepath = bc_tester_res("images/nowebcamCIF.jpg");
		char *receive_filepath = bc_tester_file("receive_file.dump");
		LinphoneCoreManager* pauline = linphone_core_manager_new( "pauline_tcp_rc");

		/* Globally configure an http file transfer server. */
		linphone_core_set_file_transfer_server(pauline->lc,"https://www.linphone.org:444/lft.php");

		/* create a chatroom on pauline's side */
		pauline_room = linphone_core_get_chat_room(pauline->lc, marie->identity);
		msg = create_message_from_nowebcam(pauline_room);
		msg2 = create_message_from_nowebcam(pauline_room);

		cbs = linphone_chat_message_get_callbacks(msg2);
		linphone_chat_message_cbs_set_msg_state_changed(cbs,liblinphone_tester_chat_message_msg_state_changed);

		BC_ASSERT_EQUAL(bctbx_list_size(linphone_core_get_chat_rooms(marie->lc)), 0, int, "%d");
		linphone_chat_room_send_chat_message(pauline_room,msg);
		linphone_chat_room_send_chat_message(pauline_room,msg2);
		if (BC_ASSERT_TRUE(wait_for(pauline->lc,marie->lc,&marie->stat.number_of_LinphoneMessageReceivedWithFile,1))) {
			msg = linphone_chat_message_clone(marie->stat.last_received_chat_message);
			BC_ASSERT_TRUE(wait_for(pauline->lc,marie->lc,&marie->stat.number_of_LinphoneMessageReceivedWithFile,2));
			msg2 = marie->stat.last_received_chat_message;
			BC_ASSERT_EQUAL(bctbx_list_size(linphone_core_get_chat_rooms(marie->lc)), 1, int, "%d");
			if (bctbx_list_size(linphone_core_get_chat_rooms(marie->lc)) != 1) {
				char * buf = ms_strdup_printf("Found %d rooms instead of 1: ", bctbx_list_size(linphone_core_get_chat_rooms(marie->lc)));
				const bctbx_list_t *it = linphone_core_get_chat_rooms(marie->lc);
				while (it) {
					const LinphoneAddress * peer = linphone_chat_room_get_peer_address(it->data);
					buf = ms_strcat_printf("%s, ", linphone_address_get_username(peer));
					it = it->next;
				}
				ms_error("%s", buf);
			}

			cbs = linphone_chat_message_get_callbacks(msg);
			linphone_chat_message_cbs_set_msg_state_changed(cbs, liblinphone_tester_chat_message_msg_state_changed);
			linphone_chat_message_cbs_set_file_transfer_recv(cbs, file_transfer_received);
			linphone_chat_message_download_file(msg);

			cbs = linphone_chat_message_get_callbacks(msg2);
			linphone_chat_message_cbs_set_msg_state_changed(cbs, liblinphone_tester_chat_message_msg_state_changed);
			linphone_chat_message_cbs_set_file_transfer_recv(cbs, file_transfer_received);
			linphone_chat_message_download_file(msg2);

			BC_ASSERT_TRUE(wait_for(pauline->lc,marie->lc,&marie->stat.number_of_LinphoneFileTransferDownloadSuccessful,2));

			BC_ASSERT_EQUAL(pauline->stat.number_of_LinphoneMessageInProgress,4, int, "%d");
			BC_ASSERT_EQUAL(pauline->stat.number_of_LinphoneMessageDelivered,2, int, "%d");
			compare_files(send_filepath, receive_filepath);

			linphone_chat_message_unref(msg);
		}
		linphone_core_manager_destroy(pauline);
		ms_free(send_filepath);
		bc_free(receive_filepath);
		linphone_core_manager_destroy(marie);
	}
}

static void text_message_denied(void) {
	LinphoneCoreManager* marie = linphone_core_manager_new("marie_rc");
	LinphoneCoreManager* pauline = linphone_core_manager_new( "pauline_tcp_rc");
	LinphoneChatRoom* chat_room = linphone_core_get_chat_room(marie->lc, pauline->identity);
	LinphoneChatMessage* msg = linphone_chat_room_create_message(chat_room,"Bli bli bli \n blu");
	LinphoneChatMessageCbs *cbs = linphone_chat_message_get_callbacks(msg);

	/*pauline doesn't want to be disturbed*/
	linphone_core_disable_chat(pauline->lc,LinphoneReasonDoNotDisturb);
	linphone_chat_message_cbs_set_msg_state_changed(cbs,liblinphone_tester_chat_message_msg_state_changed);
	linphone_chat_room_send_chat_message(chat_room,msg);

	BC_ASSERT_TRUE(wait_for(pauline->lc,marie->lc,&marie->stat.number_of_LinphoneMessageNotDelivered,1));
	BC_ASSERT_EQUAL(pauline->stat.number_of_LinphoneMessageReceived,0, int, "%d");
	linphone_core_manager_destroy(marie);
	linphone_core_manager_destroy(pauline);
}

static const char *info_content="<somexml>blabla</somexml>";

void info_message_received(LinphoneCore *lc, LinphoneCall* call, const LinphoneInfoMessage *msg){
	stats* counters = get_stats(lc);

	if (counters->last_received_info_message) {
		linphone_info_message_destroy(counters->last_received_info_message);
	}
	counters->last_received_info_message=linphone_info_message_copy(msg);
	counters->number_of_inforeceived++;
}

void info_message_base(bool_t with_content) {
	LinphoneInfoMessage *info;
	const LinphoneContent *content;
	const char *hvalue;

	LinphoneCoreManager* marie = linphone_core_manager_new( "marie_rc");
	LinphoneCoreManager* pauline = linphone_core_manager_new( "pauline_tcp_rc");

	BC_ASSERT_TRUE(call(pauline,marie));

	info=linphone_core_create_info_message(marie->lc);
	linphone_info_message_add_header(info,"Weather","still bad");
	if (with_content) {
		LinphoneContent* ct=linphone_core_create_content(marie->lc);
		linphone_content_set_type(ct,"application");
		linphone_content_set_subtype(ct,"somexml");
		linphone_content_set_buffer(ct,info_content,strlen(info_content));
		linphone_info_message_set_content(info,ct);
		linphone_content_unref(ct);
	}
	linphone_call_send_info_message(linphone_core_get_current_call(marie->lc),info);
	linphone_info_message_destroy(info);

	BC_ASSERT_TRUE(wait_for(pauline->lc,marie->lc,&pauline->stat.number_of_inforeceived,1));

	BC_ASSERT_PTR_NOT_NULL(pauline->stat.last_received_info_message);
	hvalue=linphone_info_message_get_header(pauline->stat.last_received_info_message, "Weather");
	content=linphone_info_message_get_content(pauline->stat.last_received_info_message);

	BC_ASSERT_PTR_NOT_NULL(hvalue);
	if (hvalue)
		BC_ASSERT_STRING_EQUAL(hvalue, "still bad");

	if (with_content){
		BC_ASSERT_PTR_NOT_NULL(content);
		if (content) {
			BC_ASSERT_PTR_NOT_NULL(linphone_content_get_buffer(content));
			BC_ASSERT_PTR_NOT_NULL(linphone_content_get_type(content));
			BC_ASSERT_PTR_NOT_NULL(linphone_content_get_subtype(content));
			if (linphone_content_get_type(content)) BC_ASSERT_STRING_EQUAL(linphone_content_get_type(content),"application");
			if (linphone_content_get_subtype(content)) BC_ASSERT_STRING_EQUAL(linphone_content_get_subtype(content),"somexml");
			if (linphone_content_get_buffer(content))BC_ASSERT_STRING_EQUAL((const char*)linphone_content_get_buffer(content),info_content);
			BC_ASSERT_EQUAL((int)linphone_content_get_size(content),(int)strlen(info_content), int, "%d");
		}
	}
	end_call(marie, pauline);
	linphone_core_manager_destroy(marie);
	linphone_core_manager_destroy(pauline);
}

static void info_message(void){
	info_message_base(FALSE);
}

static void info_message_with_body(void){
	info_message_base(TRUE);
}

static void is_composing_notification(void) {
	LinphoneChatRoom* chat_room;
	int dummy = 0;

	LinphoneCoreManager* marie = linphone_core_manager_new("marie_rc");
	LinphoneCoreManager* pauline = linphone_core_manager_new( "pauline_tcp_rc");
	chat_room = linphone_core_get_chat_room(pauline->lc, marie->identity);
	linphone_core_get_chat_room(marie->lc, pauline->identity); /*make marie create the chatroom with pauline, which is necessary for receiving the is-composing*/
	linphone_chat_room_compose(chat_room);
	wait_for_until(pauline->lc, marie->lc, &dummy, 1, 1500); /*just to sleep while iterating*/
	linphone_chat_room_send_message(chat_room, "Composing a msg");
	BC_ASSERT_TRUE(wait_for(pauline->lc, marie->lc, &marie->stat.number_of_LinphoneIsComposingActiveReceived, 1));
	BC_ASSERT_TRUE(wait_for(pauline->lc, marie->lc, &marie->stat.number_of_LinphoneIsComposingIdleReceived, 2));
	linphone_core_manager_destroy(marie);
	linphone_core_manager_destroy(pauline);
}


#ifdef HAVE_LIME

static FILE* fopen_from_write_dir(const char * name, const char * mode) {
	char *filepath = bc_tester_file(name);
	FILE * file = fopen(filepath,mode);
	bc_free(filepath);
	return file;
}

static void lime_text_message(void) {
	FILE *ZIDCacheMarieFD, *ZIDCachePaulineFD;
	LinphoneChatRoom* chat_room;
	char* filepath;
	LinphoneCoreManager* marie = linphone_core_manager_new("marie_rc");
	LinphoneCoreManager* pauline = linphone_core_manager_new( "pauline_tcp_rc");

	if (!linphone_core_lime_available(marie->lc)) {
		ms_warning("Lime not available, skiping");
		goto end;
	}
	/* make sure lime is enabled */
	linphone_core_enable_lime(marie->lc, 1);
	linphone_core_enable_lime(pauline->lc, 1);

	/* set the zid caches files : create two ZID cache from this valid one inserting the auto-generated sip URI for the peer account as keys in ZID cache are indexed by peer sip uri */
	ZIDCacheMarieFD = fopen_from_write_dir("tmpZIDCacheMarie.xml", "w");
	ZIDCachePaulineFD = fopen_from_write_dir("tmpZIDCachePauline.xml", "w");
	fprintf(ZIDCacheMarieFD, "<?xml version=\"1.0\" encoding=\"UTF-8\"?>\n<cache><selfZID>ef7692d0792a67491ae2d44e</selfZID><peer><ZID>005dbe0399643d953a2202dd</ZID><rs1>9b5c8f06f3b6c2c695f2dfc3c26f31f5fef8661f8c5fe7c95aeb5c5b0435b045</rs1><aux>f8324dd18ea905171ec2be89f879d01d5994132048d92ea020778cbdf31c605e</aux><rs2>2fdcef69380937c2cf221f7d11526f286c39f49641452ba9012521c705094899</rs2><uri>%s</uri><sndKey>08df5907d30959b8cb70f6fff2d8febd88fb41b0c8afc39e4b972f86dd5cfe2d</sndKey><rcvKey>60f020a3fe11dc2cc0e1e8ed9341b4cd14944db806ca4fc95456bbe45d95c43a</rcvKey><sndSId>5f9aa1e5e4c7ec88fa389a9f6b8879b42d3c57bb28e62068d2df23e8f9b77193</sndSId><rcvSId>bcffd51e7316a6c6f53a50fcf01b01bf2d3c57bb28e62068d2df23e8f9b77193</rcvSId><sndIndex>00000078</sndIndex><rcvIndex>000001cf</rcvIndex><pvs>01</pvs></peer><peer><ZID>1234567889643d953a2202ee</ZID><rs1>9b5c8f06f3b6c2c695f2dfc3c26f31f5fef8661f8c5fe7c95aeb5c5b0435b045</rs1><aux>f8324dd18ea905171ec2be89f879d01d5994132048d92ea020778cbdf31c605e</aux><rs2>2fdcef69380937c2cf221f7d11526f286c39f49641452ba9012521c705094899</rs2><uri>%s</uri><sndKey>72d80ab1cad243cf45634980c1d02cfb2df81ce0dd5dfcf1ebeacfc5345a9176</sndKey><rcvKey>25d9ac653a83c4559cb0ae7394e7cd3b2d3c57bb28e62068d2df23e8f9b77193</rcvKey><sndSId>f69aa1e5e4c7ec88fa389a9f6b8879b42d3c57bb28e62068d2df23e8f9b77193</sndSId><rcvSId>22ffd51e7316a6c6f53a50fcf01b01bf2d3c57bb28e62068d2df23e8f9b77193</rcvSId><sndIndex>0000000f</sndIndex><rcvIndex>00000000</rcvIndex></peer></cache>", linphone_address_as_string_uri_only(pauline->identity), linphone_address_as_string_uri_only(pauline->identity));
	fprintf(ZIDCachePaulineFD, "<?xml version=\"1.0\" encoding=\"UTF-8\"?>\n<cache><selfZID>005dbe0399643d953a2202dd</selfZID><peer><ZID>ef7692d0792a67491ae2d44e</ZID><rs1>9b5c8f06f3b6c2c695f2dfc3c26f31f5fef8661f8c5fe7c95aeb5c5b0435b045</rs1><aux>f8324dd18ea905171ec2be89f879d01d5994132048d92ea020778cbdf31c605e</aux><rs2>2fdcef69380937c2cf221f7d11526f286c39f49641452ba9012521c705094899</rs2><uri>%s</uri><rcvKey>08df5907d30959b8cb70f6fff2d8febd88fb41b0c8afc39e4b972f86dd5cfe2d</rcvKey><sndKey>60f020a3fe11dc2cc0e1e8ed9341b4cd14944db806ca4fc95456bbe45d95c43a</sndKey><rcvSId>5f9aa1e5e4c7ec88fa389a9f6b8879b42d3c57bb28e62068d2df23e8f9b77193</rcvSId><sndSId>bcffd51e7316a6c6f53a50fcf01b01bf2d3c57bb28e62068d2df23e8f9b77193</sndSId><rcvIndex>00000078</rcvIndex><sndIndex>000001cf</sndIndex><pvs>01</pvs></peer><peer><ZID>1234567889643d953a2202ee</ZID><rs1>9b5c8f06f3b6c2c695f2dfc3c26f31f5fef8661f8c5fe7c95aeb5c5b0435b045</rs1><aux>f8324dd18ea905171ec2be89f879d01d5994132048d92ea020778cbdf31c605e</aux><rs2>2fdcef69380937c2cf221f7d11526f286c39f49641452ba9012521c705094899</rs2><uri>%s</uri><sndKey>81e6e6362c34dc974263d1f77cbb9a8d6d6a718330994379099a8fa19fb12faa</sndKey><rcvKey>25d9ac653a83c4559cb0ae7394e7cd3b2d3c57bb28e62068d2df23e8f9b77193</rcvKey><sndSId>f69aa1e5e4c7ec88fa389a9f6b8879b42d3c57bb28e62068d2df23e8f9b77193</sndSId><rcvSId>22ffd51e7316a6c6f53a50fcf01b01bf2d3c57bb28e62068d2df23e8f9b77193</rcvSId><sndIndex>0000002e</sndIndex><rcvIndex>00000000</rcvIndex><pvs>01</pvs></peer></cache>", linphone_address_as_string_uri_only(marie->identity), linphone_address_as_string_uri_only(marie->identity));
	fclose(ZIDCacheMarieFD);
	fclose(ZIDCachePaulineFD);

	filepath = bc_tester_file("tmpZIDCacheMarie.xml");
	linphone_core_set_zrtp_secrets_file(marie->lc, filepath);
	bc_free(filepath);

	filepath = bc_tester_file("tmpZIDCachePauline.xml");
	linphone_core_set_zrtp_secrets_file(pauline->lc, filepath);
	bc_free(filepath);

	chat_room = linphone_core_get_chat_room(pauline->lc, marie->identity);

	linphone_chat_room_send_message(chat_room,"Bla bla bla bla");
	BC_ASSERT_TRUE(wait_for(pauline->lc,marie->lc,&marie->stat.number_of_LinphoneMessageReceived,1));
	BC_ASSERT_TRUE(wait_for(pauline->lc,marie->lc,&marie->stat.number_of_LinphoneMessageReceivedLegacy,1));

	BC_ASSERT_PTR_NOT_NULL(linphone_core_get_chat_room(marie->lc,pauline->identity));
	/* TODO : check the msg arrived correctly deciphered */
end:
	linphone_core_manager_destroy(marie);
	linphone_core_manager_destroy(pauline);
}

static void lime_text_message_to_non_lime(void) {
	FILE *ZIDCachePaulineFD;
	LinphoneChatRoom* chat_room;
	char* filepath;
	LinphoneCoreManager* marie = linphone_core_manager_new("marie_rc");
	LinphoneCoreManager* pauline = linphone_core_manager_new( "pauline_tcp_rc");

	if (!linphone_core_lime_available(marie->lc)) {
		ms_warning("Lime not available, skiping");
		goto end;
	}
	/* make sure lime is enabled */
	linphone_core_enable_lime(marie->lc, 0);
	linphone_core_enable_lime(pauline->lc, 1);

	/* set the zid caches files : create two ZID cache from this valid one inserting the auto-generated sip URI for the peer account as keys in ZID cache are indexed by peer sip uri */
	ZIDCachePaulineFD = fopen_from_write_dir("tmpZIDCachePauline.xml", "w");
	fprintf(ZIDCachePaulineFD, "<?xml version=\"1.0\" encoding=\"UTF-8\"?>\n<cache><selfZID>005dbe0399643d953a2202dd</selfZID><peer><ZID>ef7692d0792a67491ae2d44e</ZID><rs1>9b5c8f06f3b6c2c695f2dfc3c26f31f5fef8661f8c5fe7c95aeb5c5b0435b045</rs1><aux>f8324dd18ea905171ec2be89f879d01d5994132048d92ea020778cbdf31c605e</aux><rs2>2fdcef69380937c2cf221f7d11526f286c39f49641452ba9012521c705094899</rs2><uri>%s</uri><rcvKey>08df5907d30959b8cb70f6fff2d8febd88fb41b0c8afc39e4b972f86dd5cfe2d</rcvKey><sndKey>60f020a3fe11dc2cc0e1e8ed9341b4cd14944db806ca4fc95456bbe45d95c43a</sndKey><rcvSId>5f9aa1e5e4c7ec88fa389a9f6b8879b42d3c57bb28e62068d2df23e8f9b77193</rcvSId><sndSId>bcffd51e7316a6c6f53a50fcf01b01bf2d3c57bb28e62068d2df23e8f9b77193</sndSId><rcvIndex>00000078</rcvIndex><sndIndex>000001cf</sndIndex><pvs>01</pvs></peer><peer><ZID>1234567889643d953a2202ee</ZID><rs1>9b5c8f06f3b6c2c695f2dfc3c26f31f5fef8661f8c5fe7c95aeb5c5b0435b045</rs1><aux>f8324dd18ea905171ec2be89f879d01d5994132048d92ea020778cbdf31c605e</aux><rs2>2fdcef69380937c2cf221f7d11526f286c39f49641452ba9012521c705094899</rs2><uri>%s</uri><sndKey>81e6e6362c34dc974263d1f77cbb9a8d6d6a718330994379099a8fa19fb12faa</sndKey><rcvKey>25d9ac653a83c4559cb0ae7394e7cd3b2d3c57bb28e62068d2df23e8f9b77193</rcvKey><sndSId>f69aa1e5e4c7ec88fa389a9f6b8879b42d3c57bb28e62068d2df23e8f9b77193</sndSId><rcvSId>22ffd51e7316a6c6f53a50fcf01b01bf2d3c57bb28e62068d2df23e8f9b77193</rcvSId><sndIndex>0000002e</sndIndex><rcvIndex>00000000</rcvIndex><pvs>01</pvs></peer></cache>", linphone_address_as_string_uri_only(marie->identity), linphone_address_as_string_uri_only(marie->identity));
	fclose(ZIDCachePaulineFD);

	filepath = bc_tester_file("tmpZIDCachePauline.xml");
	linphone_core_set_zrtp_secrets_file(pauline->lc, filepath);
	bc_free(filepath);

	chat_room = linphone_core_get_chat_room(pauline->lc, marie->identity);

	linphone_chat_room_send_message(chat_room,"Bla bla bla bla");
	//since we cannot decrypt message, we should not receive any message
	BC_ASSERT_FALSE(wait_for(pauline->lc,marie->lc,&marie->stat.number_of_LinphoneMessageReceived,1));
	BC_ASSERT_EQUAL(marie->stat.number_of_LinphoneMessageReceivedLegacy,0, int, "%d");

	BC_ASSERT_PTR_NOT_NULL(linphone_core_get_chat_room(marie->lc,pauline->identity));
end:
	linphone_core_manager_destroy(marie);
	linphone_core_manager_destroy(pauline);
}
void lime_transfer_message_base(bool_t encrypt_file,bool_t download_file_from_stored_msg) {
	FILE *ZIDCacheMarieFD, *ZIDCachePaulineFD;
	LinphoneCoreManager *marie, *pauline;
	LinphoneChatMessage *msg;
	LinphoneChatMessageCbs *cbs;
	char *pauline_id, *marie_id;
	char *filepath;

	marie = linphone_core_manager_new( "marie_rc");
	pauline = linphone_core_manager_new( "pauline_tcp_rc");

	if (!linphone_core_lime_available(marie->lc)) {
		ms_warning("Lime not available, skiping");
		goto end;
	}
	/* make sure lime is enabled */
	linphone_core_enable_lime(marie->lc, 1);
	linphone_core_enable_lime(pauline->lc, 1);
	if (!encrypt_file) {
		LpConfig *pauline_lp = linphone_core_get_config(pauline->lc);
		lp_config_set_int(pauline_lp,"sip","lime_for_file_sharing",0);
	}

	/* set the zid caches files : create two ZID cache from this valid one inserting the auto-generated sip URI for the peer account as keys in ZID cache are indexed by peer sip uri */
	ZIDCacheMarieFD = fopen_from_write_dir("tmpZIDCacheMarie.xml", "wb");
	ZIDCachePaulineFD = fopen_from_write_dir("tmpZIDCachePauline.xml", "wb");
	pauline_id = linphone_address_as_string_uri_only(pauline->identity);
	marie_id = linphone_address_as_string_uri_only(marie->identity);
	fprintf(ZIDCacheMarieFD, "<?xml version=\"1.0\" encoding=\"UTF-8\"?>\n<cache><selfZID>ef7692d0792a67491ae2d44e</selfZID><peer><ZID>005dbe0399643d953a2202dd</ZID><rs1>9b5c8f06f3b6c2c695f2dfc3c26f31f5fef8661f8c5fe7c95aeb5c5b0435b045</rs1><aux>f8324dd18ea905171ec2be89f879d01d5994132048d92ea020778cbdf31c605e</aux><rs2>2fdcef69380937c2cf221f7d11526f286c39f49641452ba9012521c705094899</rs2><uri>%s</uri><sndKey>08df5907d30959b8cb70f6fff2d8febd88fb41b0c8afc39e4b972f86dd5cfe2d</sndKey><rcvKey>60f020a3fe11dc2cc0e1e8ed9341b4cd14944db806ca4fc95456bbe45d95c43a</rcvKey><sndSId>5f9aa1e5e4c7ec88fa389a9f6b8879b42d3c57bb28e62068d2df23e8f9b77193</sndSId><rcvSId>bcffd51e7316a6c6f53a50fcf01b01bf2d3c57bb28e62068d2df23e8f9b77193</rcvSId><sndIndex>00000078</sndIndex><rcvIndex>000001cf</rcvIndex><pvs>01</pvs></peer><peer><ZID>1234567889643d953a2202ee</ZID><rs1>9b5c8f06f3b6c2c695f2dfc3c26f31f5fef8661f8c5fe7c95aeb5c5b0435b045</rs1><aux>f8324dd18ea905171ec2be89f879d01d5994132048d92ea020778csal_set_uuid(lc->sal, account->instance_id);bdf31c605e</aux><rs2>2fdcef69380937c2cf221f7d11526f286c39f49641452ba9012521c705094899</rs2><uri>%s</uri><sndKey>72d80ab1cad243cf45634980c1d02cfb2df81ce0dd5dfcf1ebeacfc5345a9176</sndKey><rcvKey>25d9ac653a83c4559cb0ae7394e7cd3b2d3c57bb28e62068d2df23e8f9b77193</rcvKey><sndSId>f69aa1e5e4c7ec88fa389a9f6b8879b42d3c57bb28e62068d2df23e8f9b77193</sndSId><rcvSId>22ffd51e7316a6c6f53a50fcf01b01bf2d3c57bb28e62068d2df23e8f9b77193</rcvSId><sndIndex>0000000f</sndIndex><rcvIndex>00000000</rcvIndex></peer></cache>", pauline_id, pauline_id);
	fprintf(ZIDCachePaulineFD, "<?xml version=\"1.0\" encoding=\"UTF-8\"?>\n<cache><selfZID>005dbe0399643d953a2202dd</selfZID><peer><ZID>ef7692d0792a67491ae2d44e</ZID><rs1>9b5c8f06f3b6c2c695f2dfc3c26f31f5fef8661f8c5fe7c95aeb5c5b0435b045</rs1><aux>f8324dd18ea905171ec2be89f879d01d5994132048d92ea020778cbdf31c605e</aux><rs2>2fdcef69380937c2cf221f7d11526f286c39f49641452ba9012521c705094899</rs2><uri>%s</uri><rcvKey>08df5907d30959b8cb70f6fff2d8febd88fb41b0c8afc39e4b972f86dd5cfe2d</rcvKey><sndKey>60f020a3fe11dc2cc0e1e8ed9341b4cd14944db806ca4fc95456bbe45d95c43a</sndKey><rcvSId>5f9aa1e5e4c7ec88fa389a9f6b8879b42d3c57bb28e62068d2df23e8f9b77193</rcvSId><sndSId>bcffd51e7316a6c6f53a50fcf01b01bf2d3c57bb28e62068d2df23e8f9b77193</sndSId><rcvIndex>00000078</rcvIndex><sndIndex>000001cf</sndIndex><pvs>01</pvs></peer><peer><ZID>1234567889643d953a2202ee</ZID><rs1>9b5c8f06f3b6c2c695f2dfc3c26f31f5fef8661f8c5fe7c95aeb5c5b0435b045</rs1><aux>f8324dd18ea905171ec2be89f879d01d5994132048d92ea020778cbdf31c605e</aux><rs2>2fdcef69380937c2cf221f7d11526f286c39f49641452ba9012521c705094899</rs2><uri>%s</uri><sndKey>81e6e6362c34dc974263d1f77cbb9a8d6d6a718330994379099a8fa19fb12faa</sndKey><rcvKey>25d9ac653a83c4559cb0ae7394e7cd3b2d3c57bb28e62068d2df23e8f9b77193</rcvKey><sndSId>f69aa1e5e4c7ec88fa389a9f6b8879b42d3c57bb28e62068d2df23e8f9b77193</sndSId><rcvSId>22ffd51e7316a6c6f53a50fcf01b01bf2d3c57bb28e62068d2df23e8f9b77193</rcvSId><sndIndex>0000002e</sndIndex><rcvIndex>00000000</rcvIndex><pvs>01</pvs></peer></cache>", marie_id, marie_id);
	fclose(ZIDCacheMarieFD);
	fclose(ZIDCachePaulineFD);
	ms_free(marie_id);
	ms_free(pauline_id);

	filepath = bc_tester_file("tmpZIDCacheMarie.xml");
	linphone_core_set_zrtp_secrets_file(marie->lc, filepath);
	bc_free(filepath);

	filepath = bc_tester_file("tmpZIDCachePauline.xml");
	linphone_core_set_zrtp_secrets_file(pauline->lc, filepath);
	bc_free(filepath);

	/* Globally configure an http file transfer server. */
	linphone_core_set_file_transfer_server(pauline->lc,"https://www.linphone.org:444/lft.php");

	/* create a file transfer msg */
	msg = create_message_from_nowebcam(linphone_core_get_chat_room(pauline->lc, marie->identity));

	linphone_chat_room_send_chat_message(msg->chat_room, msg);
	BC_ASSERT_TRUE(wait_for(pauline->lc,marie->lc,&marie->stat.number_of_LinphoneMessageReceivedWithFile,1));
	if (marie->stat.last_received_chat_message ) {
		LinphoneChatMessage *recv_msg;
		const LinphoneContent* content;
		if (download_file_from_stored_msg) {
			LinphoneChatRoom *marie_room = linphone_core_get_chat_room(marie->lc, pauline->identity);
			MSList * msgs = linphone_chat_room_get_history(marie_room,1);
			BC_ASSERT_PTR_NOT_NULL(msgs);
			if (!msgs)  goto end;
			recv_msg = (LinphoneChatMessage *)msgs->data;
			ms_list_free(msgs);
		} else {
			recv_msg = marie->stat.last_received_chat_message;
		}
		cbs = linphone_chat_message_get_callbacks(recv_msg);
		linphone_chat_message_cbs_set_msg_state_changed(cbs, liblinphone_tester_chat_message_msg_state_changed);
		linphone_chat_message_cbs_set_file_transfer_recv(cbs, file_transfer_received);
		content = linphone_chat_message_get_file_transfer_information(recv_msg);
		if (!content) goto end;
		if (encrypt_file)
			BC_ASSERT_PTR_NOT_NULL(linphone_content_get_key(content));
		else
			BC_ASSERT_PTR_NULL(linphone_content_get_key(content));
		linphone_chat_message_download_file(recv_msg);
		BC_ASSERT_TRUE(wait_for(pauline->lc,marie->lc,&marie->stat.number_of_LinphoneFileTransferDownloadSuccessful,1));
	}

	BC_ASSERT_EQUAL(pauline->stat.number_of_LinphoneMessageInProgress,2, int, "%d"); // file transfer
	BC_ASSERT_EQUAL(pauline->stat.number_of_LinphoneMessageDelivered,1, int, "%d");
	BC_ASSERT_EQUAL(marie->stat.number_of_LinphoneFileTransferDownloadSuccessful,1, int, "%d");
end:
	linphone_core_manager_destroy(marie);
	linphone_core_manager_destroy(pauline);
}

static  void lime_transfer_message(void) {
	lime_transfer_message_base(TRUE,FALSE);
}

static  void lime_transfer_message_from_history(void) {
	lime_transfer_message_base(TRUE,TRUE);
}

static  void lime_transfer_message_without_encryption(void) {
	lime_transfer_message_base(FALSE,FALSE);
}

static void printHex(char *title, uint8_t *data, size_t length) {
	size_t i;
	char debug_string_buffer[2048];
	char *debug_string = debug_string_buffer;
	sprintf (debug_string, "%s : ", title);
	debug_string += strlen(title)+3;
	for (i=0; i<length; i++) {
		sprintf (debug_string, "0x%02x, ", data[i]);
		debug_string+=6;
	}
	*debug_string = '\0';
	ms_message("%s", debug_string_buffer);
}

static void lime_unit(void) {
	const char* PLAIN_TEXT_TEST_MESSAGE = "Ceci est un fabuleux msg de test à encrypter";
	int retval;
	size_t size;
	uint8_t *cacheBufferString;
	xmlDocPtr cacheBufferAlice;
	xmlDocPtr cacheBufferBob;
	uint8_t *multipartMessage = NULL;
	uint8_t *decryptedMessage = NULL;
	xmlChar *xmlStringOutput;
	int xmlStringLength;
	limeURIKeys_t associatedKeys;
	int i;
	limeKey_t associatedKey;
	uint8_t targetZID[12] = {0x00, 0x5d, 0xbe, 0x03, 0x99, 0x64, 0x3d, 0x95, 0x3a, 0x22, 0x02, 0xdd};
	uint8_t senderZID[12] = {0x01, 0x02, 0x03, 0x04, 0x05, 0x70, 0x80, 0x90, 0xa0, 0xb0, 0xc0, 0xd0};
	uint8_t encryptedMessage[1024];
	uint8_t plainMessage[1024];
	uint8_t receiverZID[12];
	xmlDocPtr cacheBuffer;
	FILE *CACHE;

	/**** Low level tests using on cache file to extract keys, encrypt/decrypt ****/
	/**** use functions that are not directly used by external entities ****/

	/* create and load cache file */
	CACHE = fopen_from_write_dir("ZIDCache.xml", "wb");
	fprintf (CACHE, "<?xml version=\"1.0\" encoding=\"UTF-8\"?>\n<cache><selfZID>ef7692d0792a67491ae2d44e</selfZID><peer><ZID>005dbe0399643d953a2202dd</ZID><rs1>9b5c8f06f3b6c2c695f2dfc3c26f31f5fef8661f8c5fe7c95aeb5c5b0435b045</rs1><aux>f8324dd18ea905171ec2be89f879d01d5994132048d92ea020778cbdf31c605e</aux><rs2>2fdcef69380937c2cf221f7d11526f286c39f49641452ba9012521c705094899</rs2><uri>pipo1@pipo.com</uri><sndKey>963c57bb28e62068d2df23e8f9b771932d3c57bb28e62068d2df23e8f9b77193</sndKey><rcvKey>05d9ac653a83c4559cb0ae7394e7cd3b2d3c57bb28e62068d2df23e8f9b77193</rcvKey><sndSId>5f9aa1e5e4c7ec88fa389a9f6b8879b42d3c57bb28e62068d2df23e8f9b77193</sndSId><rcvSId>02ffd51e7316a6c6f53a50fcf01b01bf2d3c57bb28e62068d2df23e8f9b77193</rcvSId><sndIndex>00000069</sndIndex><rcvIndex>000001e8</rcvIndex><pvs>01</pvs></peer><peer><ZID>1234567889643d953a2202ee</ZID><rs1>9b5c8f06f3b6c2c695f2dfc3c26f31f5fef8661f8c5fe7c95aeb5c5b0435b045</rs1><aux>f8324dd18ea905171ec2be89f879d01d5994132048d92ea020778cbdf31c605e</aux><rs2>2fdcef69380937c2cf221f7d11526f286c39f49641452ba9012521c705094899</rs2><uri>pipo1@pipo.com</uri><sndKey>123456789012345678901234567890123456765431262068d2df23e8f9b77193</sndKey><rcvKey>25d9ac653a83c4559cb0ae7394e7cd3b2d3c57bb28e62068d2df23e8f9b77193</rcvKey><sndSId>f69aa1e5e4c7ec88fa389a9f6b8879b42d3c57bb28e62068d2df23e8f9b77193</sndSId><rcvSId>22ffd51e7316a6c6f53a50fcf01b01bf2d3c57bb28e62068d2df23e8f9b77193</rcvSId><sndIndex>00000001</sndIndex><rcvIndex>00000000</rcvIndex><pvs>01</pvs></peer></cache>");
	fclose(CACHE);
	CACHE = fopen_from_write_dir("ZIDCache.xml", "rb+");
	cacheBufferString = (uint8_t*) ms_load_file_content(CACHE, &size);
	*(cacheBufferString+size) = '\0';
	fclose(CACHE);
	/* parse it to an xmlDoc */
	cacheBuffer = xmlParseDoc(cacheBufferString);
	ms_free(cacheBufferString);

	/* get data from cache : sender */
	associatedKeys.peerURI = (uint8_t *)malloc(15);
	memcpy(associatedKeys.peerURI, "pipo1@pipo.com", 15);
	associatedKeys.associatedZIDNumber  = 0;
	retval = lime_getCachedSndKeysByURI(cacheBuffer, &associatedKeys);
	BC_ASSERT_EQUAL(retval, 0, int, "%d");
	BC_ASSERT_EQUAL(associatedKeys.associatedZIDNumber, 2, int, "%d"); /* there are 2 keys associated to pipo1@pipo.com address in the cache above*/
	ms_message("Get cached key by URI, for sender, return %d keys", associatedKeys.associatedZIDNumber);

	for (i=0; i<associatedKeys.associatedZIDNumber; i++) {
		printHex("ZID", associatedKeys.peerKeys[i]->peerZID, 12);
		printHex("key", associatedKeys.peerKeys[i]->key, 32);
		printHex("sessionID", associatedKeys.peerKeys[i]->sessionId, 32);
		ms_message("session index %d\n", associatedKeys.peerKeys[i]->sessionIndex);
	}

	/* get data from cache : receiver */
	memcpy(associatedKey.peerZID, targetZID, 12);
	retval = lime_getCachedRcvKeyByZid(cacheBuffer, &associatedKey);
	BC_ASSERT_EQUAL(retval, 0, int, "%d");
	printHex("Got receiver key for ZID", targetZID, 12);
	printHex("Key", associatedKey.key, 32);
	printHex("sessionID", associatedKey.sessionId, 32);
	ms_message("session index %d\n", associatedKey.sessionIndex);

	/* encrypt/decrypt a msg */
	lime_encryptMessage(associatedKeys.peerKeys[0], (uint8_t *)PLAIN_TEXT_TEST_MESSAGE, strlen(PLAIN_TEXT_TEST_MESSAGE), senderZID, encryptedMessage);
	printHex("Ciphered", encryptedMessage, strlen((char *)encryptedMessage));
	/* invert sender and receiverZID to decrypt/authenticate */
	memcpy(receiverZID, associatedKeys.peerKeys[0]->peerZID, 12);
	memcpy(associatedKeys.peerKeys[0]->peerZID, senderZID, 12);
	retval = lime_decryptMessage(associatedKeys.peerKeys[0], encryptedMessage, strlen(PLAIN_TEXT_TEST_MESSAGE)+16, receiverZID, plainMessage);
	BC_ASSERT_EQUAL(retval, 0, int, "%d");
	BC_ASSERT_STRING_EQUAL((char *)plainMessage, (char *)PLAIN_TEXT_TEST_MESSAGE);
	ms_message("Decrypt and auth returned %d\nPlain text is %s\n", retval, plainMessage);

	/* update receiver data */
	associatedKey.sessionIndex++;
	associatedKey.key[0]++;
	associatedKey.sessionId[0]++;
	retval = lime_setCachedKey(cacheBuffer, &associatedKey, LIME_RECEIVER);
	BC_ASSERT_EQUAL(retval, 0, int, "%d");

	/* update sender data */
	associatedKeys.peerKeys[0]->sessionIndex++;
	associatedKeys.peerKeys[0]->key[0]++;
	associatedKeys.peerKeys[0]->sessionId[0]++;
	retval = lime_setCachedKey(cacheBuffer, associatedKeys.peerKeys[0], LIME_SENDER);
	BC_ASSERT_EQUAL(retval, 0, int, "%d");

	/* free memory */
	lime_freeKeys(&associatedKeys);

	/* write the file */
	/* dump the xml document into a string */
	xmlDocDumpFormatMemoryEnc(cacheBuffer, &xmlStringOutput, &xmlStringLength, "UTF-8", 0);
	/* write it to the file */
	CACHE = fopen_from_write_dir("ZIDCache.xml", "w+");
	fwrite(xmlStringOutput, 1, xmlStringLength, CACHE);
	xmlFree(xmlStringOutput);
	fclose(CACHE);
	xmlFreeDoc(cacheBuffer);

	/**** Higher level tests using 2 caches to encrypt/decrypt a msg ****/
	/* Create Alice cache file and then load it */
	CACHE = fopen_from_write_dir("ZIDCacheAlice.xml", "wb");
	fprintf(CACHE, "<?xml version=\"1.0\" encoding=\"UTF-8\"?>\n<cache><selfZID>ef7692d0792a67491ae2d44e</selfZID><peer><ZID>005dbe0399643d953a2202dd</ZID><rs1>9b5c8f06f3b6c2c695f2dfc3c26f31f5fef8661f8c5fe7c95aeb5c5b0435b045</rs1><aux>f8324dd18ea905171ec2be89f879d01d5994132048d92ea020778cbdf31c605e</aux><rs2>2fdcef69380937c2cf221f7d11526f286c39f49641452ba9012521c705094899</rs2><uri>sip:pauline@sip.example.org</uri><sndKey>9111ebeb52e50edcc6fcb3eea1a2d3ae3c2c75d3668923e83c59d0f472455150</sndKey><rcvKey>60f020a3fe11dc2cc0e1e8ed9341b4cd14944db806ca4fc95456bbe45d95c43a</rcvKey><sndSId>5f9aa1e5e4c7ec88fa389a9f6b8879b42d3c57bb28e62068d2df23e8f9b77193</sndSId><rcvSId>bcffd51e7316a6c6f53a50fcf01b01bf2d3c57bb28e62068d2df23e8f9b77193</rcvSId><sndIndex>00000080</sndIndex><rcvIndex>000001cf</rcvIndex><pvs>01</pvs></peer><peer><ZID>1234567889643d953a2202ee</ZID><rs1>9b5c8f06f3b6c2c695f2dfc3c26f31f5fef8661f8c5fe7c95aeb5c5b0435b045</rs1><aux>f8324dd18ea905171ec2be89f879d01d5994132048d92ea020778cbdf31c605e</aux><rs2>2fdcef69380937c2cf221f7d11526f286c39f49641452ba9012521c705094899</rs2><uri>sip:pauline@sip.example.org</uri><sndKey>72d80ab1cad243cf45634980c1d02cfb2df81ce0dd5dfcf1ebeacfc5345a9176</sndKey><rcvKey>25d9ac653a83c4559cb0ae7394e7cd3b2d3c57bb28e62068d2df23e8f9b77193</rcvKey><sndSId>f69aa1e5e4c7ec88fa389a9f6b8879b42d3c57bb28e62068d2df23e8f9b77193</sndSId><rcvSId>22ffd51e7316a6c6f53a50fcf01b01bf2d3c57bb28e62068d2df23e8f9b77193</rcvSId><sndIndex>0000000f</sndIndex><rcvIndex>00000000</rcvIndex></peer></cache>");
	fclose(CACHE);
	CACHE = fopen_from_write_dir("ZIDCacheAlice.xml", "rb+");
	cacheBufferString = (uint8_t *)ms_load_file_content(CACHE, &size);
	*(cacheBufferString+size) = '\0';
	fclose(CACHE);
	/* parse it to an xmlDoc */
	cacheBufferAlice = xmlParseDoc(cacheBufferString);
	ms_free(cacheBufferString);

	/* Create Bob cache file and then load it */
	CACHE = fopen_from_write_dir("ZIDCacheBob.xml", "wb");
	fprintf(CACHE, "<?xml version=\"1.0\" encoding=\"UTF-8\"?>\n<cache><selfZID>005dbe0399643d953a2202dd</selfZID><peer><ZID>ef7692d0792a67491ae2d44e</ZID><rs1>9b5c8f06f3b6c2c695f2dfc3c26f31f5fef8661f8c5fe7c95aeb5c5b0435b045</rs1><aux>f8324dd18ea905171ec2be89f879d01d5994132048d92ea020778cbdf31c605e</aux><rs2>2fdcef69380937c2cf221f7d11526f286c39f49641452ba9012521c705094899</rs2><uri>sip:marie@sip.example.org</uri><rcvKey>9111ebeb52e50edcc6fcb3eea1a2d3ae3c2c75d3668923e83c59d0f472455150</rcvKey><sndKey>60f020a3fe11dc2cc0e1e8ed9341b4cd14944db806ca4fc95456bbe45d95c43a</sndKey><rcvSId>5f9aa1e5e4c7ec88fa389a9f6b8879b42d3c57bb28e62068d2df23e8f9b77193</rcvSId><sndSId>bcffd51e7316a6c6f53a50fcf01b01bf2d3c57bb28e62068d2df23e8f9b77193</sndSId><rcvIndex>00000080</rcvIndex><sndIndex>000001cf</sndIndex><pvs>01</pvs></peer><peer><ZID>1234567889643d953a2202ee</ZID><rs1>9b5c8f06f3b6c2c695f2dfc3c26f31f5fef8661f8c5fe7c95aeb5c5b0435b045</rs1><aux>f8324dd18ea905171ec2be89f879d01d5994132048d92ea020778cbdf31c605e</aux><rs2>2fdcef69380937c2cf221f7d11526f286c39f49641452ba9012521c705094899</rs2><uri>sip:marie@sip.example.org</uri><sndKey>81e6e6362c34dc974263d1f77cbb9a8d6d6a718330994379099a8fa19fb12faa</sndKey><rcvKey>25d9ac653a83c4559cb0ae7394e7cd3b2d3c57bb28e62068d2df23e8f9b77193</rcvKey><sndSId>f69aa1e5e4c7ec88fa389a9f6b8879b42d3c57bb28e62068d2df23e8f9b77193</sndSId><rcvSId>22ffd51e7316a6c6f53a50fcf01b01bf2d3c57bb28e62068d2df23e8f9b77193</rcvSId><sndIndex>0000002e</sndIndex><rcvIndex>00000000</rcvIndex><pvs>01</pvs></peer></cache>");
	fclose(CACHE);
	CACHE = fopen_from_write_dir("ZIDCacheBob.xml", "rb+");
	cacheBufferString = (uint8_t *)ms_load_file_content(CACHE, &size);
	*(cacheBufferString+size) = '\0';
	fclose(CACHE);
	/* parse it to an xmlDoc */
	cacheBufferBob = xmlParseDoc(cacheBufferString);
	ms_free(cacheBufferString);



	/* encrypt a msg */
	retval = lime_createMultipartMessage(cacheBufferAlice, (uint8_t *)PLAIN_TEXT_TEST_MESSAGE, (uint8_t *)"sip:pauline@sip.example.org", &multipartMessage);

	BC_ASSERT_EQUAL(retval, 0, int, "%d");
	if (retval == 0) {
		ms_message("Encrypted msg created is %s", multipartMessage);
	}

	/* decrypt the multipart msg */
	retval = lime_decryptMultipartMessage(cacheBufferBob, multipartMessage, &decryptedMessage);

	BC_ASSERT_EQUAL(retval, 0, int, "%d");
	if (retval == 0) {
		BC_ASSERT_STRING_EQUAL((char *)decryptedMessage, (char *)PLAIN_TEXT_TEST_MESSAGE);
		ms_message("Succesfully decrypted msg is %s", decryptedMessage);
	}
	free(multipartMessage);
	free(decryptedMessage);

	/* update ZID files */
	/* dump the xml document into a string */
	xmlDocDumpFormatMemoryEnc(cacheBufferAlice, &xmlStringOutput, &xmlStringLength, "UTF-8", 0);
	/* write it to the file */
	CACHE = fopen_from_write_dir("ZIDCacheAlice.xml", "wb+");
	fwrite(xmlStringOutput, 1, xmlStringLength, CACHE);
	xmlFree(xmlStringOutput);
	fclose(CACHE);

	xmlDocDumpFormatMemoryEnc(cacheBufferBob, &xmlStringOutput, &xmlStringLength, "UTF-8", 0);
	/* write it to the file */
	CACHE = fopen_from_write_dir("ZIDCacheBob.xml", "wb+");
	fwrite(xmlStringOutput, 1, xmlStringLength, CACHE);
	xmlFree(xmlStringOutput);
	fclose(CACHE);


	xmlFreeDoc(cacheBufferAlice);
	xmlFreeDoc(cacheBufferBob);
}


#endif /* HAVE_LIME */
<<<<<<< HEAD

#ifdef SQLITE_STORAGE_ENABLED

=======
>>>>>>> e81293ab
/*
 * Copy file "from" to file "to".
 * Destination file is truncated if existing.
 * Return 0 on success, positive value on error.
 */
int message_tester_copy_file(const char *from, const char *to)
{
	FILE *in, *out;
	char buf[256];
	size_t n;

	/* Open "from" file for reading */
	in=fopen(from, "rb");
	if ( in == NULL )
	{
		ms_error("Can't open %s for reading: %s\n",from,strerror(errno));
		return 1;
	}

	/* Open "to" file for writing (will truncate existing files) */
	out=fopen(to, "wb");
	if ( out == NULL )
	{
		ms_error("Can't open %s for writing: %s\n",to,strerror(errno));
		fclose(in);
		return 2;
	}

	/* Copy data from "in" to "out" */
	while ( (n=fread(buf, 1, sizeof buf, in)) > 0 )
	{
		if ( ! fwrite(buf, 1, n, out) )
		{
			ms_error("Could not write in %s: %s\n",to,strerror(errno));
			fclose(in);
			fclose(out);
			return 3;
		}
	}

	fclose(in);
	fclose(out);

	return 0;
}

int check_no_strange_time(void* data,int argc, char** argv,char** cNames) {
	BC_ASSERT_EQUAL(argc, 1, int, "%d");
	BC_ASSERT_STRING_EQUAL(cNames[0], "COUNT(*)"); // count of non updated messages should be 0
	BC_ASSERT_STRING_EQUAL(argv[0], "0"); // count of non updated messages should be 0
	return 0;
}

void history_message_count_helper(LinphoneChatRoom* chatroom, int x, int y, int expected ){
	bctbx_list_t* messages = linphone_chat_room_get_history_range(chatroom, x, y);
	BC_ASSERT_EQUAL(bctbx_list_size(messages), expected, int, "%d");
	bctbx_list_free_with_data(messages, (void (*)(void *))linphone_chat_message_unref);
}

static void database_migration(void) {
	LinphoneCoreManager* marie = linphone_core_manager_new("marie_rc");
	char *src_db = bc_tester_res("messages.db");
	char *tmp_db  = bc_tester_file("tmp.db");
	const bctbx_list_t* chatrooms;

	BC_ASSERT_EQUAL(message_tester_copy_file(src_db, tmp_db), 0, int, "%d");

	// enable to test the performances of the migration step
	//linphone_core_message_storage_set_debug(marie->lc, TRUE);

	// the messages.db has 10000 dummy messages with the very first DB scheme.
	// This will test the migration procedure
	linphone_core_set_chat_database_path(marie->lc, tmp_db);
	BC_ASSERT_PTR_NOT_NULL(marie->lc->db);
	if (!marie->lc->db) goto end;

	chatrooms = linphone_core_get_chat_rooms(marie->lc);
	BC_ASSERT(bctbx_list_size(chatrooms) > 0);

	// check that all messages have been migrated to the UTC time storage
	BC_ASSERT(sqlite3_exec(marie->lc->db, "SELECT COUNT(*) FROM history WHERE time != '-1';", check_no_strange_time, NULL, NULL) == SQLITE_OK );

end:
	linphone_core_manager_destroy(marie);
	remove(tmp_db);
	ms_free(src_db);
	bc_free(tmp_db);
}

static void history_range(void){
	LinphoneCoreManager *marie = linphone_core_manager_new("marie_rc");
	LinphoneAddress *jehan_addr = linphone_address_new("<sip:Jehan@sip.linphone.org>");
	LinphoneChatRoom *chatroom;
	char *src_db = bc_tester_res("messages.db");
	char *tmp_db  = bc_tester_file("tmp.db");

	BC_ASSERT_EQUAL(message_tester_copy_file(src_db, tmp_db), 0, int, "%d");

	linphone_core_set_chat_database_path(marie->lc, tmp_db);
	BC_ASSERT_PTR_NOT_NULL(marie->lc->db);
	if (!marie->lc->db) goto end;

	chatroom = linphone_core_get_chat_room(marie->lc, jehan_addr);
	BC_ASSERT_PTR_NOT_NULL(chatroom);
	if (chatroom){
		// We have 20 tests to perform to fully qualify the function, here they are:
		history_message_count_helper(chatroom, 0, 0, 1);
		history_message_count_helper(chatroom, -1, 0, 1);
		history_message_count_helper(chatroom, 0, -1, 1270);
		history_message_count_helper(chatroom, 1, 3, 3);
		history_message_count_helper(chatroom, 3, 1, 1270-3);
		history_message_count_helper(chatroom, 10, 10, 1);
		history_message_count_helper(chatroom, -1, -1, 1270);
		history_message_count_helper(chatroom, -1, -2, 1270);
		history_message_count_helper(chatroom, -2, -1, 1270);
		history_message_count_helper(chatroom, 3, -1, 1270-3);
		history_message_count_helper(chatroom, 1, -3, 1270-1);
		history_message_count_helper(chatroom, 2, -2, 1270-2);
		history_message_count_helper(chatroom, 2, 0, 1270-2);
		history_message_count_helper(chatroom, 0, 2, 3);
		history_message_count_helper(chatroom, -1, 3, 4);
		history_message_count_helper(chatroom, -2, 2, 3);
		history_message_count_helper(chatroom, -3, 1, 2);
	}

end:
	linphone_core_manager_destroy(marie);
	linphone_address_destroy(jehan_addr);
	remove(tmp_db);
	ms_free(src_db);
	bc_free(tmp_db);
}

static void history_count(void) {
	LinphoneCoreManager *marie = linphone_core_manager_new("marie_rc");
	LinphoneAddress *jehan_addr = linphone_address_new("<sip:Jehan@sip.linphone.org>");
	LinphoneChatRoom *chatroom;
	bctbx_list_t *messages;
	char *src_db = bc_tester_res("messages.db");
	char *tmp_db  = bc_tester_file("tmp.db");

	BC_ASSERT_EQUAL(message_tester_copy_file(src_db, tmp_db), 0, int, "%d");

	linphone_core_set_chat_database_path(marie->lc, tmp_db);
	BC_ASSERT_PTR_NOT_NULL(marie->lc->db);
	if (!marie->lc->db) goto end;

	chatroom = linphone_core_get_chat_room(marie->lc, jehan_addr);
	BC_ASSERT_PTR_NOT_NULL(chatroom);
	if (chatroom){
		messages=linphone_chat_room_get_history(chatroom,10);
		BC_ASSERT_EQUAL(bctbx_list_size(messages), 10, int, "%d");
		bctbx_list_free_with_data(messages, (void (*)(void*))linphone_chat_message_unref);

		messages=linphone_chat_room_get_history(chatroom,1);
		BC_ASSERT_EQUAL(bctbx_list_size(messages), 1, int, "%d");
		bctbx_list_free_with_data(messages, (void (*)(void*))linphone_chat_message_unref);

		messages=linphone_chat_room_get_history(chatroom,0);
		BC_ASSERT_EQUAL(linphone_chat_room_get_history_size(chatroom), 1270, int, "%d");
		BC_ASSERT_EQUAL(bctbx_list_size(messages), 1270, int, "%d");

		/*check the second most recent msg*/
		BC_ASSERT_PTR_NOT_NULL(messages);
		if (messages){
			BC_ASSERT_PTR_NOT_NULL(messages->next->data);
			if (messages->next->data){
				BC_ASSERT_STRING_EQUAL(linphone_chat_message_get_text((LinphoneChatMessage *)messages->next->data), "Fore and aft follow each other.");
			}
		}

		bctbx_list_free_with_data(messages, (void (*)(void*))linphone_chat_message_unref);

		/*test offset+limit: retrieve the 42th latest msg only and check its content*/
		messages=linphone_chat_room_get_history_range(chatroom, 42, 42);
		BC_ASSERT_EQUAL(bctbx_list_size(messages), 1, int, "%d");
		BC_ASSERT_STRING_EQUAL(linphone_chat_message_get_text((LinphoneChatMessage *)messages->data), "If you open yourself to the Tao is intangible and evasive, yet prefers to keep us at the mercy of the kingdom, then all of the streams of hundreds of valleys because of its limitless possibilities.");
		bctbx_list_free_with_data(messages, (void (*)(void*))linphone_chat_message_unref);

		/*test offset without limit*/
		messages = linphone_chat_room_get_history_range(chatroom, 1265, -1);
		BC_ASSERT_EQUAL(bctbx_list_size(messages), 1270-1265, int, "%d");
		bctbx_list_free_with_data(messages, (void (*)(void*))linphone_chat_message_unref);

		/*test limit without offset*/
		messages = linphone_chat_room_get_history_range(chatroom, 0, 5);
		BC_ASSERT_EQUAL(bctbx_list_size(messages), 6, int, "%d");
		bctbx_list_free_with_data(messages, (void (*)(void*))linphone_chat_message_unref);

		/*test invalid start*/
		messages = linphone_chat_room_get_history_range(chatroom, 1265, 1260);
		BC_ASSERT_EQUAL(bctbx_list_size(messages), 1270-1265, int, "%d");
		bctbx_list_free_with_data(messages, (void (*)(void*))linphone_chat_message_unref);
	}

end:
	linphone_core_manager_destroy(marie);
	linphone_address_destroy(jehan_addr);
	remove(tmp_db);
	ms_free(src_db);
	bc_free(tmp_db);
}

static void text_status_after_destroying_chat_room(void) {
	LinphoneCoreManager *marie = linphone_core_manager_new("marie_rc");
	LinphoneChatRoom *chatroom = linphone_core_get_chat_room_from_uri(marie->lc, "<sip:Jehan@sip.linphone.org>");
	LinphoneChatMessage *msg = linphone_chat_room_create_message(chatroom, "hello");
	linphone_chat_room_send_chat_message(chatroom, msg);
	linphone_core_delete_chat_room(marie->lc, chatroom);
	//since message is orphan, we do not expect to be notified of state change
	BC_ASSERT_FALSE(wait_for_until(marie->lc, NULL, &marie->stat.number_of_LinphoneMessageNotDelivered, 1, 1000));
	linphone_core_manager_destroy(marie);
}

void file_transfer_io_error_base(char *server_url, bool_t destroy_room) {
	LinphoneCoreManager *marie = linphone_core_manager_new("marie_rc");
	LinphoneChatRoom *chatroom = linphone_core_get_chat_room_from_uri(marie->lc, "<sip:Jehan@sip.linphone.org>");
	LinphoneChatMessage *msg = create_message_from_nowebcam(chatroom);
	LinphoneChatMessageCbs *cbs = linphone_chat_message_get_callbacks(msg);
	linphone_chat_message_cbs_set_msg_state_changed(cbs,liblinphone_tester_chat_message_msg_state_changed);
	linphone_core_set_file_transfer_server(marie->lc, server_url);
	linphone_chat_room_send_chat_message(chatroom, msg);
	BC_ASSERT_TRUE(wait_for_until(marie->lc, NULL, &marie->stat.number_of_LinphoneMessageInProgress, 1, 1000));
	if (destroy_room) {
		//since message is orphan, we do not expect to be notified of state change
		linphone_core_delete_chat_room(marie->lc, chatroom);
		BC_ASSERT_FALSE(wait_for_until(marie->lc, NULL, &marie->stat.number_of_LinphoneMessageNotDelivered, 1, 1000));
	} else {
		BC_ASSERT_TRUE(wait_for_until(marie->lc, NULL, &marie->stat.number_of_LinphoneMessageNotDelivered, 1, 1000));
	}
	linphone_core_manager_destroy(marie);
}

static void file_transfer_not_sent_if_invalid_url(void) {
	LinphoneCoreManager *marie = linphone_core_manager_new("marie_rc");
	LinphoneChatRoom *chatroom = linphone_core_get_chat_room_from_uri(marie->lc, "<sip:Jehan@sip.linphone.org>");
	LinphoneChatMessage *msg = create_message_from_nowebcam(chatroom);
	LinphoneChatMessageCbs *cbs = linphone_chat_message_get_callbacks(msg);
	linphone_chat_message_cbs_set_msg_state_changed(cbs,liblinphone_tester_chat_message_msg_state_changed);
	linphone_core_set_file_transfer_server(marie->lc, "INVALID URL");
	linphone_chat_room_send_chat_message(chatroom, msg);
	BC_ASSERT_TRUE(wait_for_until(marie->lc, NULL, &marie->stat.number_of_LinphoneMessageNotDelivered, 1, 1000));
	linphone_core_manager_destroy(marie);
}

static void file_transfer_not_sent_if_host_not_found(void) {
	file_transfer_io_error_base("https://not_existing_url.com", FALSE);
}

static void file_transfer_not_sent_if_url_moved_permanently(void) {
	file_transfer_io_error_base("http://linphone.org/toto.php", FALSE);
}

static void file_transfer_io_error_after_destroying_chatroom(void) {
	file_transfer_io_error_base("https://www.linphone.org:444/lft.php", TRUE);
}

static void real_time_text(bool_t audio_stream_enabled, bool_t srtp_enabled, bool_t mess_with_marie_payload_number, bool_t mess_with_pauline_payload_number,
						   bool_t ice_enabled, bool_t sql_storage, bool_t do_not_store_rtt_messages_in_sql_storage) {
	LinphoneChatRoom *pauline_chat_room;
	LinphoneCoreManager* marie = linphone_core_manager_new("marie_rc");
	LinphoneCoreManager* pauline = linphone_core_manager_new( "pauline_tcp_rc");
	LinphoneCallParams *marie_params = NULL;
	LinphoneCall *pauline_call, *marie_call;
	char *marie_db  = bc_tester_file("marie.db");
	char *pauline_db  = bc_tester_file("pauline.db");

	if (sql_storage) {
		linphone_core_set_chat_database_path(marie->lc, marie_db);
		BC_ASSERT_PTR_NOT_NULL(marie->lc->db);
		linphone_core_set_chat_database_path(pauline->lc, pauline_db);
		BC_ASSERT_PTR_NOT_NULL(pauline->lc->db);
		if (do_not_store_rtt_messages_in_sql_storage) {
			lp_config_set_int(marie->lc->config, "misc", "store_rtt_messages", 0);
			lp_config_set_int(pauline->lc->config, "misc", "store_rtt_messages", 0);
		}
	}

	if (mess_with_marie_payload_number) {
		bctbx_list_t *elem;
		for (elem = marie->lc->codecs_conf.text_codecs; elem != NULL; elem = elem->next) {
			PayloadType *pt = (PayloadType*)elem->data;
			if (strcasecmp(pt->mime_type, payload_type_t140.mime_type) == 0) {
				payload_type_set_number(pt, 99);
				break;
			}
		}
	} else if (mess_with_pauline_payload_number) {
		bctbx_list_t *elem;
		for (elem = pauline->lc->codecs_conf.text_codecs; elem != NULL; elem = elem->next) {
			PayloadType *pt = (PayloadType*)elem->data;
			if (strcasecmp(pt->mime_type, payload_type_t140.mime_type) == 0) {
				payload_type_set_number(pt, 99);
				break;
			}
		}
	}

	if (ice_enabled) {
		linphone_core_set_firewall_policy(marie->lc, LinphonePolicyUseIce);
		linphone_core_set_firewall_policy(pauline->lc, LinphonePolicyUseIce);
	}

	if (srtp_enabled) {
		BC_ASSERT_TRUE(linphone_core_media_encryption_supported(marie->lc, LinphoneMediaEncryptionSRTP));
		linphone_core_set_media_encryption(marie->lc, LinphoneMediaEncryptionSRTP);
		linphone_core_set_media_encryption(pauline->lc, LinphoneMediaEncryptionSRTP);
		linphone_core_set_media_encryption_mandatory(marie->lc, TRUE);
		linphone_core_set_media_encryption_mandatory(pauline->lc, TRUE);
	}

	marie_params = linphone_core_create_call_params(marie->lc, NULL);
	linphone_call_params_enable_realtime_text(marie_params,TRUE);
	if (!audio_stream_enabled) {
		linphone_call_params_enable_audio(marie_params,FALSE);
		linphone_core_set_nortp_timeout(marie->lc, 5);
		linphone_core_set_nortp_timeout(pauline->lc, 5);
	}

	BC_ASSERT_TRUE(call_with_caller_params(marie, pauline, marie_params));
	pauline_call = linphone_core_get_current_call(pauline->lc);
	marie_call = linphone_core_get_current_call(marie->lc);
	if (pauline_call) {
		BC_ASSERT_TRUE(linphone_call_params_realtime_text_enabled(linphone_call_get_current_params(pauline_call)));
		if (!audio_stream_enabled) {
			BC_ASSERT_TRUE(linphone_call_params_audio_enabled(linphone_call_get_current_params(pauline_call)));
		}

		pauline_chat_room = linphone_call_get_chat_room(pauline_call);
		BC_ASSERT_PTR_NOT_NULL(pauline_chat_room);
		if (pauline_chat_room) {
			const char* message = "Be l3l";
			size_t i;
			LinphoneChatMessage* rtt_message = linphone_chat_room_create_message(pauline_chat_room,NULL);
			LinphoneChatRoom *marie_chat_room = linphone_call_get_chat_room(marie_call);

			for (i = 0; i < strlen(message); i++) {
				BC_ASSERT_FALSE(linphone_chat_message_put_char(rtt_message, message[i]));
				BC_ASSERT_TRUE(wait_for_until(pauline->lc, marie->lc, &marie->stat.number_of_LinphoneIsComposingActiveReceived, i+1, 1000));
				BC_ASSERT_EQUAL(linphone_chat_room_get_char(marie_chat_room), message[i], char, "%c");
			}
			linphone_chat_room_send_chat_message(pauline_chat_room, rtt_message);
			BC_ASSERT_TRUE(wait_for(pauline->lc, marie->lc, &marie->stat.number_of_LinphoneMessageReceived, 1));

			if (sql_storage) {
				bctbx_list_t *marie_messages = linphone_chat_room_get_history(marie_chat_room, 0);
				bctbx_list_t *pauline_messages = linphone_chat_room_get_history(pauline_chat_room, 0);
				LinphoneChatMessage *marie_msg = NULL;
				LinphoneChatMessage *pauline_msg = NULL;
				if (do_not_store_rtt_messages_in_sql_storage) {
					BC_ASSERT_EQUAL(bctbx_list_size(marie_messages), 0, int , "%i");
					BC_ASSERT_EQUAL(bctbx_list_size(pauline_messages), 0, int , "%i");
				} else {
					BC_ASSERT_EQUAL(bctbx_list_size(marie_messages), 1, int , "%i");
					BC_ASSERT_EQUAL(bctbx_list_size(pauline_messages), 1, int , "%i");
					if (!marie_messages || !pauline_messages) {
						goto end;
					}
					marie_msg = (LinphoneChatMessage *)marie_messages->data;
					pauline_msg = (LinphoneChatMessage *)pauline_messages->data;
					BC_ASSERT_STRING_EQUAL(marie_msg->message, message);
					BC_ASSERT_STRING_EQUAL(pauline_msg->message, message);
					bctbx_list_free_with_data(marie_messages, (void (*)(void *))linphone_chat_message_unref);
					bctbx_list_free_with_data(pauline_messages, (void (*)(void *))linphone_chat_message_unref);
				}
			}
		}

		if (!audio_stream_enabled) {
			int dummy = 0;
			wait_for_until(pauline->lc, marie->lc, &dummy, 1, 7000); /* Wait to see if call is dropped after the nortp_timeout */
			BC_ASSERT_FALSE(marie->stat.number_of_LinphoneCallEnd > 0);
			BC_ASSERT_FALSE(pauline->stat.number_of_LinphoneCallEnd > 0);
		}

		if (ice_enabled) {
			BC_ASSERT_TRUE(check_ice(pauline,marie,LinphoneIceStateHostConnection));
		}

end:
		end_call(marie, pauline);
	}
	linphone_call_params_destroy(marie_params);
	linphone_core_manager_destroy(marie);
	linphone_core_manager_destroy(pauline);
	remove(marie_db);
	bc_free(marie_db);
	remove(pauline_db);
	bc_free(pauline_db);
}

static void real_time_text_message(void) {
	real_time_text(TRUE, FALSE, FALSE, FALSE, FALSE, FALSE, FALSE);
}

static void real_time_text_sql_storage(void) {
	real_time_text(TRUE, FALSE, FALSE, FALSE, FALSE, TRUE, TRUE);
}

static void real_time_text_sql_storage_rtt_disabled(void) {
	real_time_text(TRUE, FALSE, FALSE, FALSE, FALSE, TRUE, FALSE);
}

static void real_time_text_conversation(void) {
	LinphoneChatRoom *pauline_chat_room, *marie_chat_room;
	LinphoneCoreManager* marie = linphone_core_manager_new("marie_rc");
	LinphoneCoreManager* pauline = linphone_core_manager_new( "pauline_tcp_rc");
	LinphoneCallParams *marie_params = linphone_core_create_call_params(marie->lc, NULL);
	LinphoneCall *pauline_call, *marie_call;
	linphone_call_params_enable_realtime_text(marie_params,TRUE);

	BC_ASSERT_TRUE(call_with_caller_params(marie, pauline, marie_params));
	pauline_call=linphone_core_get_current_call(pauline->lc);
	marie_call=linphone_core_get_current_call(marie->lc);
	BC_ASSERT_TRUE(linphone_call_params_realtime_text_enabled(linphone_call_get_current_params(pauline_call)));

	pauline_chat_room = linphone_call_get_chat_room(pauline_call);
	BC_ASSERT_PTR_NOT_NULL(pauline_chat_room);
	marie_chat_room = linphone_call_get_chat_room(marie_call);
	BC_ASSERT_PTR_NOT_NULL(pauline_chat_room);
	if (pauline_chat_room && marie_chat_room) {
		const char* message1_1 = "Lorem";
		const char* message1_2 = "Ipsum";
		const char* message2_1 = "Be lle Com";
		const char* message2_2 = "eB ell moC";
		size_t i;
		LinphoneChatMessage* pauline_rtt_message = linphone_chat_room_create_message(pauline_chat_room,NULL);
		LinphoneChatMessage* marie_rtt_message = linphone_chat_room_create_message(marie_chat_room,NULL);

		for (i = 0; i < strlen(message1_1); i++) {
			linphone_chat_message_put_char(pauline_rtt_message, message1_1[i]);
			BC_ASSERT_TRUE(wait_for_until(pauline->lc, marie->lc, &marie->stat.number_of_LinphoneIsComposingActiveReceived, i+1, 1000));
			BC_ASSERT_EQUAL(linphone_chat_room_get_char(marie_chat_room), message1_1[i], char, "%c");

			linphone_chat_message_put_char(marie_rtt_message, message1_2[i]);
			BC_ASSERT_TRUE(wait_for_until(pauline->lc, marie->lc, &pauline->stat.number_of_LinphoneIsComposingActiveReceived, i+1, 1000));
			BC_ASSERT_EQUAL(linphone_chat_room_get_char(pauline_chat_room), message1_2[i], char, "%c");
		}

		/*Commit the message, triggers a NEW LINE in T.140 */
		linphone_chat_room_send_chat_message(pauline_chat_room, pauline_rtt_message);
		linphone_chat_room_send_chat_message(marie_chat_room, marie_rtt_message);

		BC_ASSERT_TRUE(wait_for(pauline->lc, marie->lc, &marie->stat.number_of_LinphoneMessageReceived, 1));
		{
			LinphoneChatMessage * msg = marie->stat.last_received_chat_message;
			BC_ASSERT_PTR_NOT_NULL(msg);
			if (msg) {
				BC_ASSERT_STRING_EQUAL(linphone_chat_message_get_text(msg), message1_1);
			}
		}
		BC_ASSERT_TRUE(wait_for(pauline->lc, marie->lc, &pauline->stat.number_of_LinphoneMessageReceived, 1));
		{
			LinphoneChatMessage * msg = pauline->stat.last_received_chat_message;
			BC_ASSERT_PTR_NOT_NULL(msg);
			if (msg) {
				BC_ASSERT_STRING_EQUAL(linphone_chat_message_get_text(msg), message1_2);
			}
		}

		reset_counters(&pauline->stat);
		reset_counters(&marie->stat);
		pauline_rtt_message = linphone_chat_room_create_message(pauline_chat_room,NULL);
		marie_rtt_message = linphone_chat_room_create_message(marie_chat_room,NULL);

		for (i = 0; i < strlen(message2_1); i++) {
			linphone_chat_message_put_char(pauline_rtt_message, message2_1[i]);
			BC_ASSERT_TRUE(wait_for_until(pauline->lc, marie->lc, &marie->stat.number_of_LinphoneIsComposingActiveReceived, i+1, 1000));
			BC_ASSERT_EQUAL(linphone_chat_room_get_char(marie_chat_room), message2_1[i], char, "%c");

			linphone_chat_message_put_char(marie_rtt_message, message2_2[i]);
			BC_ASSERT_TRUE(wait_for_until(pauline->lc, marie->lc, &pauline->stat.number_of_LinphoneIsComposingActiveReceived, i+1, 1000));
			BC_ASSERT_EQUAL(linphone_chat_room_get_char(pauline_chat_room), message2_2[i], char, "%c");
		}

		/*Commit the message, triggers a NEW LINE in T.140 */
		linphone_chat_room_send_chat_message(pauline_chat_room, pauline_rtt_message);
		linphone_chat_room_send_chat_message(marie_chat_room, marie_rtt_message);

		BC_ASSERT_TRUE(wait_for(pauline->lc, marie->lc, &marie->stat.number_of_LinphoneMessageReceived, 1));
		{
			LinphoneChatMessage * msg = marie->stat.last_received_chat_message;
			BC_ASSERT_PTR_NOT_NULL(msg);
			if (msg) {
				BC_ASSERT_STRING_EQUAL(linphone_chat_message_get_text(msg), message2_1);
			}
		}
		BC_ASSERT_TRUE(wait_for(pauline->lc, marie->lc, &pauline->stat.number_of_LinphoneMessageReceived, 1));
		{
			LinphoneChatMessage * msg = pauline->stat.last_received_chat_message;
			BC_ASSERT_PTR_NOT_NULL(msg);
			if (msg) {
				BC_ASSERT_STRING_EQUAL(linphone_chat_message_get_text(msg), message2_2);
			}
		}
	}
	end_call(marie, pauline);
	linphone_call_params_destroy(marie_params);
	linphone_core_manager_destroy(marie);
	linphone_core_manager_destroy(pauline);
}

static void real_time_text_without_audio(void) {
	real_time_text(FALSE, FALSE, FALSE, FALSE, FALSE, FALSE, FALSE);
}

static void real_time_text_srtp(void) {
	real_time_text(TRUE, TRUE, FALSE, FALSE, FALSE, FALSE, FALSE);
}

static void real_time_text_ice(void) {
	real_time_text(TRUE, FALSE, FALSE, FALSE, TRUE, FALSE, FALSE);
}

static void real_time_text_message_compat(bool_t end_with_crlf, bool_t end_with_lf) {
	LinphoneChatRoom *pauline_chat_room;
	LinphoneCoreManager* marie = linphone_core_manager_new("marie_rc");
	LinphoneCoreManager* pauline = linphone_core_manager_new( "pauline_tcp_rc");
	LinphoneCallParams *marie_params = NULL;
	LinphoneCall *pauline_call, *marie_call;

	marie_params = linphone_core_create_call_params(marie->lc, NULL);
	linphone_call_params_enable_realtime_text(marie_params,TRUE);

	BC_ASSERT_TRUE(call_with_caller_params(marie, pauline, marie_params));
	pauline_call=linphone_core_get_current_call(pauline->lc);
	marie_call=linphone_core_get_current_call(marie->lc);
	if (pauline_call) {
		BC_ASSERT_TRUE(linphone_call_params_realtime_text_enabled(linphone_call_get_current_params(pauline_call)));

		pauline_chat_room = linphone_call_get_chat_room(pauline_call);
		BC_ASSERT_PTR_NOT_NULL(pauline_chat_room);
		if (pauline_chat_room) {
			const char* message = "Be l3l";
			size_t i;
			LinphoneChatMessage* rtt_message = linphone_chat_room_create_message(pauline_chat_room,NULL);
			LinphoneChatRoom *marie_chat_room = linphone_call_get_chat_room(marie_call);
			uint32_t crlf = 0x0D0A;
			uint32_t lf = 0x0A;

			for (i = 0; i < strlen(message); i++) {
				linphone_chat_message_put_char(rtt_message, message[i]);
				BC_ASSERT_TRUE(wait_for_until(pauline->lc, marie->lc, &marie->stat.number_of_LinphoneIsComposingActiveReceived, i+1, 1000));
				BC_ASSERT_EQUAL(linphone_chat_room_get_char(marie_chat_room), message[i], char, "%c");
			}

			if (end_with_crlf) {
				linphone_chat_message_put_char(rtt_message, crlf);
			} else if (end_with_lf) {
				linphone_chat_message_put_char(rtt_message, lf);
			}
			BC_ASSERT_TRUE(wait_for_until(pauline->lc, marie->lc, &marie->stat.number_of_LinphoneIsComposingActiveReceived, strlen(message), 1000));
			BC_ASSERT_TRUE(wait_for(pauline->lc, marie->lc, &marie->stat.number_of_LinphoneMessageReceived, 1));
			linphone_chat_message_unref(rtt_message);
		}
		end_call(marie, pauline);
	}
	linphone_call_params_destroy(marie_params);
	linphone_core_manager_destroy(marie);
	linphone_core_manager_destroy(pauline);
}

static void real_time_text_message_compat_crlf(void) {
	real_time_text_message_compat(TRUE, FALSE);
}

static void real_time_text_message_compat_lf(void) {
	real_time_text_message_compat(FALSE, TRUE);
}

static void real_time_text_message_accented_chars(void) {
	LinphoneChatRoom *pauline_chat_room;
	LinphoneCoreManager* marie = linphone_core_manager_new("marie_rc");
	LinphoneCoreManager* pauline = linphone_core_manager_new( "pauline_tcp_rc");
	LinphoneCallParams *marie_params = NULL;
	LinphoneCall *pauline_call, *marie_call;

	marie_params = linphone_core_create_call_params(marie->lc, NULL);
	linphone_call_params_enable_realtime_text(marie_params,TRUE);

	BC_ASSERT_TRUE(call_with_caller_params(marie, pauline, marie_params));
	pauline_call=linphone_core_get_current_call(pauline->lc);
	marie_call=linphone_core_get_current_call(marie->lc);
	if (pauline_call) {
		BC_ASSERT_TRUE(linphone_call_params_realtime_text_enabled(linphone_call_get_current_params(pauline_call)));

		pauline_chat_room = linphone_call_get_chat_room(pauline_call);
		BC_ASSERT_PTR_NOT_NULL(pauline_chat_room);
		if (pauline_chat_room) {
			LinphoneChatMessage* rtt_message = linphone_chat_room_create_message(pauline_chat_room,NULL);
			LinphoneChatRoom *marie_chat_room = linphone_call_get_chat_room(marie_call);
			int i;
			uint32_t message[8];
			int message_len = 8;

			message[0] = 0xE3; // ã
			message[1] = 0xE6; // æ
			message[2] = 0xE7; // ç
			message[3] = 0xE9; // é
			message[4] = 0xEE; // î
			message[5] = 0xF8; // ø
			message[6] = 0xF9; // ù
			message[7] = 0xFF; // ÿ
			for (i = 0; i < message_len; i++) {
				linphone_chat_message_put_char(rtt_message, message[i]);
				BC_ASSERT_TRUE(wait_for_until(pauline->lc, marie->lc, &marie->stat.number_of_LinphoneIsComposingActiveReceived, i+1, 1000));
				BC_ASSERT_EQUAL(linphone_chat_room_get_char(marie_chat_room), message[i], unsigned long, "%lu");
			}

			linphone_chat_room_send_chat_message(pauline_chat_room, rtt_message);
			BC_ASSERT_TRUE(wait_for(pauline->lc, marie->lc, &marie->stat.number_of_LinphoneMessageReceived, 1));
			BC_ASSERT_EQUAL(strcmp(marie->stat.last_received_chat_message->message, "ãæçéîøùÿ"), 0, int, "%i");
		}
		end_call(marie, pauline);
	}
	linphone_call_params_destroy(marie_params);
	linphone_core_manager_destroy(marie);
	linphone_core_manager_destroy(pauline);
}

static void real_time_text_message_different_text_codecs_payload_numbers_sender_side(void) {
	real_time_text(FALSE, FALSE, TRUE, FALSE, FALSE, FALSE, FALSE);
}

static void real_time_text_message_different_text_codecs_payload_numbers_receiver_side(void) {
	real_time_text(FALSE, FALSE, FALSE, TRUE, FALSE, FALSE, FALSE);
}

static void real_time_text_copy_paste(void) {
	LinphoneChatRoom *pauline_chat_room;
	LinphoneCoreManager* marie = linphone_core_manager_new("marie_rc");
	LinphoneCoreManager* pauline = linphone_core_manager_new( "pauline_tcp_rc");
	LinphoneCallParams *marie_params = NULL;
	LinphoneCall *pauline_call, *marie_call;

	marie_params = linphone_core_create_call_params(marie->lc, NULL);
	linphone_call_params_enable_realtime_text(marie_params,TRUE);

	BC_ASSERT_TRUE(call_with_caller_params(marie, pauline, marie_params));
	pauline_call = linphone_core_get_current_call(pauline->lc);
	marie_call = linphone_core_get_current_call(marie->lc);
	if (pauline_call) {
		BC_ASSERT_TRUE(linphone_call_params_realtime_text_enabled(linphone_call_get_current_params(pauline_call)));

		pauline_chat_room = linphone_call_get_chat_room(pauline_call);
		BC_ASSERT_PTR_NOT_NULL(pauline_chat_room);
		if (pauline_chat_room) {
			const char* message = "Be l3l";
			size_t i;
			LinphoneChatMessage* rtt_message = linphone_chat_room_create_message(pauline_chat_room,NULL);
			LinphoneChatRoom *marie_chat_room = linphone_call_get_chat_room(marie_call);

			for (i = 1; i <= strlen(message); i++) {
				linphone_chat_message_put_char(rtt_message, message[i-1]);
				if (i % 4 == 0) {
					int j;
					BC_ASSERT_TRUE(wait_for_until(pauline->lc, marie->lc, &marie->stat.number_of_LinphoneIsComposingActiveReceived, i, 1000));
					for (j = 4; j > 0; j--) {
						BC_ASSERT_EQUAL(linphone_chat_room_get_char(marie_chat_room), message[i-j], char, "%c");
					}
				}
			}
			linphone_chat_room_send_chat_message(pauline_chat_room, rtt_message);
			BC_ASSERT_TRUE(wait_for(pauline->lc, marie->lc, &marie->stat.number_of_LinphoneMessageReceived, 1));
		}

		end_call(marie, pauline);
	}
	linphone_call_params_destroy(marie_params);
	linphone_core_manager_destroy(marie);
	linphone_core_manager_destroy(pauline);
}

void file_transfer_with_http_proxy(void) {
	if (transport_supported(LinphoneTransportTls)) {
		LinphoneCoreManager* marie = linphone_core_manager_new( "marie_rc");
		LinphoneCoreManager* pauline = linphone_core_manager_new( "pauline_tcp_rc");
		linphone_core_set_http_proxy_host(marie->lc, "sip.linphone.org");
		transfer_message_base2(marie,pauline,FALSE,FALSE);
		linphone_core_manager_destroy(pauline);
		linphone_core_manager_destroy(marie);
	}
}

test_t message_tests[] = {
	TEST_NO_TAG("Text message", text_message),
	TEST_NO_TAG("Text message within call dialog", text_message_within_call_dialog),
	TEST_NO_TAG("Text message with credentials from auth callback", text_message_with_credential_from_auth_callback),
	TEST_NO_TAG("Text message with privacy", text_message_with_privacy),
	TEST_NO_TAG("Text message compatibility mode", text_message_compatibility_mode),
	TEST_NO_TAG("Text message with ack", text_message_with_ack),
	TEST_NO_TAG("Text message with send error", text_message_with_send_error),
	TEST_NO_TAG("Text message with external body", text_message_with_external_body),
	TEST_NO_TAG("Transfer message", transfer_message),
	TEST_NO_TAG("Transfer message with http proxy", file_transfer_with_http_proxy),
	TEST_NO_TAG("Transfer message with upload io error", transfer_message_with_upload_io_error),
	TEST_NO_TAG("Transfer message with download io error", transfer_message_with_download_io_error),
	TEST_ONE_TAG("Transfer message upload cancelled", transfer_message_upload_cancelled, "LeaksMemory"),
	TEST_NO_TAG("Transfer message download cancelled", transfer_message_download_cancelled),
	TEST_ONE_TAG("Transfer message using external body url", file_transfer_using_external_body_url, "LeaksMemory"),
	TEST_NO_TAG("Transfer 2 messages simultaneously", file_transfer_2_messages_simultaneously),
	TEST_NO_TAG("Text message denied", text_message_denied),
	TEST_NO_TAG("Info message", info_message),
	TEST_NO_TAG("Info message with body", info_message_with_body),
	TEST_NO_TAG("IsComposing notification", is_composing_notification),
	TEST_NO_TAG("Lime text message", lime_text_message),
	TEST_NO_TAG("Lime text message to non lime", lime_text_message_to_non_lime),
	TEST_NO_TAG("Lime transfer message", lime_transfer_message),
	TEST_ONE_TAG("Lime transfer message from history", lime_transfer_message_from_history,"LeaksMemory"),
	TEST_NO_TAG("Lime transfer message without encryption", lime_transfer_message_without_encryption),
	TEST_NO_TAG("Lime unitary", lime_unit),
<<<<<<< HEAD
#endif /* HAVE_LIME */
#ifdef SQLITE_STORAGE_ENABLED
=======
>>>>>>> e81293ab
	TEST_NO_TAG("Database migration", database_migration),
	TEST_NO_TAG("History range", history_range),
	TEST_NO_TAG("History count", history_count),
	TEST_NO_TAG("Text status after destroying chat room", text_status_after_destroying_chat_room),
	TEST_NO_TAG("Transfer not sent if invalid url", file_transfer_not_sent_if_invalid_url),
	TEST_NO_TAG("Transfer not sent if host not found", file_transfer_not_sent_if_host_not_found),
	TEST_NO_TAG("Transfer not sent if url moved permanently", file_transfer_not_sent_if_url_moved_permanently),
	TEST_NO_TAG("Transfer io error after destroying chatroom", file_transfer_io_error_after_destroying_chatroom),
	TEST_ONE_TAG("Real Time Text message", real_time_text_message, "RTT"),
	TEST_ONE_TAG("Real Time Text SQL storage", real_time_text_sql_storage, "RTT"),
	TEST_ONE_TAG("Real Time Text SQL storage with RTT messages not stored", real_time_text_sql_storage_rtt_disabled, "RTT"),
	TEST_ONE_TAG("Real Time Text conversation", real_time_text_conversation, "RTT"),
	TEST_ONE_TAG("Real Time Text without audio", real_time_text_without_audio, "RTT"),
	TEST_ONE_TAG("Real Time Text with srtp", real_time_text_srtp, "RTT"),
	TEST_ONE_TAG("Real Time Text with ice", real_time_text_ice, "RTT"),
	TEST_ONE_TAG("Real Time Text message compatibility crlf", real_time_text_message_compat_crlf, "RTT"),
	TEST_ONE_TAG("Real Time Text message compatibility lf", real_time_text_message_compat_lf, "RTT"),
	TEST_ONE_TAG("Real Time Text message with accented characters", real_time_text_message_accented_chars, "RTT"),
	TEST_ONE_TAG("Real Time Text offer answer with different payload numbers (sender side)", real_time_text_message_different_text_codecs_payload_numbers_sender_side, "RTT"),
	TEST_ONE_TAG("Real Time Text offer answer with different payload numbers (receiver side)", real_time_text_message_different_text_codecs_payload_numbers_receiver_side, "RTT"),
	TEST_ONE_TAG("Real Time Text copy paste", real_time_text_copy_paste, "RTT"),
};

test_suite_t message_test_suite = {
	"Message",
	NULL,
	NULL,
	liblinphone_tester_before_each,
	liblinphone_tester_after_each,
	sizeof(message_tests) / sizeof(message_tests[0]), message_tests
};

#if __clang__ || ((__GNUC__ == 4 && __GNUC_MINOR__ >= 6) || __GNUC__ > 4)
#pragma GCC diagnostic pop
#endif<|MERGE_RESOLUTION|>--- conflicted
+++ resolved
@@ -1134,12 +1134,9 @@
 
 
 #endif /* HAVE_LIME */
-<<<<<<< HEAD
 
 #ifdef SQLITE_STORAGE_ENABLED
 
-=======
->>>>>>> e81293ab
 /*
  * Copy file "from" to file "to".
  * Destination file is truncated if existing.
@@ -1851,11 +1848,7 @@
 	TEST_ONE_TAG("Lime transfer message from history", lime_transfer_message_from_history,"LeaksMemory"),
 	TEST_NO_TAG("Lime transfer message without encryption", lime_transfer_message_without_encryption),
 	TEST_NO_TAG("Lime unitary", lime_unit),
-<<<<<<< HEAD
-#endif /* HAVE_LIME */
 #ifdef SQLITE_STORAGE_ENABLED
-=======
->>>>>>> e81293ab
 	TEST_NO_TAG("Database migration", database_migration),
 	TEST_NO_TAG("History range", history_range),
 	TEST_NO_TAG("History count", history_count),
