/*
	liblinphone_tester - liblinphone test suite
	Copyright (C) 2013  Belledonne Communications SARL

	This program is free software: you can redistribute it and/or modify
	it under the terms of the GNU General Public License as published by
	the Free Software Foundation, either version 2 of the License, or
	(at your option) any later version.

	This program is distributed in the hope that it will be useful,
	but WITHOUT ANY WARRANTY; without even the implied warranty of
	MERCHANTABILITY or FITNESS FOR A PARTICULAR PURPOSE.  See the
	GNU General Public License for more details.

	You should have received a copy of the GNU General Public License
	along with this program.  If not, see <http://www.gnu.org/licenses/>.
*/


#ifndef LIBLINPHONE_TESTER_H_
#define LIBLINPHONE_TESTER_H_



#include <bctoolbox/tester.h>
#include "linphonecore.h"
#include <mediastreamer2/msutils.h>
#ifdef HAVE_CONFIG_H
#include "config.h"
#endif


#ifdef _MSC_VER
#define popen _popen
#define pclose _pclose
#endif

#ifdef __cplusplus
extern "C" {
#endif

extern test_suite_t setup_test_suite;
extern test_suite_t register_test_suite;
extern test_suite_t call_test_suite;
extern test_suite_t message_test_suite;
extern test_suite_t presence_test_suite;
extern test_suite_t presence_server_test_suite;
extern test_suite_t upnp_test_suite;
extern test_suite_t event_test_suite;
extern test_suite_t flexisip_test_suite;
extern test_suite_t stun_test_suite;
extern test_suite_t remote_provisioning_test_suite;
extern test_suite_t quality_reporting_test_suite;
extern test_suite_t log_collection_test_suite;
extern test_suite_t tunnel_test_suite;
extern test_suite_t player_test_suite;
extern test_suite_t dtmf_test_suite;
extern test_suite_t offeranswer_test_suite;
extern test_suite_t video_test_suite;
extern test_suite_t multicast_call_test_suite;
extern test_suite_t multi_call_test_suite;
extern test_suite_t proxy_config_test_suite;
#ifdef VCARD_ENABLED
extern test_suite_t vcard_test_suite;
<<<<<<< HEAD
extern test_suite_t screensharing_test_suite;
=======
#endif
>>>>>>> 2fc0aef1
extern test_suite_t audio_bypass_suite;

#if HAVE_SIPP
extern test_suite_t complex_sip_call_test_suite;
#endif
extern int manager_count;

extern int liblinphone_tester_ipv6_available(void);

/**
 * @brief Tells the tester whether or not to clean the accounts it has created between runs.
 * @details Setting this to 1 will not clear the list of created accounts between successive
 * calls to liblinphone_run_tests(). Some testing APIs call this function for *each* test,
 * in which case we should keep the accounts that were created for further testing.
 *
 * You are supposed to manually call liblinphone_tester_clear_account when all the tests are
 * finished.
 *
 * @param keep 1 to keep the accounts in-between runs, 0 to clear them after each run.
 */
extern void liblinphone_tester_keep_accounts( int keep );

/**
 * @brief Tells the test whether to not remove recorded audio/video files after the tests.
 * @details By default recorded files are erased after the test, unless the test is failed.
**/
void liblinphone_tester_keep_recorded_files(int keep);

/**
 * @brief Disable the automatic object leak detection. This is useful because the object leak detector prevents valgrind from seeing the leaks.
 * @details By default object leak detector is enabled.
**/
void liblinphone_tester_disable_leak_detector(int disabled);

/**
 * @brief Clears the created accounts during the testing session.
 */
extern void liblinphone_tester_clear_accounts(void);


extern const char* test_domain;
extern const char* auth_domain;
extern const char* test_username;
extern const char* test_password;
extern const char* test_route;
extern const char* userhostsfile;
extern bool_t liblinphonetester_ipv6;

typedef struct _stats {
	int number_of_LinphoneRegistrationNone;
	int number_of_LinphoneRegistrationProgress ;
	int number_of_LinphoneRegistrationOk ;
	int number_of_LinphoneRegistrationCleared ;
	int number_of_LinphoneRegistrationFailed ;
	int number_of_auth_info_requested ;


	int number_of_LinphoneCallIncomingReceived;
	int number_of_LinphoneCallOutgoingInit;
	int number_of_LinphoneCallOutgoingProgress;
	int number_of_LinphoneCallOutgoingRinging;
	int number_of_LinphoneCallOutgoingEarlyMedia;
	int number_of_LinphoneCallConnected;
	int number_of_LinphoneCallStreamsRunning;
	int number_of_LinphoneCallPausing;
	int number_of_LinphoneCallPaused;
	int number_of_LinphoneCallResuming;
	int number_of_LinphoneCallRefered;
	int number_of_LinphoneCallError;
	int number_of_LinphoneCallEnd;
	int number_of_LinphoneCallPausedByRemote;
	int number_of_LinphoneCallUpdatedByRemote;
	int number_of_LinphoneCallIncomingEarlyMedia;
	int number_of_LinphoneCallUpdating;
	int number_of_LinphoneCallReleased;
	int number_of_LinphoneCallEarlyUpdatedByRemote;
	int number_of_LinphoneCallEarlyUpdating;

	int number_of_LinphoneTransferCallOutgoingInit;
	int number_of_LinphoneTransferCallOutgoingProgress;
	int number_of_LinphoneTransferCallOutgoingRinging;
	int number_of_LinphoneTransferCallOutgoingEarlyMedia;
	int number_of_LinphoneTransferCallConnected;
	int number_of_LinphoneTransferCallStreamsRunning;
	int number_of_LinphoneTransferCallError;

	int number_of_LinphoneMessageReceived;
	int number_of_LinphoneMessageReceivedWithFile;
	int number_of_LinphoneMessageReceivedLegacy;
	int number_of_LinphoneMessageExtBodyReceived;
	int number_of_LinphoneMessageInProgress;
	int number_of_LinphoneMessageDelivered;
	int number_of_LinphoneMessageNotDelivered;
	int number_of_LinphoneMessageFileTransferDone;
	int number_of_LinphoneIsComposingActiveReceived;
	int number_of_LinphoneIsComposingIdleReceived;
	int progress_of_LinphoneFileTransfer;

	int number_of_IframeDecoded;

	int number_of_NewSubscriptionRequest;
	int number_of_NotifyReceived;
	int number_of_NotifyPresenceReceived;
	int number_of_LinphonePresenceActivityOffline;
	int number_of_LinphonePresenceActivityOnline;
	int number_of_LinphonePresenceActivityAppointment;
	int number_of_LinphonePresenceActivityAway;
	int number_of_LinphonePresenceActivityBreakfast;
	int number_of_LinphonePresenceActivityBusy;
	int number_of_LinphonePresenceActivityDinner;
	int number_of_LinphonePresenceActivityHoliday;
	int number_of_LinphonePresenceActivityInTransit;
	int number_of_LinphonePresenceActivityLookingForWork;
	int number_of_LinphonePresenceActivityLunch;
	int number_of_LinphonePresenceActivityMeal;
	int number_of_LinphonePresenceActivityMeeting;
	int number_of_LinphonePresenceActivityOnThePhone;
	int number_of_LinphonePresenceActivityOther;
	int number_of_LinphonePresenceActivityPerformance;
	int number_of_LinphonePresenceActivityPermanentAbsence;
	int number_of_LinphonePresenceActivityPlaying;
	int number_of_LinphonePresenceActivityPresentation;
	int number_of_LinphonePresenceActivityShopping;
	int number_of_LinphonePresenceActivitySleeping;
	int number_of_LinphonePresenceActivitySpectator;
	int number_of_LinphonePresenceActivitySteering;
	int number_of_LinphonePresenceActivityTravel;
	int number_of_LinphonePresenceActivityTV;
	int number_of_LinphonePresenceActivityUnknown;
	int number_of_LinphonePresenceActivityVacation;
	int number_of_LinphonePresenceActivityWorking;
	int number_of_LinphonePresenceActivityWorship;
	const LinphonePresenceModel *last_received_presence;

	int number_of_LinphonePresenceBasicStatusOpen;
	int number_of_LinphonePresenceBasicStatusClosed;

	int number_of_inforeceived;
	LinphoneInfoMessage* last_received_info_message;

	int number_of_LinphoneSubscriptionIncomingReceived;
	int number_of_LinphoneSubscriptionOutgoingInit;
	int number_of_LinphoneSubscriptionPending;
	int number_of_LinphoneSubscriptionActive;
	int number_of_LinphoneSubscriptionTerminated;
	int number_of_LinphoneSubscriptionError;
	int number_of_LinphoneSubscriptionExpiring;

	int number_of_LinphonePublishProgress;
	int number_of_LinphonePublishOk;
	int number_of_LinphonePublishExpiring;
	int number_of_LinphonePublishError;
	int number_of_LinphonePublishCleared;

	int number_of_LinphoneConfiguringSkipped;
	int number_of_LinphoneConfiguringFailed;
	int number_of_LinphoneConfiguringSuccessful;

	int number_of_LinphoneCallEncryptedOn;
	int number_of_LinphoneCallEncryptedOff;
	int number_of_NetworkReachableTrue;
	int number_of_NetworkReachableFalse;
	int number_of_player_eof;
	LinphoneChatMessage* last_received_chat_message;

	char * dtmf_list_received;
	int dtmf_count;

	int number_of_LinphoneCallStatsUpdated;
	int number_of_rtcp_sent;
	int number_of_rtcp_received; /*total number of rtcp packet received */
	int number_of_rtcp_received_via_mux;/*number of rtcp packet received in rtcp-mux mode*/

	int number_of_video_windows_created;

	int number_of_LinphoneFileTransferDownloadSuccessful;
	int number_of_LinphoneCoreLogCollectionUploadStateDelivered;
	int number_of_LinphoneCoreLogCollectionUploadStateNotDelivered;
	int number_of_LinphoneCoreLogCollectionUploadStateInProgress;
	int audio_download_bandwidth[3];
	int audio_upload_bandwidth[3];

	int video_download_bandwidth[3];
	int video_upload_bandwidth[3];
	int current_bandwidth_index[2] /*audio and video only*/;

	int number_of_rtcp_generic_nack;
}stats;


typedef struct _LinphoneCoreManager {
	LinphoneCoreVTable v_table;
	LinphoneCore* lc;
	stats stat;
	LinphoneAddress* identity;
	LinphoneEvent *lev;
	bool_t decline_subscribe;
	int number_of_cunit_error_at_creation;
} LinphoneCoreManager;

typedef struct _LinphoneConferenceServer {
	LinphoneCoreManager base;
	LinphoneCall *first_call;
	LinphoneCoreVTable *vtable;
	LinphoneRegistrationState reg_state;
} LinphoneConferenceServer;

typedef struct _LinphoneCallTestParams {
	LinphoneCallParams *base;
	bool_t sdp_removal;
	bool_t sdp_simulate_error;
} LinphoneCallTestParams;


void liblinphone_tester_add_suites(void);

void linphone_core_manager_init(LinphoneCoreManager *mgr, const char* rc_file);
void linphone_core_manager_start(LinphoneCoreManager *mgr, int check_for_proxies);
LinphoneCoreManager* linphone_core_manager_new2(const char* rc_file, int check_for_proxies);
LinphoneCoreManager* linphone_core_manager_new(const char* rc_file);
void linphone_core_manager_stop(LinphoneCoreManager *mgr);
void linphone_core_manager_uninit(LinphoneCoreManager *mgr);
void linphone_core_manager_destroy(LinphoneCoreManager* mgr);

void reset_counters( stats* counters);

void registration_state_changed(struct _LinphoneCore *lc, LinphoneProxyConfig *cfg, LinphoneRegistrationState cstate, const char *message);
void call_state_changed(LinphoneCore *lc, LinphoneCall *call, LinphoneCallState cstate, const char *msg);
void linphone_transfer_state_changed(LinphoneCore *lc, LinphoneCall *transfered, LinphoneCallState new_call_state);
void notify_presence_received(LinphoneCore *lc, LinphoneFriend * lf);
void text_message_received(LinphoneCore *lc, LinphoneChatRoom *room, const LinphoneAddress *from_address, const char *message);
void message_received(LinphoneCore *lc, LinphoneChatRoom *room, LinphoneChatMessage* message);
void file_transfer_received(LinphoneChatMessage *message, const LinphoneContent* content, const LinphoneBuffer *buffer);
LinphoneBuffer * tester_file_transfer_send(LinphoneChatMessage *message, const LinphoneContent* content, size_t offset, size_t size);
LinphoneBuffer * tester_memory_file_transfer_send(LinphoneChatMessage *message, const LinphoneContent* content, size_t offset, size_t size);
void file_transfer_progress_indication(LinphoneChatMessage *message, const LinphoneContent* content, size_t offset, size_t total);
void is_composing_received(LinphoneCore *lc, LinphoneChatRoom *room);
void info_message_received(LinphoneCore *lc, LinphoneCall *call, const LinphoneInfoMessage *msg);
void new_subscription_requested(LinphoneCore *lc, LinphoneFriend *lf, const char *url);
void linphone_subscription_state_change(LinphoneCore *lc, LinphoneEvent *ev, LinphoneSubscriptionState state);
void linphone_publish_state_changed(LinphoneCore *lc, LinphoneEvent *ev, LinphonePublishState state);
void linphone_notify_received(LinphoneCore *lc, LinphoneEvent *lev, const char *eventname, const LinphoneContent *content);
void linphone_configuration_status(LinphoneCore *lc, LinphoneConfiguringState status, const char *message);
void linphone_call_encryption_changed(LinphoneCore *lc, LinphoneCall *call, bool_t on, const char *authentication_token);
void dtmf_received(LinphoneCore *lc, LinphoneCall *call, int dtmf);
void call_stats_updated(LinphoneCore *lc, LinphoneCall *call, const LinphoneCallStats *stats);

LinphoneAddress * create_linphone_address(const char * domain);
bool_t wait_for(LinphoneCore* lc_1, LinphoneCore* lc_2,int* counter,int value);
bool_t wait_for_list(MSList* lcs,int* counter,int value,int timeout_ms);
bool_t wait_for_until(LinphoneCore* lc_1, LinphoneCore* lc_2,int* counter,int value,int timout_ms);

bool_t call_with_params(LinphoneCoreManager* caller_mgr
						,LinphoneCoreManager* callee_mgr
						, const LinphoneCallParams *caller_params
						, const LinphoneCallParams *callee_params);
bool_t call_with_test_params(LinphoneCoreManager* caller_mgr
				,LinphoneCoreManager* callee_mgr
				,const LinphoneCallTestParams *caller_test_params
				,const LinphoneCallTestParams *callee_test_params);

bool_t call(LinphoneCoreManager* caller_mgr,LinphoneCoreManager* callee_mgr);
bool_t add_video(LinphoneCoreManager* caller,LinphoneCoreManager* callee, bool_t change_video_policy);
void end_call(LinphoneCoreManager *m1, LinphoneCoreManager *m2);
void disable_all_audio_codecs_except_one(LinphoneCore *lc, const char *mime, int rate);
void disable_all_video_codecs_except_one(LinphoneCore *lc, const char *mime);
stats * get_stats(LinphoneCore *lc);
bool_t transport_supported(LinphoneTransportType transport);
LinphoneCoreManager *get_manager(LinphoneCore *lc);
const char *liblinphone_tester_get_subscribe_content(void);
const char *liblinphone_tester_get_notify_content(void);
void liblinphone_tester_chat_message_state_change(LinphoneChatMessage* msg,LinphoneChatMessageState state,void* ud);
void liblinphone_tester_chat_message_msg_state_changed(LinphoneChatMessage *msg, LinphoneChatMessageState state);
void liblinphone_tester_check_rtcp(LinphoneCoreManager* caller, LinphoneCoreManager* callee);
void liblinphone_tester_clock_start(MSTimeSpec *start);
bool_t liblinphone_tester_clock_elapsed(const MSTimeSpec *start, int value_ms);
void linphone_core_manager_check_accounts(LinphoneCoreManager *m);
void account_manager_destroy(void);
LinphoneCore *configure_lc_from(LinphoneCoreVTable *v_table, const char *path, const char *file, void *user_data);

void linphone_call_iframe_decoded_cb(LinphoneCall *call, void *user_data);
void call_paused_resumed_base(bool_t multicast, bool_t with_losses);
void simple_call_base(bool_t enable_multicast_recv_side);
void call_base_with_configfile(LinphoneMediaEncryption mode, bool_t enable_video, bool_t enable_relay,
							   LinphoneFirewallPolicy policy, bool_t enable_tunnel, const char *marie_rc,
							   const char *pauline_rc);
void call_base(LinphoneMediaEncryption mode, bool_t enable_video, bool_t enable_relay, LinphoneFirewallPolicy policy,
			   bool_t enable_tunnel);
bool_t call_with_caller_params(LinphoneCoreManager *caller_mgr, LinphoneCoreManager *callee_mgr,
							   const LinphoneCallParams *params);
bool_t pause_call_1(LinphoneCoreManager *mgr_1, LinphoneCall *call_1, LinphoneCoreManager *mgr_2, LinphoneCall *call_2);
void compare_files(const char *path1, const char *path2);
void check_media_direction(LinphoneCoreManager *mgr, LinphoneCall *call, MSList *lcs, LinphoneMediaDirection audio_dir,
						   LinphoneMediaDirection video_dir);

extern const MSAudioDiffParams audio_cmp_params;

/*
 * this function return max value in the last 3 seconds*/
int linphone_core_manager_get_max_audio_down_bw(const LinphoneCoreManager *mgr);
int linphone_core_manager_get_max_audio_up_bw(const LinphoneCoreManager *mgr);
int linphone_core_manager_get_mean_audio_down_bw(const LinphoneCoreManager *mgr);
int linphone_core_manager_get_mean_audio_up_bw(const LinphoneCoreManager *mgr);

void video_call_base_2(LinphoneCoreManager* pauline,LinphoneCoreManager* marie, bool_t using_policy,LinphoneMediaEncryption mode, bool_t callee_video_enabled, bool_t caller_video_enabled);

void liblinphone_tester_before_each(void);
int liblinphone_tester_after_each(void);
void liblinphone_tester_init(void(*ftester_printf)(int level, const char *fmt, va_list args));
void liblinphone_tester_uninit(void);
int liblinphone_tester_set_log_file(const char *filename);
bool_t check_ice(LinphoneCoreManager* caller, LinphoneCoreManager* callee, LinphoneIceState state);

LinphoneConferenceServer* linphone_conference_server_new(const char *rc_file, bool_t do_registration);
void linphone_conference_server_destroy(LinphoneConferenceServer *conf_srv);

extern const char *liblinphone_tester_mire_id;

LinphoneAddress * linphone_core_manager_resolve(LinphoneCoreManager *mgr, const LinphoneAddress *source);
FILE *sip_start(const char *senario, const char* dest_username, const char *passwd, LinphoneAddress* dest_addres);



#ifdef __cplusplus
};
#endif

#endif /* LIBLINPHONE_TESTER_H_ */<|MERGE_RESOLUTION|>--- conflicted
+++ resolved
@@ -62,11 +62,8 @@
 extern test_suite_t proxy_config_test_suite;
 #ifdef VCARD_ENABLED
 extern test_suite_t vcard_test_suite;
-<<<<<<< HEAD
+#endif
 extern test_suite_t screensharing_test_suite;
-=======
-#endif
->>>>>>> 2fc0aef1
 extern test_suite_t audio_bypass_suite;
 
 #if HAVE_SIPP
@@ -106,13 +103,12 @@
  */
 extern void liblinphone_tester_clear_accounts(void);
 
-
-extern const char* test_domain;
-extern const char* auth_domain;
-extern const char* test_username;
-extern const char* test_password;
-extern const char* test_route;
-extern const char* userhostsfile;
+extern const char *test_domain;
+extern const char *auth_domain;
+extern const char *test_username;
+extern const char *test_password;
+extern const char *test_route;
+extern const char *userhostsfile;
 extern bool_t liblinphonetester_ipv6;
 
 typedef struct _stats {
