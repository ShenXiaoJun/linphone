--- conflicted
+++ resolved
@@ -1,13 +1,9 @@
-<<<<<<< HEAD
 linphone-3.7...??
 	* multiple SIP transports simualtaneously now allowed
 	* IP dual stack: can use IPv6 and IPv4 simultaneously
 	* fully asynchronous behavior: no more lengthly DNS or connections 
 
-llinphone-3.6.1 -- June 17, 2013
-=======
 linphone-3.6.1 -- June 17, 2013
->>>>>>> 5dbfc1d3
 	* fix memory leak with some video cameras on windows.
 	
 	Requires: mediastreamer2 = 2.9.1 and ortp = 0.22.0
